--- conflicted
+++ resolved
@@ -198,13 +198,9 @@
       'static/js/jasmine-spec/spec_volume.js',
       'static/js/jasmine-spec/spec_volumes.js',
       'static/js/jasmine-spec/spec_volume_snapshots.js',
-<<<<<<< HEAD
-      'static/js/jasmine-spec/tag-editor/spec_tag_editor.js',
       'static/js/jasmine-spec/listener-editor/spec_listener_editor.js'
-=======
       'static/js/jasmine-spec/elb-wizard/spec_elb_wizard.js',
       'static/js/jasmine-spec/tag-editor/spec_tag_editor.js'
->>>>>>> 2003ff15
     ],
 
 

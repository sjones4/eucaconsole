// Karma configuration
// Generated on Wed Oct 22 2014 18:54:08 GMT-0700 (PDT)

module.exports = function(config) {
  config.set({

    // base path that will be used to resolve all patterns (eg. files, exclude)
    basePath: './eucaconsole/',


    // frameworks to use
    // available frameworks: https://npmjs.org/browse/keyword/karma-adapter
    frameworks: ['jasmine'],


    // list of files / patterns to load in the browser
    files: [
      'templates/*.pt',
      'templates/panels/*.pt',
      'templates/accounts/*.pt',
      'templates/buckets/*.pt',
      'templates/dialogs/*.pt',
      'templates/elbs/**/*.pt',
      'templates/dashboard.pt',
      'templates/groups/*.pt',
      'templates/images/*.pt',
      'templates/instances/*.pt',
      'templates/ipaddresses/*.pt',
      'templates/keypairs/*.pt',
      'templates/launchconfigs/*.pt',
      'templates/policies/*.pt',
      'templates/roles/*.pt',
      'templates/scalinggroups/*.pt',
      'templates/securitygroups/*.pt',
      'templates/snapshots/*.pt',
      'templates/users/*.pt',
      'templates/volumes/*.pt',
      'static/html/directives/*.html',
      'static/js/thirdparty/modernizr/custom.modernizr.js',
      'static/js/thirdparty/jquery/jquery.min.js',
      'static/js/thirdparty/angular/angular.min.js',
      'static/js/thirdparty/angular/angular-sanitize.min.js',
      'static/js/thirdparty/angular/angular-mocks.js',
      'static/js/thirdparty/angular/angular-smart-table.js',
      'static/js/thirdparty/angular/angular-route.min.js',
      'static/js/thirdparty/jquery/jquery.generateFile.js',
      'static/js/thirdparty/jquery/jquery.base64.js',
      'static/js/thirdparty/jquery/jquery.cookie.js',
      'static/js/thirdparty/foundation/foundation.js',
      'static/js/thirdparty/foundation-datepicker/foundation-datepicker.js',
      'static/js/widgets/notify.js',
      'static/js/widgets/modal.js',
      'static/js/pages/eucaconsole_utils.js',
      'static/js/thirdparty/jquery/jquery-1.11.0-ui.js',
      'static/js/thirdparty/jquery/jquery.cookie.js',
      'static/js/thirdparty/jquery/chosen.jquery.min.js',
      'static/js/thirdparty/utils/purl.js',
      'static/js/thirdparty/utils/hmac-sha256.js',
      'static/js/thirdparty/utils/enc-base64.js',
      'static/js/thirdparty/codemirror/codemirror.js',
      'static/js/thirdparty/codemirror/javascript.js',
      'static/js/thirdparty/codemirror/active-line.js',
      'static/js/thirdparty/jasmine/jasmine-jquery.js',
      'static/js/thirdparty/magic-search/magic_search.js',
      'static/js/pages/custom_filters.js',
      'static/js/widgets/form_components.js',
      'static/js/widgets/autoscale_tag_editor.js',
      'static/js/widgets/bdmapping_editor.js',
      'static/js/widgets/image_picker.js',
      'static/js/widgets/create_bucket_dialog.js',
      'static/js/widgets/policy_list.js',
      'static/js/widgets/quotas.js',
      'static/js/widgets/s3_metadata_editor.js',
      'static/js/widgets/s3_sharing_panel.js',
      'static/js/widgets/securitygroup_rules.js',
      'static/js/widgets/tag_editor.js',
      'static/js/widgets/user_editor.js',
      'static/js/widgets/tag-editor/tag-editor.js',
      'static/js/widgets/listener-editor/listener-editor.js',
      'static/js/widgets/listener-editor/security-policy-editor.js',
      'static/js/widgets/expando.js',
      'static/js/pages/landingpage.js',
      'static/js/pages/account.js',
      'static/js/pages/account_new.js',
      'static/js/pages/accounts.js',
      'static/js/pages/buckets.js',
      'static/js/pages/bucket_new.js',
      'static/js/pages/bucket_contents.js',
      'static/js/pages/bucket_details.js',
      'static/js/pages/bucket_item_details.js',
      'static/js/pages/bucket_upload.js',
      'static/js/pages/create_alarm.js',
      'static/js/pages/dashboard.js',
      'static/js/pages/eucaroutes.js',
      'static/js/pages/group.js',
      'static/js/pages/groups.js',
      'static/js/pages/iam_policy_wizard.js',
      'static/js/pages/image.js',
      'static/js/pages/images.js',
      'static/js/pages/instance.js',
      'static/js/pages/instances.js',
      'static/js/pages/instance_create_ebs_image.js',
      'static/js/pages/instance_create_image.js',
      'static/js/pages/instance_launch.js',
      'static/js/pages/instance_launch_more.js',
      'static/js/pages/instance_types.js',
      'static/js/pages/instance_volumes.js',
      'static/js/pages/ipaddress.js',
      'static/js/pages/ipaddresses.js',
      'static/js/pages/landingpage.js',
      'static/js/pages/login.js',
      'static/js/pages/keypair.js',
      'static/js/pages/keypairs.js',
      'static/js/pages/launchconfig.js',
      'static/js/pages/launchconfigs.js',
      'static/js/pages/launchconfig_wizard.js',
      'static/js/pages/role.js',
      'static/js/pages/roles.js',
      'static/js/pages/scalinggroup.js',
      'static/js/pages/scalinggroups.js',
      'static/js/pages/scalinggroup_instances.js',
      'static/js/pages/scalinggroup_policies.js',
      'static/js/pages/scalinggroup_policy.js',
      'static/js/pages/scalinggroup_wizard.js',
      'static/js/pages/securitygroup.js',
      'static/js/pages/securitygroups.js',
      'static/js/pages/snapshot.js',
      'static/js/pages/snapshots.js',
      'static/js/pages/users.js',
      'static/js/pages/user_new.js',
      'static/js/pages/user_view.js',
      'static/js/pages/volume.js',
      'static/js/pages/volumes.js',
      'static/js/pages/volume_snapshots.js',
<<<<<<< HEAD
      'static/js/pages/elb-wizard/wizard.js',
=======
      'static/js/services/bucket-cors-service.js',
>>>>>>> 283134f9
      'static/js/jasmine-spec/SpecHelper.js',
      'static/js/jasmine-spec/spec_autoscale_tag_editor.js',
      'static/js/jasmine-spec/spec_bdmapping_editor.js',
      'static/js/jasmine-spec/spec_image_picker.js',
      'static/js/jasmine-spec/spec_policy_list.js',
      'static/js/jasmine-spec/spec_quotas.js',
      'static/js/jasmine-spec/spec_s3_metadata_editor.js',
      'static/js/jasmine-spec/spec_s3_sharing_panel.js',
      'static/js/jasmine-spec/spec_security_group_rules.js',
      'static/js/jasmine-spec/spec_tag_editor.js',
      'static/js/jasmine-spec/spec_user_editor.js',
      'static/js/jasmine-spec/spec_account.js',
      'static/js/jasmine-spec/spec_account_new.js',
      'static/js/jasmine-spec/spec_accounts.js',
      'static/js/jasmine-spec/spec_buckets.js',
      'static/js/jasmine-spec/spec_bucket_new.js',
      'static/js/jasmine-spec/spec_bucket_contents.js',
      'static/js/jasmine-spec/spec_bucket_details.js',
      'static/js/jasmine-spec/spec_bucket_item_details.js',
      'static/js/jasmine-spec/spec_bucket_upload.js',
      'static/js/jasmine-spec/spec_create_alarm.js',
      'static/js/jasmine-spec/spec_dashboard.js',
      'static/js/jasmine-spec/spec_group.js',
      'static/js/jasmine-spec/spec_groups.js',
      'static/js/jasmine-spec/spec_image.js',
      'static/js/jasmine-spec/spec_images.js',
      'static/js/jasmine-spec/spec_iam_policy_wizard.js',
      'static/js/jasmine-spec/spec_instance.js',
      'static/js/jasmine-spec/spec_instances.js',
      'static/js/jasmine-spec/spec_instance_create_ebs_image.js',
      'static/js/jasmine-spec/spec_instance_create_image.js',
      'static/js/jasmine-spec/spec_instance_launch.js',
      'static/js/jasmine-spec/spec_instance_launch_more.js',
      'static/js/jasmine-spec/spec_instance_types.js',
      'static/js/jasmine-spec/spec_instance_volumes.js',
      'static/js/jasmine-spec/spec_ipaddress.js',
      'static/js/jasmine-spec/spec_ipaddresses.js',
      'static/js/jasmine-spec/spec_landingpage.js',
      'static/js/jasmine-spec/spec_login.js',
      'static/js/jasmine-spec/spec_modal.js',
      'static/js/jasmine-spec/spec_keypair.js',
      'static/js/jasmine-spec/spec_keypairs.js',
      'static/js/jasmine-spec/spec_launchconfig.js',
      'static/js/jasmine-spec/spec_launchconfigs.js',
      'static/js/jasmine-spec/spec_launchconfig_wizard.js',
      'static/js/jasmine-spec/spec_role.js',
      'static/js/jasmine-spec/spec_roles.js',
      'static/js/jasmine-spec/spec_scalinggroup.js',
      'static/js/jasmine-spec/spec_scalinggroups.js',
      'static/js/jasmine-spec/spec_scalinggroup_instances.js',
      'static/js/jasmine-spec/spec_scalinggroup_policies.js',
      'static/js/jasmine-spec/spec_scalinggroup_wizard.js',
      'static/js/jasmine-spec/spec_securitygroup.js',
      'static/js/jasmine-spec/spec_securitygroups.js',
      'static/js/jasmine-spec/spec_snapshot.js',
      'static/js/jasmine-spec/spec_snapshots.js',
      'static/js/jasmine-spec/spec_users.js',
      'static/js/jasmine-spec/spec_user_new.js',
      'static/js/jasmine-spec/spec_user_view.js',
      'static/js/jasmine-spec/spec_user_view_update.js',
      'static/js/jasmine-spec/spec_user_view_password.js',
      'static/js/jasmine-spec/spec_user_view_accesskeys.js',
      'static/js/jasmine-spec/spec_user_view_groups.js',
      'static/js/jasmine-spec/spec_user_view_quotas.js',
      'static/js/jasmine-spec/spec_volume.js',
      'static/js/jasmine-spec/spec_volumes.js',
      'static/js/jasmine-spec/spec_volume_snapshots.js',
      'static/js/jasmine-spec/listener-editor/spec_listener_editor.js',
      'static/js/jasmine-spec/elb-wizard/spec_elb_wizard.js',
      'static/js/jasmine-spec/tag-editor/spec_tag_editor.js'
    ],


    // list of files to exclude
    exclude: [
    ],


    // preprocess matching files before serving them to the browser
    // available preprocessors: https://npmjs.org/browse/keyword/karma-preprocessor
    preprocessors: {
        '**/*.pt': ['html2js']
    },


    // test results reporter to use
    // possible values: 'dots', 'progress'
    // available reporters: https://npmjs.org/browse/keyword/karma-reporter
    reporters: ['progress'],


    // web server port
    port: 9876,


    // enable / disable colors in the output (reporters and logs)
    colors: true,


    // level of logging
    // possible values: config.LOG_DISABLE || config.LOG_ERROR || config.LOG_WARN || config.LOG_INFO || config.LOG_DEBUG
    logLevel: config.LOG_INFO,


    // enable / disable watching file and executing tests whenever any file changes
    autoWatch: true,


    // start these browsers
    // available browser launchers: https://npmjs.org/browse/keyword/karma-launcher
    browsers: ['PhantomJS'],


    // Continuous Integration mode
    // if true, Karma captures browsers, runs the tests and exits
    singleRun: false 
  });
};<|MERGE_RESOLUTION|>--- conflicted
+++ resolved
@@ -132,11 +132,8 @@
       'static/js/pages/volume.js',
       'static/js/pages/volumes.js',
       'static/js/pages/volume_snapshots.js',
-<<<<<<< HEAD
       'static/js/pages/elb-wizard/wizard.js',
-=======
       'static/js/services/bucket-cors-service.js',
->>>>>>> 283134f9
       'static/js/jasmine-spec/SpecHelper.js',
       'static/js/jasmine-spec/spec_autoscale_tag_editor.js',
       'static/js/jasmine-spec/spec_bdmapping_editor.js',

--- conflicted
+++ resolved
@@ -71,11 +71,8 @@
       'static/js/widgets/securitygroup_rules.js',
       'static/js/widgets/tag_editor.js',
       'static/js/widgets/user_editor.js',
-<<<<<<< HEAD
       'static/js/widgets/tag-editor/tag-editor.js',
-=======
       'static/js/widgets/expando.js',
->>>>>>> 1af4b8ae
       'static/js/pages/landingpage.js',
       'static/js/pages/account.js',
       'static/js/pages/account_new.js',

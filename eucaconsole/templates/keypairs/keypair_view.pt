<metal:block use-macro="main_template" i18n:domain="eucaconsole">

<div metal:fill-slot="main_content">
    <div class="row" id="contentwrap"
            tal:define="html_attrs {'disabled': 'disabled'} if keypair else {};
<<<<<<< HEAD
                        html_attrs_val {'pattern': layout.ascii_without_slashes_pattern};"
=======
                        html_attrs_val {'pattern': '^[\x20-\x7F]{1,255}$'};"
>>>>>>> a4b364ed
            ng-app="KeypairPage" ng-controller="KeypairPageCtrl" ng-init="initController('${controller_options_json}')">
        <metal:breadcrumbs metal:use-macro="layout.global_macros['breadcrumbs']">
            <metal:crumbs metal:fill-slot="crumbs">
                <li><a href="${request.route_path('keypairs')}" i18n:translate="">Key pairs</a></li>
                <li class="current">
                    <a tal:condition="keypair">${keypair_name }</a>
                    <a tal:condition="not keypair and keypair_route_id == 'new'" i18n:translate="">Create New Key Pair</a>
                    <a tal:condition="not keypair and keypair_route_id == 'new2'" i18n:translate="">Import Public Key</a>
                </li>
            </metal:crumbs>
        </metal:breadcrumbs>
        <!-- Notifications -->
        <metal:block metal:use-macro="layout.global_macros['notifications']" />
        <h3 id="pagetitle">
            <metal:block tal:condition="keypair">
                <strong i18n:translate="">Details for key pair:</strong>
                <em class="breakword">${keypair_name}</em>
            </metal:block>
            <metal:block tal:condition="not keypair">
                <strong i18n:translate="" tal:condition="keypair_route_id == 'new'">Create new key pair</strong>
                <strong i18n:translate="" tal:condition="keypair_route_id == 'new2'">Import public key</strong>
            </metal:block>
        </h3>
        <!-- New Keypair Material Download -->
        <div tal:condition="keypair_created ">
           <form id="download-keypair-form" action="${request.route_path('file_download')}" method="post">
               ${structure:keypair_form['csrf_token']}
           </form>
        </div>

        <div class="large-7 columns">
            <div class="panel ${'has-actions' if keypair else ''}">
                <metal:block metal:use-macro="layout.global_macros['actions_menu']" tal:condition="keypair">
                    <metal:actions metal:fill-slot="actions">
                        <li>
                            <a data-reveal-id="delete-keypair-modal" i18n:translate="" id="delete-keypair-action">
                                Delete key pair
                            </a>
                        </li>
                    </metal:actions>
                </metal:block>
                <div tal:condition="keypair">
                    <h6 i18n:translate="">Key pair</h6>
                    <div class="row controls-wrapper readonly">
                        <div class="small-3 columns"><label i18n:translate="">Name</label></div>
                        <div class="small-9 columns value breakword">${keypair_name if keypair_name else ''}</div>
                    </div>
                    <div class="row controls-wrapper readonly">
                        <div class="small-3 columns"><label i18n:translate="">Fingerprint</label></div>
                        <div class="small-9 columns value breakword">${keypair.fingerprint if keypair.fingerprint else ''}</div>
                    </div>
                </div>
                <div tal:condition="not keypair and keypair_route_id == 'new'">
                    <p i18n:translate="">You can use this key pair to launch more than one instance.</p>
                    <p i18n:translate="">
                        Save the file in a place you will remember. You will need to enter the path later to connect to your instances.
                    </p>
                    <form action="${request.route_path('keypair_create')}" method="post" data-abide="abide">
                        ${structure:keypair_form['csrf_token']}
                        ${panel('form_field', field=keypair_form['name'], leftcol_width=3, rightcol_width=9, autofocus='', ng_attrs={'model': 'keypairName'}, **html_attrs_val)}
                        <hr />
                        <div tal:condition="not keypair">
                            <label>
                                <span class="req">*</span>
                                <span i18n:translate="">Required fields</span>
                           </label>
                        </div>
                        <div>
                            <button type="submit" class="button" ng-disabled="isNotValid" i18n:translate="">Create and Download</button>
                            <a href="${request.route_path('keypairs')}"
                               class="cancel-link" i18n:translate="">Cancel</a>
                        </div>
                     </form>
                 </div>
                <div tal:condition="not keypair and keypair_route_id == 'new2'">
                    <p i18n:translate="">Importing a public key allows you to use an existing SSH key to access your Eucalyptus instances.</p>
                    <form action="${request.route_path('keypair_import')}" method="post" data-abide="abide">
                        ${structure:keypair_import_form['csrf_token']}
                        ${panel('form_field', field=keypair_import_form['name'], leftcol_width=3, rightcol_width=9, autofocus='', ng_attrs={'model': 'keypairName'}, **html_attrs_val)}
                        ${panel('form_field', field=keypair_import_form['key_material'], leftcol_width=3, rightcol_width=9, ng_attrs={'model': 'keypairMaterial'}, **html_attrs)}
                        <div class="row">
                            <div class="small-3 columns">&nbsp;</div>
                            <div class="small-9 columns">
                                <label for="key-import-file">Or: </label>
                                <input type="file" id="key-import-file"/>
                            </div>
                        </div>
                        <div class="row controls-wrapper readonly" tal:condition="keypair">
                            <div class="small-3 columns"><label i18n:translate="">Fingerprint</label></div>
                            <div class="small-9 columns value">${keypair.fingerprint if keypair.fingerprint else ''}</div>
                        </div>
                        <hr/>
                        <div tal:condition="not keypair">
                            <label>
                                <span class="req">*</span>
                                <span i18n:translate="">Required fields</span>
                           </label>
                        </div>
                        <div tal:condition="not keypair">
                            <button type="submit" class="button" ng-disabled="isNotValid" i18n:translate="">Import</button>
                            <a href="${request.route_path('keypairs')}"
                               class="cancel-link" i18n:translate="">Cancel</a>
                        </div>
                    </form>
                </div>
            </div>
        </div>
        <div class="large-5 columns">
            <metal:block metal:use-macro="layout.global_macros['help_expando']" />
            <div class="help-content" ng-show="isHelpExpanded" ng-cloak="">
                <div tal:condition="keypair" tal:omit-tag="">
                    <div id="help-html-console_delete_keypair" ng-include="'${layout.help_path('console_delete_keypair.html')}'"></div> 
                </div>
                <div tal:condition="not keypair and keypair_route_id == 'new'" tal:omit-tag="">
                    <div id="help-html-console_create_keypair" ng-include="'${layout.help_path('console_create_keypair.html')}'"></div> 
                </div>
                <div tal:condition="not keypair and keypair_route_id == 'new2'" tal:omit-tag="">
                    <div id="help-html-console_import_keypair" ng-include="'${layout.help_path('console_import_keypair.html')}'"></div> 
                </div>
            </div>
        </div>
        <!--! Modal dialogs reused across landing and detail page -->
        ${panel('keypair_dialogs', keypair=keypair, delete_form=delete_form)}
    </div>
</div>

<div metal:fill-slot="tail_js">
    <script src="${request.static_path('eucaconsole:static/js/pages/keypair.js')}"></script>
</div>

</metal:block>
<|MERGE_RESOLUTION|>--- conflicted
+++ resolved
@@ -3,11 +3,7 @@
 <div metal:fill-slot="main_content">
     <div class="row" id="contentwrap"
             tal:define="html_attrs {'disabled': 'disabled'} if keypair else {};
-<<<<<<< HEAD
-                        html_attrs_val {'pattern': layout.ascii_without_slashes_pattern};"
-=======
                         html_attrs_val {'pattern': '^[\x20-\x7F]{1,255}$'};"
->>>>>>> a4b364ed
             ng-app="KeypairPage" ng-controller="KeypairPageCtrl" ng-init="initController('${controller_options_json}')">
         <metal:breadcrumbs metal:use-macro="layout.global_macros['breadcrumbs']">
             <metal:crumbs metal:fill-slot="crumbs">

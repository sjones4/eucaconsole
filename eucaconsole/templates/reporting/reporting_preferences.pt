<div i18n:domain="eucaconsole">
    <form name="prefsForm" novalidate="">
        <div class="section">
            <h6 class="section-label" i18n:translate="">Usage Reports</h6>
            <div class="row inline controls-wrapper">
                <div class="columns field">
                    <input type="checkbox" value="y" ng-model="preferences.values.reportsEnabled" name="reportsEnabled"/>
                    <label class="left-align" for="logging_enabled" i18n:translate="">Enable usage reports</label>
                </div>
            </div>
            <p i18n:translate="">
                Turn on usage reports, including detailed usage reports with resources and tags, to receive ongoing rerorts of your Eucalyptus resource utilization. Eucalyptus delivers this reports to an S3 bucket that you specify below.
            </p>
            <div class="row inline stacked controls-wrapper">
                <div class="columns">
                    <label class="left stack-label">
                        <span i18n:translate="">Save to S3 bucket</span>
                        <span class="req">*</span>
                        <span data-tooltip="" title="Choose from your existing buckets, or create a new bucket." i18n:attributes="title">
                            <i class="helptext-icon"></i>
                        </span>
                    </label>
                </div>
                <div class="large-12 small-12 columns field">
                    <select required="required" ng-options="bucket for bucket in preferences.buckets" ng-model="preferences.values.bucketName" name="bucketName">
                        <option value="">Select...</option>
                    </select>
                    <small class="error" i18n:translate="">Bucket name is required</small>
                    <div id="create-bucket-link">
                        <span i18n:translate="">OR:</span>
                        <a ng-click="preferences.showCreateBucket()" i18n:translate="">Create bucket</a>
                    </div>
                </div>
            </div>
            <p i18n:translate="">
<<<<<<< HEAD
                Note: by enabling usage reporting for this bucket, we will update the bucket policy to allow eucalyptus to write reports there.
            </p>
            <!--div class="row inline stacked controls-wrapper">
                <div class="small-12 columns">
                    <a href="#" class="circle remove has-tip policy-row-item" ng-click="preferences.showBucketPolicy()"
                       title="View/Edit policy"><i class="fi-pencil"></i></a>
                    <span class="policy-row-item" ng-init="preferences.bucketPolicyName = 'BucketPolicy-nnnn'">{{ preferences.bucketPolicyName }}</span>
                </div>
            </div-->
        </div>
        <hr/>
=======
                Note: by enabling usage reporting for this bucket, a bucket policy will be added to allow Eucalyptus to store reports in your bucket. To view or modify the bucket policy, visist the bucket's detail page.
            </p>
        </div>
        <!--hr/>
>>>>>>> 9ed44e73
        <div class="section">
            <h6 class="section-label" i18n:translate="">Manage Report Tags</h6>
            <p i18n:translate="">
                You can use cost allocation tags to categorize and track your Eucalyptus usage. When you apply tags to your resources (such as EC2 instances or S3 buckets) and activate the tags, Eucalyptus generates a cost allocation report as a comma-separated value (CSV file) with your usage and costs aggregated by your active tag keys. You can apply tags that represent business categories (such as application names or owners) to organize your costs across multiple services.
            </p>
            <p i18n:translate="">
                User-assigned tag keys have the prefix "user", such as "user:Application". Eucalyptus-assigned tag keys have the prefix "euca". Active tag keys are column headings (e.g. user:tagkey1), while tag values will display as the column values under the tag key heading.
            </p>
            <div class="active-tags">
                <div>
                    <div id="controls_backend_certificate_name" class="row inline stacked controls-wrapper">
                        <div class="columns">
                            <label class="left stack-label" ng-show="preferences.tagKeys.length == 0" i18n:translate="">
                                There are no active report tags. Use the input below to activate tags for your reports.
                            </label>
                            <label class="left stack-label" ng-show="preferences.tagKeys.length > 0" i18n:translate="">
                                Active tag keys
                            </label>
                        </div>
                        <div class="large-12 small-12 columns field">
                            <select id="tag-key-list" chosen="true"
                                    ng-model="preferences.values.tagKeys"
                                    ng-options="tag for tag in preferences.tagKeyChoices"
                                    multiple="" data-placeholder="Activate tags" i18n:attributes="data-placeholder">
                            </select>
                        </div>
                    </div>
                </div>
            </div>
<<<<<<< HEAD
        </div>
        <hr/>
        <div ng-show="!preferences.savingChanges">
            <button type="submit" class="button" id="save-changes-btn" ng-click="preferences.saveChanges($event)"
                    ng-disabled="prefsForm.$invalid">
                <span i18n:translate="">Save Changes</span>
            </button>
            <a href="${request.route_path('reporting', subpath='')}" target="_self" id="cancel-update-link"
               class="cancel-link" i18n:translate="">Cancel</a>
        </div>
        <div ng-show="preferences.savingChanges">
            <span i18n:translate="">Saving ...</span>
            <i class="busy"></i>
        </div>
        <div class="modal small" modal="createBucketDialog">
            <div create-bucket-dialog="" bucket-name="preferences.values.bucketName"></div>
        </div>
    </form>
    <div class="modal large" modal="bucketPolicyDialog">
        <form name="policyForm">
            <h3 i18n:translate="">Configure bucket policy</h3>
            <p i18n:translate="">
                A bucket policy configures permissions for your bucket and allows Eucalyptus to store
                reports in your bucket if the default policy is selected.
            </p>
            <a ng-click="preferences.bucketPolicy = preferences.defaultPolicy" i18n:translate="">
                Restore default bucket policy
            </a>
            <textarea class="policy-text-area" ng-model="preferences.bucketPolicy">
            </textarea>
            <button type="submit" class="button expand" id="save-policy-btn" ng-click="saveBucketPolicy($event)"
                    ng-disabled="policyForm.$invalid">
                <span i18n:translate="">Save Bucket Policy</span>
            </button>
        </form>
    </div>
=======
        </div-->
        <hr/>
        <div ng-show="!preferences.savingChanges">
            <button type="submit" class="button" id="save-changes-btn" ng-click="preferences.saveChanges($event)"
                    ng-disabled="prefsForm.$invalid">
                <span i18n:translate="">Save Changes</span>
            </button>
            <a href="${request.route_path('reporting', subpath='')}" target="_self" id="cancel-update-link"
               class="cancel-link" i18n:translate="">Cancel</a>
        </div>
        <div ng-show="preferences.savingChanges">
            <span i18n:translate="">Saving ...</span>
            <i class="busy"></i>
        </div>
        <div class="modal small" modal="createBucketDialog">
            <div create-bucket-dialog="" bucket-name="preferences.values.bucketName"></div>
        </div>
    </form>
>>>>>>> 9ed44e73
</div><|MERGE_RESOLUTION|>--- conflicted
+++ resolved
@@ -33,24 +33,10 @@
                 </div>
             </div>
             <p i18n:translate="">
-<<<<<<< HEAD
-                Note: by enabling usage reporting for this bucket, we will update the bucket policy to allow eucalyptus to write reports there.
-            </p>
-            <!--div class="row inline stacked controls-wrapper">
-                <div class="small-12 columns">
-                    <a href="#" class="circle remove has-tip policy-row-item" ng-click="preferences.showBucketPolicy()"
-                       title="View/Edit policy"><i class="fi-pencil"></i></a>
-                    <span class="policy-row-item" ng-init="preferences.bucketPolicyName = 'BucketPolicy-nnnn'">{{ preferences.bucketPolicyName }}</span>
-                </div>
-            </div-->
-        </div>
-        <hr/>
-=======
                 Note: by enabling usage reporting for this bucket, a bucket policy will be added to allow Eucalyptus to store reports in your bucket. To view or modify the bucket policy, visist the bucket's detail page.
             </p>
         </div>
         <!--hr/>
->>>>>>> 9ed44e73
         <div class="section">
             <h6 class="section-label" i18n:translate="">Manage Report Tags</h6>
             <p i18n:translate="">
@@ -80,44 +66,6 @@
                     </div>
                 </div>
             </div>
-<<<<<<< HEAD
-        </div>
-        <hr/>
-        <div ng-show="!preferences.savingChanges">
-            <button type="submit" class="button" id="save-changes-btn" ng-click="preferences.saveChanges($event)"
-                    ng-disabled="prefsForm.$invalid">
-                <span i18n:translate="">Save Changes</span>
-            </button>
-            <a href="${request.route_path('reporting', subpath='')}" target="_self" id="cancel-update-link"
-               class="cancel-link" i18n:translate="">Cancel</a>
-        </div>
-        <div ng-show="preferences.savingChanges">
-            <span i18n:translate="">Saving ...</span>
-            <i class="busy"></i>
-        </div>
-        <div class="modal small" modal="createBucketDialog">
-            <div create-bucket-dialog="" bucket-name="preferences.values.bucketName"></div>
-        </div>
-    </form>
-    <div class="modal large" modal="bucketPolicyDialog">
-        <form name="policyForm">
-            <h3 i18n:translate="">Configure bucket policy</h3>
-            <p i18n:translate="">
-                A bucket policy configures permissions for your bucket and allows Eucalyptus to store
-                reports in your bucket if the default policy is selected.
-            </p>
-            <a ng-click="preferences.bucketPolicy = preferences.defaultPolicy" i18n:translate="">
-                Restore default bucket policy
-            </a>
-            <textarea class="policy-text-area" ng-model="preferences.bucketPolicy">
-            </textarea>
-            <button type="submit" class="button expand" id="save-policy-btn" ng-click="saveBucketPolicy($event)"
-                    ng-disabled="policyForm.$invalid">
-                <span i18n:translate="">Save Bucket Policy</span>
-            </button>
-        </form>
-    </div>
-=======
         </div-->
         <hr/>
         <div ng-show="!preferences.savingChanges">
@@ -136,5 +84,4 @@
             <div create-bucket-dialog="" bucket-name="preferences.values.bucketName"></div>
         </div>
     </form>
->>>>>>> 9ed44e73
 </div>
--- conflicted
+++ resolved
@@ -38,13 +38,6 @@
                tal:condition="request.user.is_authenticated()">
                <i class="fi-list"></i>
             </a>
-<<<<<<< HEAD
-            <a id="dropdown-icon" data-dropdown="nav-drop"
-               tal:condition="request.user.is_authenticated()">
-               <i class="fi-list"></i>
-            </a>
-=======
->>>>>>> 8d83facf
             <a href="${layout.home_url}" title="${layout.site_title}">
                 <span class="product-name">HP Helion Eucalyptus</span>
             </a>
@@ -84,11 +77,6 @@
     <!-- Off Canvas Menu: Left -->
     <div class="left-off-canvas-menu">
         ${panel('top_nav', off_canvas=True)}
-    </div>
-
-    <!-- Dropdown Menu: Left -->
-    <div id="nav-drop" class="f-dropdown">
-        ${panel('top_nav', off_canvas=False)}
     </div>
 
     <!-- Off Canvas Menu: Right-->

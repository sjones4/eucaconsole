--- conflicted
+++ resolved
@@ -69,14 +69,8 @@
                                         </select>
                                     </div>
                                     <br ng-hide="inputtype=='sample'"/>
-<<<<<<< HEAD
-                                    <input type="radio" id="inputtype" name="inputtype" value="file" ng-model="inputtype">
-                                        <label i18n:translate="">Upload template</label>
-                                    </input>
-=======
                                     <input type="radio" id="inputtype" name="inputtype" value="file" ng-model="inputtype"/>
                                     <label i18n:translate="">Upload template</label>
->>>>>>> 8d83facf
                                     <input id="template-file" type="file" data-file="template-files" ng-disabled="isNotStopped" name="template-file" ng-show="inputtype=='file'"></input>
                                     <br/>
                                     <input type="radio" id="inputtype" name="inputtype" value="url" ng-model="inputtype"/>
@@ -110,39 +104,26 @@
                             <div class="row controls-wrapper" ng-repeat="item in parameters" ng-cloak="true">
                                 <div class="small-3 columns subheading">
                                     <label class="right">{{ item.name }}
-<<<<<<< HEAD
-                                        <span data-tooltip="" ng-attr-title="{{ item.description }}">
-                                            <i class="helptext-icon"></i>
-                                        </span>
-=======
                                         <!-- documenting here so it doesn't get lost -->
                                         <!-- foundation need to be re-initilaized after params populated -->
                                         <!-- when that happens we hit another bug with foundation tooltip where -->
                                         <!-- all the tips get the same selector(class). Trying to use data-options -->
                                         <!-- helps, but that's broken https://github.com/zurb/foundation/issues/6349 -->
-                                        <span class="helptext-icon" data-options="selector: param-tip{{$index}};"
-                                            ng-attr-title='{{item.description}}'>?</span>
->>>>>>> 8d83facf
+                                        <span data-options="selector: param-tip{{$index}};"
+                                            ng-attr-title='{{item.description}}'>
+                                            <i class="helptext-icon"></i>
+                                        </span>
                                     </label>
                                 </div>
                                 <div class="small-9 columns field">
                                     <input type="text" name="{{ item.name }}" id="{{ item.name }}"
                                         value='{{ item.default }}' ng-hide="item.options"
                                         min='{{ item.min }}' max='{{ item.max }}' pattern='{{ item.regex }}'
-<<<<<<< HEAD
-                                        ng-model="paramModels[item.name]" ng-change="checkRequiredInput()">
-                                    </input>
-                                    <small class='error' ng-hide="">{{ item.constraint }}</small>
-                                    <div ng-show="item.options">
-                                        <select chosen="" name="{{ item.name }}" id="{{ item.name }}" 
-                                            search-contains="true"
-=======
                                         ng-model="paramModels[item.name]" ng-change="checkRequiredInput()"/>
                                     <small class='error' ng-hide="">{{ item.constraint }}</small>
                                     <div ng-show="item.options">
                                         <select chosen="" name="{{ item.name }}" id="{{ item.name }}" 
                                             search-contains="true" width="100"
->>>>>>> 8d83facf
                                             value='{{ item.default }}'
                                             ng-model="paramModels[item.name]" ng-change="checkRequiredInput()"
                                             ng-options="option[0] as option[1] for option in item.options">

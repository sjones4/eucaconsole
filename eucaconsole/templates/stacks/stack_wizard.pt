--- conflicted
+++ resolved
@@ -31,16 +31,10 @@
                                 <span class="cir">1</span> <b i18n:translate="">General</b>
                             </a>
                         </dd>
-<<<<<<< HEAD
                         <dd ng-show="isNotValid || loading || parameters.length > 0">
-                            <a id="tabStep2" href="#step2" ng-click="visitNextStep(2, $event)">
-                                <span class="cir">2</span> <b>Parameters</b>
-=======
-                        <dd ng-class="{disabled: step1Invalid}">
                             <a id="tabStep2" ng-click="visitNextStep(2, $event)"
                                href="#step2" ng-cloak="" ng-if="!step1Invalid">
                                 <span class="cir">2</span> <b i18n:translate="">Parameters</b>
->>>>>>> c710a81b
                             </a>
                             <span class="cir" ng-cloak="" ng-if="step1Invalid">2</span> <b ng-cloak="" ng-if="step1Invalid" i18n:translate="">Parameters</b>
                         </dd>

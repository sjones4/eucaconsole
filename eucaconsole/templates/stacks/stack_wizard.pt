--- conflicted
+++ resolved
@@ -107,14 +107,9 @@
                             <div class="row controls-wrapper" ng-repeat="item in parameters" ng-cloak="true">
                                 <div class="small-3 columns subheading">
                                     <label class="right">{{ item.name }}
-<<<<<<< HEAD
-                                        <span data-tooltip="" title="{{ item.description }}">
+                                        <span data-tooltip="" ng-attr-title="{{ item.description }}">
                                             <i class="helptext-icon"></i>
                                         </span>
-=======
-                                        <span class="helptext-icon" data-tooltip=""
-                                            ng-attr-title='{{ item.description }}'>?</span>
->>>>>>> 7aeb275b
                                     </label>
                                 </div>
                                 <div class="small-9 columns field">

--- conflicted
+++ resolved
@@ -121,11 +121,7 @@
                                                 {{ item.physical_id }}
                                             </td>
                                             <td ng-show="item.url">
-<<<<<<< HEAD
-                                                <a href="{{ item.url }}">{{ item.physical_id }}</a>
-=======
                                                 <a ng-href="{{ item.url }}">{{ item.physical_id }}</a>
->>>>>>> 8d83facf
                                             </td>
                                             <td><span class="label radius status {{ item.status }}">{{ item.status.replace('-', ' ').replace('-', ' ') }}</span></td>
                                             <td>
@@ -214,11 +210,7 @@
                                                 {{ item.physical_id }}
                                             </td>
                                             <td ng-show="item.url">
-<<<<<<< HEAD
-                                                <a href="{{ item.url }}">{{ item.physical_id }}</a>
-=======
                                                 <a ng-href="{{ item.url }}">{{ item.physical_id }}</a>
->>>>>>> 8d83facf
                                             </td>
                                         </tr>
                                         <tr ng-show="!eventsLoading"></tr>

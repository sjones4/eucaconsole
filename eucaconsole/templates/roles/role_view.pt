<metal:block use-macro="main_template">

<head metal:fill-slot="head_css">
    <link rel="stylesheet" href="${request.static_path('eucaconsole:static/js/thirdparty/codemirror/codemirror.css')}" />
    <link rel="stylesheet" type="text/css" href="${request.static_path('eucaconsole:static/css/pages/role.css')}" />
</head>

<div metal:fill-slot="main_content">
    <div class="row" id="contentwrap"
         ng-app="RolePage" ng-controller="RolePageCtrl" ng-init="initController(${all_users})">
        <metal:breadcrumbs metal:use-macro="layout.global_macros['breadcrumbs']">
            <metal:crumbs metal:fill-slot="crumbs">
                <li><a href="${request.route_path('roles')}" i18n:translate="">IAM roles</a></li>
                <li class="current">
                    <a tal:condition="role" href="#" ng-non-bindable="">${role.role_name}</a>
                    <a tal:condition="not role and role_route_id == 'new'" i18n:translate="">Create new role</a>
                </li>
            </metal:crumbs>
        </metal:breadcrumbs>
        <!-- Notifications -->
        <metal:block metal:use-macro="layout.global_macros['notifications']" />
        <h3 id="pagetitle">
            <metal:block tal:condition="role">
                <strong i18n:translate="">Details for role:</strong>
                <em ng-non-bindable="">${role.role_name}</em>
            </metal:block>
            <metal:block tal:condition="not role and role_route_id == 'new'">
                <strong i18n:translate="">Create new role</strong>
            </metal:block>
        </h3>
        <div class="large-7 columns"
            tal:define="readonly True if role else False;">
            <div class="panel has-actions">
                <metal:block metal:use-macro="layout.global_macros['actions_menu']" tal:condition="role">
                    <metal:actions metal:fill-slot="actions">
                        <li>
                            <a id="delete-role-action" data-reveal-id="delete-role-modal" i18n:translate="">
                                Delete role
                            </a>
                        </li>
                    </metal:actions>
                </metal:block>
                <div tal:condition="not role and role_route_id == 'new'" i18n:translate=""
                    tal:define="html_attrs {'pattern': '^[a-zA-Z0-9\+\=\,\.\@\-]{1,64}$',
                         'error_msg': 'IAM role names must be between 1 and 64 characters long, and may contain letters, numbers, \'+\', \'=\', \',\', \'.\'. \'@\' and \'-\''};">
                    <form action="${request.route_path('role_create')}" method="post" data-abide="abide">
                        ${structure:role_form['csrf_token']}
                        <div class="section">
                            <div class="row controls-wrapper readonly">
                                ${panel('form_field', field=role_form.role_name, leftcol_width=1, rightcol_width=11, autofocus='', **html_attrs)}
                            </div>
                        </div>
                        <hr />
                        <div class="expando" id="advanced-section" ng-cloak="" ng-init="expanded = false">
                            <div class="title">
                                <a ng-click="expanded = !expanded">
                                    <i class="fi-plus" ng-show="!expanded"></i>
                                    <i class="fi-minus" ng-show="expanded"></i>
                                    &nbsp;<span i18n:translate="">Advanced</span>
                                </a>
                            </div>
                            <div>&nbsp;</div>
                            <div class="section" ng-show="expanded">
                                <div class="row controls-wrapper readonly">
                                    ${panel('form_field', field=role_form.path, leftcol_width=1, rightcol_width=11)}
                                </div>
                            </div>
                        </div>
                        <div class="section">
                            <div class="row">
                                <div class="small-4 columns">&nbsp;</div>
                                <div class="small-8 columns field inline">
                                    <button type="submit" class="button" id="create-btn">
                                        <span i18n:translate="">Create Role</span>
                                    </button>
                                    <a href="${request.route_path('roles')}"
                                        class="cancel-link" i18n:translate="">Cancel</a>
                                </div>
                            </div>
                        </div>
                    </form>
                </div>
                <div tal:condition="role">
<<<<<<< HEAD
                    <form action="${request.route_path('role_update', name=role.role_name)}" method="post" data-abide="abide">
                        ${structure:role_update_form['csrf_token']}
                        <div class="section">
                            <h6 i18n:translate="">General</h6>
                            <div class="row controls-wrapper readonly">
                                <div class="small-3 columns"><label class="right" i18n:translate="">Name</label></div>
                                <div class="small-9 columns value">${role.role_name}</div>
                            </div>
                            <div class="row controls-wrapper readonly">
                                <div class="small-3 columns"><label class="right" i18n:translate="">Creation time</label></div>
                                <div class="small-9 columns value">${role_create_date.strftime(layout.date_format)}</div>
                            </div>
                            <div class="row controls-wrapper readonly">
                                <div class="small-3 columns"><label class="right" i18n:translate="">ARN</label></div>
                                <div class="small-9 columns value inline breakword">${role.arn if role.arn else ''}</div>
                            </div>
                            <div class="top-padding">
                                ${panel('form_field', field=role_update_form.path, leftcol_width=3, rightcol_width=9)}
                            </div>
                            <div class="row controls-wrapper readonly" tal:condition="instances">
                                <div class="small-3 columns"><label class="right" i18n:translate="">Instances</label></div>
                                <div tal:repeat="instance instances">
                                    <div class="small-9 columns value inline breakword">
                                        <a href="$(request.route_path('instance_view', id=instance.id)}">${instance.name}</a>
                                    </div>
                                </div>
                            </div>
                            <div class="row controls-wrapper readonly">
                                <div class="small-3 columns">
                                </div>
                                <div class="small-9 columns">
                                    <br>&nbsp;</br>
                                    <button type="submit" class="button" id="save-changes-btn">
                                        <span tal:condition="role" i18n:translate="">Save Changes</span>
                                    </button>
                                    <a href="${request.route_path('roles')}"
                                        class="cancel-link" i18n:translate="">Cancel</a>
                                </div>
                            </div>
=======
                    <div class="section">
                        <h6 i18n:translate="">General</h6>
                        <div class="row controls-wrapper readonly">
                            <div class="small-3 columns"><label class="right" i18n:translate="">Name</label></div>
                            <div class="small-9 columns value">${role.role_name}</div>
>>>>>>> 299d11c2
                        </div>
                        <div class="row controls-wrapper readonly">
                            <div class="small-3 columns"><label class="right" i18n:translate="">Creation time</label></div>
                            <div class="small-9 columns value">${role_create_date.strftime(layout.date_format)}</div>
                        </div>
                        <div class="row controls-wrapper readonly">
                            <div class="small-3 columns"><label class="right" i18n:translate="">ARN</label></div>
                            <div class="small-9 columns value inline breakword">${role.arn if role.arn else ''}</div>
                        </div>
                        <div class="row controls-wrapper readonly">
                            <div class="small-3 columns"><label class="right" i18n:translate="">Path</label></div>
                            <div class="small-9 columns value inline breakword">${role.path if role.path else ''}</div>
                        </div>
                    </div>
                    <hr />
                    <div tal:define="policies_url request.route_path('role_policies_json', name=role.role_name);
                                     policy_url request.route_path('role_policy_json', name=role.role_name, policy='_policy_');
                                     remove_url request.route_path('role_delete_policy', name=role.role_name, policy='_policy_');
                                     update_url request.route_path('role_update_policy', name=role.role_name, policy='_policy_');
                                     add_url request.route_path('iam_policy_new')+'?type=role&amp;id='+role.role_name">
                        <div class="section">
                            <h6 i18n:translate="">Permissions</h6>
                            <div>
                                <strong i18n:translate="">Role policies</strong>
                                ${panel('policy_list', policies_url=policies_url, policy_url=policy_url, remove_url=remove_url, update_url=update_url, add_url=add_url)}
                            </div>
                        </div>
                    </div>
                </div>
            </div>
        </div>
        <div class="large-5 columns">
            <metal:block metal:use-macro="layout.global_macros['help_expando']" />
            <!--! Help goes here -->
        </div>
        <!--! Modal dialogs reused across landing and detail page -->
        ${panel('role_dialogs', role=role, delete_form=delete_form)}
    </div>
</div>

<div metal:fill-slot="tail_js">
    <div tal:condition="role">
        <script src="${request.static_path('eucaconsole:static/js/pages/role.js')}"></script>
    </div>
    <div tal:condition="not:role">
        <script src="${request.static_path('eucaconsole:static/js/pages/role_new.js')}"></script>
    </div>
</div>

</metal:block>
<|MERGE_RESOLUTION|>--- conflicted
+++ resolved
@@ -81,53 +81,11 @@
                     </form>
                 </div>
                 <div tal:condition="role">
-<<<<<<< HEAD
-                    <form action="${request.route_path('role_update', name=role.role_name)}" method="post" data-abide="abide">
-                        ${structure:role_update_form['csrf_token']}
-                        <div class="section">
-                            <h6 i18n:translate="">General</h6>
-                            <div class="row controls-wrapper readonly">
-                                <div class="small-3 columns"><label class="right" i18n:translate="">Name</label></div>
-                                <div class="small-9 columns value">${role.role_name}</div>
-                            </div>
-                            <div class="row controls-wrapper readonly">
-                                <div class="small-3 columns"><label class="right" i18n:translate="">Creation time</label></div>
-                                <div class="small-9 columns value">${role_create_date.strftime(layout.date_format)}</div>
-                            </div>
-                            <div class="row controls-wrapper readonly">
-                                <div class="small-3 columns"><label class="right" i18n:translate="">ARN</label></div>
-                                <div class="small-9 columns value inline breakword">${role.arn if role.arn else ''}</div>
-                            </div>
-                            <div class="top-padding">
-                                ${panel('form_field', field=role_update_form.path, leftcol_width=3, rightcol_width=9)}
-                            </div>
-                            <div class="row controls-wrapper readonly" tal:condition="instances">
-                                <div class="small-3 columns"><label class="right" i18n:translate="">Instances</label></div>
-                                <div tal:repeat="instance instances">
-                                    <div class="small-9 columns value inline breakword">
-                                        <a href="$(request.route_path('instance_view', id=instance.id)}">${instance.name}</a>
-                                    </div>
-                                </div>
-                            </div>
-                            <div class="row controls-wrapper readonly">
-                                <div class="small-3 columns">
-                                </div>
-                                <div class="small-9 columns">
-                                    <br>&nbsp;</br>
-                                    <button type="submit" class="button" id="save-changes-btn">
-                                        <span tal:condition="role" i18n:translate="">Save Changes</span>
-                                    </button>
-                                    <a href="${request.route_path('roles')}"
-                                        class="cancel-link" i18n:translate="">Cancel</a>
-                                </div>
-                            </div>
-=======
                     <div class="section">
                         <h6 i18n:translate="">General</h6>
                         <div class="row controls-wrapper readonly">
                             <div class="small-3 columns"><label class="right" i18n:translate="">Name</label></div>
                             <div class="small-9 columns value">${role.role_name}</div>
->>>>>>> 299d11c2
                         </div>
                         <div class="row controls-wrapper readonly">
                             <div class="small-3 columns"><label class="right" i18n:translate="">Creation time</label></div>
@@ -140,6 +98,14 @@
                         <div class="row controls-wrapper readonly">
                             <div class="small-3 columns"><label class="right" i18n:translate="">Path</label></div>
                             <div class="small-9 columns value inline breakword">${role.path if role.path else ''}</div>
+                        </div>
+                        <div class="row controls-wrapper readonly" tal:condition="instances">
+                            <div class="small-3 columns"><label class="right" i18n:translate="">Instances</label></div>
+                            <div tal:repeat="instance instances">
+                                <div class="small-9 columns value inline breakword">
+                                    <a href="$(request.route_path('instance_view', id=instance.id)}">${instance.name}</a>
+                                </div>
+                            </div>
                         </div>
                     </div>
                     <hr />

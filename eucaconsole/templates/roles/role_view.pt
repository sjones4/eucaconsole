--- conflicted
+++ resolved
@@ -46,11 +46,7 @@
                 </metal:block>
                 <div tal:condition="not role and role_route_id == 'new'" i18n:translate=""
                     tal:define="html_attrs {'pattern': '^[a-zA-Z0-9\+\=\,\.\@\-]{1,64}$',
-<<<<<<< HEAD
                          'error_msg': 'Role names must be between 1 and 64 characters long, and may contain letters, numbers, \'+\', \'=\', \',\', \'.\'. \'@\' and \'-\' and cannot contain spaces'};">
-=======
-                         'error_msg': 'IAM role names must be between 1 and 64 characters long, and may contain letters, numbers, \'+\', \'=\', \',\', \'.\'. \'@\' and \'-\' and cannot contain spaces'};">
->>>>>>> b7f4ea94
                     <form action="${request.route_path('role_create')}" method="post" data-abide="abide">
                         ${structure:role_form['csrf_token']}
                         <div class="section columns">

<metal:block use-macro="main_template" i18n:domain="eucaconsole">

<head metal:fill-slot="head_css">
    <link rel="stylesheet" type="text/css" href="${request.static_path('eucaconsole:static/css/pages/image.css')}" />
</head>

<div metal:fill-slot="main_content">
    <div class="row" id="contentwrap" 
         ng-app="ImagePage" ng-controller="ImagePageCtrl" ng-init="initController('${image.state}', '${is_public}', ${image_launch_permissions})">
        <metal:breadcrumbs metal:use-macro="layout.global_macros['breadcrumbs']">
            <metal:crumbs metal:fill-slot="crumbs">
                <li><a href="${request.route_path('images')}" i18n:translate="">Images</a></li>
                <li class="current"><a href="#">${image_display_name}</a></li>
            </metal:crumbs>
        </metal:breadcrumbs>
        <!-- Notifications -->
        <metal:block metal:use-macro="layout.global_macros['notifications']" />
        <h3 id="pagetitle">
            <strong i18n:translate="">Details for image:</strong>
            <em>${image_display_name}</em>
        </h3>
        <div class="large-7 columns"
            tal:define="image_tags image.tags if image else {};
                        readonly True if image else False;
                        image_id image.id if image else '';">
            <div class="panel has-actions">
                <metal:block metal:use-macro="layout.global_macros['actions_menu']" tal:condition="image">
                    <metal:actions metal:fill-slot="actions">
                        <li>
                            <a href="${request.route_path('instance_create')}?image_id=${image_id}"
                               id="launch-instance-action" i18n:translate="">
                                Launch instance
                            </a>
                        </li>
                        <li>
                            <a href="${request.route_path('launchconfig_new')}?image_id=${image_id}"
                               id="create-launchconfig-action" i18n:translate="">
                                Create launch configuration
                            </a>
                        </li>
                        <li tal:condition="account_id == image.owner_id">
                            <a data-reveal-id="deregister-image-modal" id="deregister-image-action" i18n:translate="">
                                Remove from cloud
                            </a>
                        </li>
                    </metal:actions>
                </metal:block>
                <form id="image-detail-form" action="${request.route_path('image_update', id=image_id)}" method="post" data-abide="abide">
                    ${structure:image_form['csrf_token']}
                    <div tal:condition="image">
                        <div class="section">
                            <h6 i18n:translate="">Machine</h6>
                            <div class="row controls-wrapper readonly">
                                <div class="small-4 columns">
                                    <label i18n:translate="" tal:condition="layout.cloud_type == 'euca'">EMI name</label>
                                    <label i18n:translate="" tal:condition="layout.cloud_type == 'aws'">AMI name</label>
                                </div>
                                <div class="small-8 columns value">${image.name if image.name else ''}</div>
                            </div>
                            <div tal:condition="not is_owned_by_user">
                                <div class="row controls-wrapper readonly">
                                    <div class="small-4 columns"><label i18n:translate="">Description</label></div>
                                    <div class="small-8 columns value" ng-non-bindable="">${image.description}</div>
                                </div>
                            </div>
                            <div tal:condition="is_owned_by_user">
                                ${panel('form_field', field=image_form['description'])}
                            </div>
                            <div class="row controls-wrapper readonly">
                                <div class="small-4 columns"><label i18n:translate="">Status</label></div>
                                <div class="small-8 columns value" ng-cloak="">
                                    <span class="label radius state {{imageState}}">
                                        {{imageState}}
                                    </span>
                                </div>
                            </div>
                            <div class="row controls-wrapper readonly" tal:condition="image.owner_alias">
                                <div class="small-4 columns"><label i18n:translate="">Owner alias</label></div>
                                <div class="small-8 columns value">${image.owner_alias if image.owner_alias else ''}</div>
                            </div>
                            <div class="row controls-wrapper readonly">
                                <div class="small-4 columns"><label i18n:translate="">Platform</label></div>
                                <div class="small-8 columns value">${image.platform_name if image.platform_name else ''}</div>
                            </div>
                            <div class="row controls-wrapper readonly">
                                <div class="small-4 columns"><label i18n:translate="">Architecture</label></div>
                                <div class="small-8 columns value">${image.architecture if image.architecture else ''}</div>
                            </div>
                            <div class="row controls-wrapper readonly">
                                <div class="small-4 columns"><label i18n:translate="">Root device type</label></div>
                                <div class="small-8 columns value">${image.root_device_type if image.root_device_type else ''}</div>
                            </div>
                            <div class="row controls-wrapper readonly">
                                <div class="small-4 columns"><label i18n:translate="">Owner account (ID)</label></div>
                                <div class="small-8 columns value">${image.owner_id if image.owner_id else ''}</div>
                            </div>
                            <div class="row controls-wrapper readonly">
                                <div class="small-4 columns"><label i18n:translate="">Manifest path</label></div>
                                <div class="small-8 columns value breakword">${image.location if image.location else ''}</div>
                            </div>
<<<<<<< HEAD
=======
                            <div class="row controls-wrapper readonly">
                                <div class="small-4 columns"><label i18n:translate="">Description</label></div>
                                <div class="small-8 columns value breakword">${image_description}</div>
                            </div>
>>>>>>> 949d4e38
                        </div>
                        <div class="section" tal:condition="image.kernel_id">
                            <hr />
                            <h6 i18n:translate="">Kernel</h6>
                            <div class="row controls-wrapper readonly">
                                <div class="small-4 columns"><label i18n:translate="">Kernel ID</label></div>
                                <div class="small-8 columns value">${image.kernel_id if image.kernel_id else ''}</div>
                            </div>
                        </div>
                        <div class="section" tal:condition="image.ramdisk_id">
                            <hr />
                            <h6 i18n:translate="">RAM disk</h6>
                            <div class="row controls-wrapper readonly">
                                <div class="small-4 columns"><label i18n:translate="">Ramdisk ID</label></div>
                                <div class="small-8 columns value">${image.ramdisk_id if image.ramdisk_id else ''}</div>
                            </div>
                        </div>
                    </div>
                    <div class="section">
                        <hr />
                        <h6 i18n:translate="">Sharing</h6>
                        <div tal:condition="not is_owned_by_user">
                            <div class="row controls-wrapper readonly">
                                <div class="small-12 columns value" ng-cloak="">
                                    <span ng-show="isPublic">Public</span>
                                    <span ng-hide="isPublic">Private</span>
                                </div>
                            </div> 
                        </div>
                        <div tal:condition="is_owned_by_user" ng-cloak="">
                            <div class="row controls-wrapper readonly">
                                <div class="small-12 columns value">
                                    <div id="sharing-radio-buttons">
                                         <span class="padded-element"> 
                                            <input type="radio" name="sharing" value="true" ng-model="isPublic"> Public
                                        </span>
                                        <span class="padded-element"> 
                                            <input type="radio" class="padded-element" name="sharing" value="false" ng-model="isPublic"> Private
                                        </span>
                                    </div>
                                    <div class="bottom-padding" ng-show="isPublic">
                                        <span i18n:translate="">
                                            Anyone can see this image.
                                        </span>
                                    </div>
                                    <div class="bottom-padding" ng-hide="isPublic">
                                        <span i18n:translate="">
                                           Only my account and accounts I share with can see this image.
                                        </span>
                                    </div>
                                </div>
                            </div>
                            <div class="row controls-wrapper readonly" ng-hide="isPublic">
                                <div id="private-account-input-field" class="small-12 columns value" ng-class="errorClass">
                                    <div class="subsection-label top-bottom-padding" ng-show="launchPermissions.length > 0">
                                        <span i18n:translate="">
                                            Share with specific accounts
                                        </span>
                                    </div>
                                    <div id="share_with_accounts_field" class="items">
                                        <span class="label radius secondary account-id-icon padded-element" ng-repeat="account in launchPermissions">
                                            <span>
                                                {{ account }}
                                            </span>
                                            <a ng-click="removeAccount(account)"><i class="fi-x"></i></a>
                                            <input type="hidden" name="launch-permissions-inputbox" ng-value="account">
                                        </span>
                                    </div>
                                    <div class="subsection-label top-bottom-padding">
                                        <span ng-show="launchPermissions.length == 0" i18n:translate="">
                                            Add an account number: 
                                        </span>
                                        <span ng-show="launchPermissions.length > 0" i18n:translate="">
                                            Add another account number: 
                                        </span>
                                    </div>
                                    <div>
                                        <input type="text" id="add-account-inputbox" ng-model="newAccount" placeholder="enter account number.." />
                                        <small class="error" id="add-account-inputbox-error" ng-hide="isAccountValid">
                                            Account ID must be 12 characters long and contain only numbers.
                                        </small>
                                    </div>
                                    <div class="top-padding">
                                        <span class="button round tiny" id="add-account-btn" ng-click="addAccount()" ng-disabled="isAccountNotTyped">
                                            <span i18n:translate="">Add Account</span>
                                        </span>
                                    </div>
                                </div>
                            </div>
                        </div>
                    </div>
                    <hr />
                    ${panel('bdmapping_editor', image=image, read_only=True)}
                    ${panel('tag_editor', tags=image_tags)}
                    <hr/>
                    <div>
                        <button type="submit" class="button" id="save-changes-btn" ng-disabled="isNotChanged">
                            <span tal:condition="image" i18n:translate="">Save Changes</span>
                        </button>
                        <a href="${request.route_path('images')}"
                           class="cancel-link" i18n:translate="">Cancel</a>
                    </div>
                </form>
            </div>
        </div>
        <div class="large-5 columns">
            <metal:block metal:use-macro="layout.global_macros['help_expando']" />
            <div class="help-content" ng-show="isHelpExpanded" ng-cloak="">
                <!--! Tag editor help content -->
                <div id="help-html-console_image_detail" ng-include="'${layout.help_path('console_image_detail.html')}'"></div>
                <div id="help-html-console_add_edit_tags" ng-include="'${layout.help_path('console_add_edit_tags.html')}'"></div>
            </div>
        </div>
        <!--! Modal dialogs reused across landing and detail page -->
        ${panel('image_dialogs', image=image, image_name_id=image_name_id, deregister_form=deregister_form, snapshot_images_registered=snapshot_images_registered)}
    </div>
</div>

<div metal:fill-slot="tail_js">
    <script src="${request.static_path('eucaconsole:static/js/thirdparty/jquery/chosen.jquery.min.js')}"></script>
    <script src="${request.static_path('eucaconsole:static/js/pages/image.js')}"></script>
</div>

</metal:block>
<|MERGE_RESOLUTION|>--- conflicted
+++ resolved
@@ -60,7 +60,7 @@
                             <div tal:condition="not is_owned_by_user">
                                 <div class="row controls-wrapper readonly">
                                     <div class="small-4 columns"><label i18n:translate="">Description</label></div>
-                                    <div class="small-8 columns value" ng-non-bindable="">${image.description}</div>
+                                    <div class="small-8 columns value" ng-non-bindable="">${image_description}</div>
                                 </div>
                             </div>
                             <div tal:condition="is_owned_by_user">
@@ -98,13 +98,6 @@
                                 <div class="small-4 columns"><label i18n:translate="">Manifest path</label></div>
                                 <div class="small-8 columns value breakword">${image.location if image.location else ''}</div>
                             </div>
-<<<<<<< HEAD
-=======
-                            <div class="row controls-wrapper readonly">
-                                <div class="small-4 columns"><label i18n:translate="">Description</label></div>
-                                <div class="small-8 columns value breakword">${image_description}</div>
-                            </div>
->>>>>>> 949d4e38
                         </div>
                         <div class="section" tal:condition="image.kernel_id">
                             <hr />

<metal:block use-macro="main_template" i18n:domain="eucaconsole">

<head metal:fill-slot="head_css">
    <link rel="stylesheet" type="text/css" href="${request.static_path('eucaconsole:static/css/pages/dashboard.css')}" />
</head>

<div metal:fill-slot="main_content">
    <div class="row" id="dashboard" ng-app="Dashboard" ng-controller="DashboardCtrl"
         ng-init="initController('${request.route_path('dashboard_json')}', '${request.route_path('service_status_json')}', '${layout.cloud_type}')">
        <metal:block metal:use-macro="layout.global_macros['notifications']" />
        <div id="pagetitle">
            <h3 i18n:translate="">Dashboard</h3>
            <div id="zone-selector">
                <a href="#" data-dropdown="zone-dropdown">
                    <span ng-cloak="" ng-if="selectedZone">{{ selectedZone }}</span>
                    <span ng-cloak="" ng-if="!selectedZone" i18n:translate="">All availability zones</span>
                    <span class="down-caret"></span>
                </a>
                <ul id="zone-dropdown" class="f-dropdown" data-dropdown-content="">
                    <li ng-show="selectedZone !== ''">
                        <a ng-click="setZone('')" i18n:translate="" >All availability zones</a>
                    </li>
                    <li tal:repeat="zone availability_zones" ng-show="selectedZone !== '${zone.name}'">
                        <a ng-click="setZone('${zone.name}')"><span ng-non-bindable="">${zone.name}</span></a>
                    </li>
                </ul>
            </div>
        </div>
<<<<<<< HEAD
        <ul class="small-block-grid-2 medium-block-grid-3 large-block-grid-4">
            <li class="panel" id="instances-running">
                <div class="tile" id="running">
                    <h5 class="subheader" i18n:translate="">Running instances</h5>
                    <div class="content">
                        <a href="${request.route_path('instances')}?state=running">
                            <i class="icon"><em><span class="dots" ng-show="itemsLoading">&nbsp;</span>
                                <span ng-show="!itemsLoading" id="running-instances-count" ng-cloak="">{{ totals.instances_running }}</span></em>
                            </i>
                        </a>
                    </div>
                    <div class="footer">
                        <a class="button small round primary" href="${request.route_path('instance_create')}" i18n:translate="">Launch Instance</a>
                    </div>
                </div>
            </li>
            <li class="panel" id="instances-stopped">
                <div class="tile">
                    <h5 class="subheader" i18n:translate="">Stopped instances</h5>
                    <div class="content">
                        <a href="${request.route_path('instances')}?state=stopped">
                            <i class="icon"><em><span class="dots" ng-show="itemsLoading">&nbsp;</span>
                                <span ng-show="!itemsLoading" id="stopped-instances-count" ng-cloak="">{{ totals.instances_stopped }}</span></em>
                            </i>
                        </a>
                    </div>
                    <div class="footer"></div>
                </div>
            </li>
            <li class="panel" id="scaling-groups">
                <div class="tile" id="in-scaling-group">
                    <h5 class="subheader">
                        <span i18n:translate=""> Instances in scaling groups</span>
                    </h5>
                    <div class="content">
                        <a href="${request.route_path('scalinggroups')}">
                            <i class="icon"><em><span class="dots" ng-show="itemsLoading">&nbsp;</span>
                                <span ng-show="!itemsLoading" id="scalinggroup-instances-count" ng-cloak="">{{ totals.instances_scaling }}</span></em>
                            </i>
                        </a>
                    </div>
                    <div class="footer">
                        <a href="${request.route_path('scalinggroup_new')}" i18n:translate="">Create scaling group</a>
                    </div>
                </div>
            </li>
            <li class="panel" id="elastic-ips">
                <div class="tile">
                    <h5 class="subheader" i18n:translate="">Elastic IPs</h5>
                    <div class="content">
                        <a href="${request.route_path('ipaddresses')}">
                            <i class="icon"><em><span class="dots" ng-show="itemsLoading">&nbsp;</span>
                                <span ng-show="!itemsLoading" id="ipaddresses-count" ng-cloak="">{{ totals.eips }}</span></em>
                            </i>
                        </a>
                    </div>
                    <div class="footer">
                        <a href="${request.route_path('ipaddresses')}?allocate=1">Allocate elastic IPs</a>
                    </div>
                </div>
            </li>
            <li class="panel" id="volumes">
                <div class="tile">
                    <h5 class="subheader" i18n:translate="">Volumes</h5>
                    <div class="content">
                        <a href="${request.route_path('volumes')}">
                            <i class="icon"><em><span class="dots" ng-show="itemsLoading">&nbsp;</span>
                                <span ng-show="!itemsLoading" id="volumes-count" ng-cloak="">{{ totals.volumes }}</span></em>
                            </i>
                        </a>
                    </div>
                    <div class="footer">
                        <a href="${request.route_path('volume_view', id='new')}" i18n:translate="">Create volume</a>
                    </div>
                </div>
            </li>
            <li class="panel" id="snapshots">
                <div class="tile">
                    <h5 class="subheader" i18n:translate="">Snapshots</h5>
                    <div class="content">
                        <a href="${request.route_path('snapshots')}">
                            <i class="icon"><em><span class="dots" ng-show="itemsLoading">&nbsp;</span>
                                <span ng-show="!itemsLoading" id="snapshots-count" ng-cloak="">{{ totals.snapshots }}</span></em>
                            </i>
                        </a>
                    </div>
                    <div class="footer">
                        <a href="${request.route_path('snapshot_view', id='new')}" i18n:translate="">Create snapshot</a>
                    </div>
                </div>
            </li>
            <li class="panel" id="security-groups">
                <div class="tile">
                    <h5 class="subheader" i18n:translate="">Security groups</h5>
                    <div class="content">
                        <a href="${request.route_path('securitygroups')}">
                            <i class="icon"><em><span class="dots" ng-show="itemsLoading">&nbsp;</span>
                                <span ng-show="!itemsLoading" id="securitygroups-count" ng-cloak="">{{ totals.securitygroups }}</span></em>
                            </i>
                        </a>
                    </div>
                    <div class="footer">
                        <a href="${request.route_path('securitygroup_view', id='new')}" i18n:translate="">Create security group</a>
                    </div>
                </div>
            </li>
            <li class="panel" id="key-pairs">
                <div class="tile">
                    <h5 class="subheader" i18n:translate="">Key pairs</h5>
                    <div class="content">
                        <a href="${request.route_path('keypairs')}">
                            <i class="icon"><em><span class="dots" ng-show="itemsLoading">&nbsp;</span>
                                <span ng-show="!itemsLoading" id="keypairs-count" ng-cloak="">{{ totals.keypairs }}</span></em>
                            </i>
                        </a>
                    </div>
                    <div class="footer">
                        <a href="${request.route_path('keypair_view', id='new')}" i18n:translate="">Create key pair</a>
                    </div>
                </div>
            </li>
            <li class="panel" id="users" tal:condition="layout.user_access">
                <div class="tile">
                    <h5 class="subheader" i18n:translate="">IAM users</h5>
                    <div class="content">
                        <a href="${request.route_path('users')}">
                            <i class="icon"><em><span class="dots" ng-show="itemsLoading">&nbsp;</span>
                                <span ng-show="!itemsLoading" id="users-count" ng-cloak="">{{ totals.users }}</span></em>
                            </i>
                        </a>
                    </div>
                    <div class="footer">
                        <a href="${request.route_path('user_view', name='new')}" i18n:translate="">Create users</a>
                    </div>
                </div>
            </li>
            <li class="panel" id="groups" tal:condition="layout.group_access">
                <div class="tile">
                    <h5 class="subheader" i18n:translate="">IAM groups</h5>
                    <div class="content">
                        <a href="${request.route_path('groups')}">
                            <i class="icon"><em><span class="dots" ng-show="itemsLoading">&nbsp;</span>
                                <span ng-show="!itemsLoading" id="groups-count" ng-cloak="">{{ totals.groups }}</span></em>
                            </i>
                        </a>
                    </div>
                    <div class="footer">
                        <a href="${request.route_path('group_view', name='new')}" i18n:translate="">Create group</a>
                    </div>
                </div>
            </li>
            <li class="panel" id="roles" tal:condition="layout.role_access">
                <div class="tile">
                    <h5 class="subheader" i18n:translate="">IAM roles</h5>
                    <div class="content">
                        <a href="${request.route_path('roles')}">
                            <i class="icon"><em><span class="dots" ng-show="itemsLoading">&nbsp;</span>
                                <span ng-show="!itemsLoading" id="roles-count" ng-cloak="">{{ totals.roles }}</span></em>
                            </i>
                        </a>
                    </div>
                    <div class="footer">
                        <a href="${request.route_path('role_view', name='new')}" i18n:translate="">Create role</a>
                    </div>
                </div>
            </li>
            <li class="panel" id="health">
                <div class="tile">
                    <h5 class="subheader" i18n:translate="">Service Status</h5>
                    <i class="icon"><em><span class="dots" ng-show="health.length == 0">&nbsp;</span></i>
                    <div class="content">
                         <div ng-repeat="service in health">
                            <div class="row controls-wrapper readonly">
                                <div class="small-9 columns">
                                    <label id="status">{{ service.name }}</label>
                                </div>
                                <div class="small-3 columns right" id="service-up" ng-show="service.up">
                                    <i class="fi-check tick" title="Service is up" i18n:translate="title" data-tooltip=""></i>
                                </div>
                                <div class="small-3 columns right" id="service-down" ng-show="!service.up">
                                    <i class="fi-x tick" title="Service is not responding" i18n:translate="title" data-tooltip=""></i>
=======
        <ul id="sortable" class="small-block-grid-2 medium-block-grid-3 large-block-grid-4">
            <span tal:repeat="tile tiles" tal:omit-tag="">
                <span tal:switch="tile" tal:omit-tag="">
                    <li class="panel" id="instances-running" tal:case="'instances-running'">
                        <div class="tile" id="running">
                            <h5 class="subheader" i18n:translate="">Running instances</h5>
                            <div class="content">
                                <a href="${request.route_path('instances')}?state=running">
                                    <i class="icon"><em><span class="dots" ng-show="itemsLoading">&nbsp;</span>
                                        <span ng-show="!itemsLoading" id="running-instances-count" ng-cloak="">{{ totals.instances_running }}</span></em>
                                    </i>
                                </a>
                            </div>
                            <div class="footer">
                                <a class="button small round primary" href="${request.route_path('instance_create')}" i18n:translate="">Launch Instance</a>
                            </div>
                        </div>
                    </li>
                    <li class="panel" id="instances-stopped" tal:case="'instances-stopped'">
                        <div class="tile">
                            <h5 class="subheader" i18n:translate="">Stopped instances</h5>
                            <div class="content">
                                <a href="${request.route_path('instances')}?state=stopped">
                                    <i class="icon"><em><span class="dots" ng-show="itemsLoading">&nbsp;</span>
                                        <span ng-show="!itemsLoading" id="stopped-instances-count" ng-cloak="">{{ totals.instances_stopped }}</span></em>
                                    </i>
                                </a>
                            </div>
                            <div class="footer"></div>
                        </div>
                    </li>
                    <li class="panel" id="scaling-groups" tal:case="'scaling-groups'">
                        <div class="tile" id="in-scaling-group">
                            <h5 class="subheader">
                                <span i18n:translate=""> Instances in scaling groups</span>
                            </h5>
                            <div class="content">
                                <a href="${request.route_path('scalinggroups')}">
                                    <i class="icon"><em><span class="dots" ng-show="itemsLoading">&nbsp;</span>
                                        <span ng-show="!itemsLoading" id="scalinggroup-instances-count" ng-cloak="">{{ totals.instances_scaling }}</span></em>
                                    </i>
                                </a>
                            </div>
                            <div class="footer">
                                <a href="${request.route_path('scalinggroup_new')}" i18n:translate="">Create scaling group</a>
                            </div>
                        </div>
                    </li>
                    <li class="panel" id="elastic-ips" tal:case="'elastic-ips'">
                        <div class="tile">
                            <h5 class="subheader" i18n:translate="">Elastic IPs</h5>
                            <div class="content">
                                <a href="${request.route_path('ipaddresses')}">
                                    <i class="icon"><em><span class="dots" ng-show="itemsLoading">&nbsp;</span>
                                        <span ng-show="!itemsLoading" id="ipaddresses-count" ng-cloak="">{{ totals.eips }}</span></em>
                                    </i>
                                </a>
                            </div>
                            <div class="footer">
                                <a href="${request.route_path('ipaddresses')}?allocate=1">Allocate elastic IPs</a>
                            </div>
                        </div>
                    </li>
                    <li class="panel" id="volumes" tal:case="'volumes'">
                        <div class="tile">
                            <h5 class="subheader" i18n:translate="">Volumes</h5>
                            <div class="content">
                                <a href="${request.route_path('volumes')}">
                                    <i class="icon"><em><span class="dots" ng-show="itemsLoading">&nbsp;</span>
                                        <span ng-show="!itemsLoading" id="volumes-count" ng-cloak="">{{ totals.volumes }}</span></em>
                                    </i>
                                </a>
                            </div>
                            <div class="footer">
                                <a href="${request.route_path('volume_view', id='new')}" i18n:translate="">Create volume</a>
                            </div>
                        </div>
                    </li>
                    <li class="panel" id="snapshots" tal:case="'snapshots'">
                        <div class="tile">
                            <h5 class="subheader" i18n:translate="">Snapshots</h5>
                            <div class="content">
                                <a href="${request.route_path('snapshots')}">
                                    <i class="icon"><em><span class="dots" ng-show="itemsLoading">&nbsp;</span>
                                        <span ng-show="!itemsLoading" id="snapshots-count" ng-cloak="">{{ totals.snapshots }}</span></em>
                                    </i>
                                </a>
                            </div>
                            <div class="footer">
                                <a href="${request.route_path('snapshot_view', id='new')}" i18n:translate="">Create snapshot</a>
                            </div>
                        </div>
                    </li>
                    <li class="panel" id="security-groups" tal:case="'security-groups'">
                        <div class="tile">
                            <h5 class="subheader" i18n:translate="">Security groups</h5>
                            <div class="content">
                                <a href="${request.route_path('securitygroups')}">
                                    <i class="icon"><em><span class="dots" ng-show="itemsLoading">&nbsp;</span>
                                        <span ng-show="!itemsLoading" id="securitygroups-count" ng-cloak="">{{ totals.securitygroups }}</span></em>
                                    </i>
                                </a>
                            </div>
                            <div class="footer">
                                <a href="${request.route_path('securitygroup_view', id='new')}" i18n:translate="">Create security group</a>
                            </div>
                        </div>
                    </li>
                    <li class="panel" id="key-pairs" tal:case="'key-pairs'">
                        <div class="tile">
                            <h5 class="subheader" i18n:translate="">Key pairs</h5>
                            <div class="content">
                                <a href="${request.route_path('keypairs')}">
                                    <i class="icon"><em><span class="dots" ng-show="itemsLoading">&nbsp;</span>
                                        <span ng-show="!itemsLoading" id="keypairs-count" ng-cloak="">{{ totals.keypairs }}</span></em>
                                    </i>
                                </a>
                            </div>
                            <div class="footer">
                                <a href="${request.route_path('keypair_view', id='new')}" i18n:translate="">Create key pair</a>
                            </div>
                        </div>
                    </li>
                    <li class="panel" id="users" tal:condition="layout.user_access" tal:case="'users'">
                        <div class="tile">
                            <h5 class="subheader" i18n:translate="">IAM users</h5>
                            <div class="content">
                                <a href="${request.route_path('users')}">
                                    <i class="icon"><em><span class="dots" ng-show="itemsLoading">&nbsp;</span>
                                        <span ng-show="!itemsLoading" id="users-count" ng-cloak="">{{ totals.users }}</span></em>
                                    </i>
                                </a>
                            </div>
                            <div class="footer">
                                <a href="${request.route_path('user_view', name='new')}" i18n:translate="">Create users</a>
                            </div>
                        </div>
                    </li>
                    <li class="panel" id="groups" tal:condition="layout.group_access" tal:case="'groups'">
                        <div class="tile">
                            <h5 class="subheader" i18n:translate="">IAM groups</h5>
                            <div class="content">
                                <a href="${request.route_path('groups')}">
                                    <i class="icon"><em><span class="dots" ng-show="itemsLoading">&nbsp;</span>
                                        <span ng-show="!itemsLoading" id="groups-count" ng-cloak="">{{ totals.groups }}</span></em>
                                    </i>
                                </a>
                            </div>
                            <div class="footer">
                                <a href="${request.route_path('group_view', name='new')}" i18n:translate="">Create group</a>
                            </div>
                        </div>
                    </li>
                    <li class="panel" id="roles" tal:condition="layout.role_access" tal:case="'roles'">
                        <div class="tile">
                            <h5 class="subheader" i18n:translate="">IAM roles</h5>
                            <div class="content">
                                <a href="${request.route_path('roles')}">
                                    <i class="icon"><em><span class="dots" ng-show="itemsLoading">&nbsp;</span>
                                        <span ng-show="!itemsLoading" id="roles-count" ng-cloak="">{{ totals.roles }}</span></em>
                                    </i>
                                </a>
                            </div>
                            <div class="footer">
                                <a href="${request.route_path('role_view', name='new')}" i18n:translate="">Create role</a>
                            </div>
                        </div>
                    </li>
                    <li class="panel" id="health" tal:case="'health'">
                        <div class="tile">
                            <h5 class="subheader" i18n:translate="">Service Status</h5>
                            <i class="icon"><em><span class="dots" ng-show="health.length == 0">&nbsp;</span></em></i>
                            <div class="content">
                                 <div ng-repeat="service in health">
                                    <div class="row controls-wrapper readonly">
                                        <div class="small-9 columns">
                                            <label id="status">{{ service.name }}</label>
                                        </div>
                                        <div class="small-3 columns right" id="service-up" ng-show="service.up">
                                            <i class="fi-check tick" title="Service is up" i18n:translate="title" data-tooltip=""></i>
                                        </div>
                                        <div class="small-3 columns right" id="service-down" ng-show="!service.up">
                                            <i class="fi-x tick" title="Service is not responding" i18n:translate="title" data-tooltip=""></i>
                                        </div>
                                    </div>
>>>>>>> af755487
                                </div>
                            </div>
                        </div>
                    </li>
                    <span tal:case="default" tal:omit-tag="">
                    </span>
                </span>
            </span>
        </ul>
    </div>
</div>

<div metal:fill-slot="tail_js">
    <script src="${request.static_path('eucaconsole:static/js/thirdparty/jquery/jquery-1.11.0-ui.js')}"></script>
    <script src="${request.static_path('eucaconsole:static/js/thirdparty/jquery/jquery.cookie.js')}"></script>
    <script src="${request.static_path('eucaconsole:static/js/pages/dashboard.js')}"></script>
</div>

</metal:block><|MERGE_RESOLUTION|>--- conflicted
+++ resolved
@@ -26,189 +26,6 @@
                 </ul>
             </div>
         </div>
-<<<<<<< HEAD
-        <ul class="small-block-grid-2 medium-block-grid-3 large-block-grid-4">
-            <li class="panel" id="instances-running">
-                <div class="tile" id="running">
-                    <h5 class="subheader" i18n:translate="">Running instances</h5>
-                    <div class="content">
-                        <a href="${request.route_path('instances')}?state=running">
-                            <i class="icon"><em><span class="dots" ng-show="itemsLoading">&nbsp;</span>
-                                <span ng-show="!itemsLoading" id="running-instances-count" ng-cloak="">{{ totals.instances_running }}</span></em>
-                            </i>
-                        </a>
-                    </div>
-                    <div class="footer">
-                        <a class="button small round primary" href="${request.route_path('instance_create')}" i18n:translate="">Launch Instance</a>
-                    </div>
-                </div>
-            </li>
-            <li class="panel" id="instances-stopped">
-                <div class="tile">
-                    <h5 class="subheader" i18n:translate="">Stopped instances</h5>
-                    <div class="content">
-                        <a href="${request.route_path('instances')}?state=stopped">
-                            <i class="icon"><em><span class="dots" ng-show="itemsLoading">&nbsp;</span>
-                                <span ng-show="!itemsLoading" id="stopped-instances-count" ng-cloak="">{{ totals.instances_stopped }}</span></em>
-                            </i>
-                        </a>
-                    </div>
-                    <div class="footer"></div>
-                </div>
-            </li>
-            <li class="panel" id="scaling-groups">
-                <div class="tile" id="in-scaling-group">
-                    <h5 class="subheader">
-                        <span i18n:translate=""> Instances in scaling groups</span>
-                    </h5>
-                    <div class="content">
-                        <a href="${request.route_path('scalinggroups')}">
-                            <i class="icon"><em><span class="dots" ng-show="itemsLoading">&nbsp;</span>
-                                <span ng-show="!itemsLoading" id="scalinggroup-instances-count" ng-cloak="">{{ totals.instances_scaling }}</span></em>
-                            </i>
-                        </a>
-                    </div>
-                    <div class="footer">
-                        <a href="${request.route_path('scalinggroup_new')}" i18n:translate="">Create scaling group</a>
-                    </div>
-                </div>
-            </li>
-            <li class="panel" id="elastic-ips">
-                <div class="tile">
-                    <h5 class="subheader" i18n:translate="">Elastic IPs</h5>
-                    <div class="content">
-                        <a href="${request.route_path('ipaddresses')}">
-                            <i class="icon"><em><span class="dots" ng-show="itemsLoading">&nbsp;</span>
-                                <span ng-show="!itemsLoading" id="ipaddresses-count" ng-cloak="">{{ totals.eips }}</span></em>
-                            </i>
-                        </a>
-                    </div>
-                    <div class="footer">
-                        <a href="${request.route_path('ipaddresses')}?allocate=1">Allocate elastic IPs</a>
-                    </div>
-                </div>
-            </li>
-            <li class="panel" id="volumes">
-                <div class="tile">
-                    <h5 class="subheader" i18n:translate="">Volumes</h5>
-                    <div class="content">
-                        <a href="${request.route_path('volumes')}">
-                            <i class="icon"><em><span class="dots" ng-show="itemsLoading">&nbsp;</span>
-                                <span ng-show="!itemsLoading" id="volumes-count" ng-cloak="">{{ totals.volumes }}</span></em>
-                            </i>
-                        </a>
-                    </div>
-                    <div class="footer">
-                        <a href="${request.route_path('volume_view', id='new')}" i18n:translate="">Create volume</a>
-                    </div>
-                </div>
-            </li>
-            <li class="panel" id="snapshots">
-                <div class="tile">
-                    <h5 class="subheader" i18n:translate="">Snapshots</h5>
-                    <div class="content">
-                        <a href="${request.route_path('snapshots')}">
-                            <i class="icon"><em><span class="dots" ng-show="itemsLoading">&nbsp;</span>
-                                <span ng-show="!itemsLoading" id="snapshots-count" ng-cloak="">{{ totals.snapshots }}</span></em>
-                            </i>
-                        </a>
-                    </div>
-                    <div class="footer">
-                        <a href="${request.route_path('snapshot_view', id='new')}" i18n:translate="">Create snapshot</a>
-                    </div>
-                </div>
-            </li>
-            <li class="panel" id="security-groups">
-                <div class="tile">
-                    <h5 class="subheader" i18n:translate="">Security groups</h5>
-                    <div class="content">
-                        <a href="${request.route_path('securitygroups')}">
-                            <i class="icon"><em><span class="dots" ng-show="itemsLoading">&nbsp;</span>
-                                <span ng-show="!itemsLoading" id="securitygroups-count" ng-cloak="">{{ totals.securitygroups }}</span></em>
-                            </i>
-                        </a>
-                    </div>
-                    <div class="footer">
-                        <a href="${request.route_path('securitygroup_view', id='new')}" i18n:translate="">Create security group</a>
-                    </div>
-                </div>
-            </li>
-            <li class="panel" id="key-pairs">
-                <div class="tile">
-                    <h5 class="subheader" i18n:translate="">Key pairs</h5>
-                    <div class="content">
-                        <a href="${request.route_path('keypairs')}">
-                            <i class="icon"><em><span class="dots" ng-show="itemsLoading">&nbsp;</span>
-                                <span ng-show="!itemsLoading" id="keypairs-count" ng-cloak="">{{ totals.keypairs }}</span></em>
-                            </i>
-                        </a>
-                    </div>
-                    <div class="footer">
-                        <a href="${request.route_path('keypair_view', id='new')}" i18n:translate="">Create key pair</a>
-                    </div>
-                </div>
-            </li>
-            <li class="panel" id="users" tal:condition="layout.user_access">
-                <div class="tile">
-                    <h5 class="subheader" i18n:translate="">IAM users</h5>
-                    <div class="content">
-                        <a href="${request.route_path('users')}">
-                            <i class="icon"><em><span class="dots" ng-show="itemsLoading">&nbsp;</span>
-                                <span ng-show="!itemsLoading" id="users-count" ng-cloak="">{{ totals.users }}</span></em>
-                            </i>
-                        </a>
-                    </div>
-                    <div class="footer">
-                        <a href="${request.route_path('user_view', name='new')}" i18n:translate="">Create users</a>
-                    </div>
-                </div>
-            </li>
-            <li class="panel" id="groups" tal:condition="layout.group_access">
-                <div class="tile">
-                    <h5 class="subheader" i18n:translate="">IAM groups</h5>
-                    <div class="content">
-                        <a href="${request.route_path('groups')}">
-                            <i class="icon"><em><span class="dots" ng-show="itemsLoading">&nbsp;</span>
-                                <span ng-show="!itemsLoading" id="groups-count" ng-cloak="">{{ totals.groups }}</span></em>
-                            </i>
-                        </a>
-                    </div>
-                    <div class="footer">
-                        <a href="${request.route_path('group_view', name='new')}" i18n:translate="">Create group</a>
-                    </div>
-                </div>
-            </li>
-            <li class="panel" id="roles" tal:condition="layout.role_access">
-                <div class="tile">
-                    <h5 class="subheader" i18n:translate="">IAM roles</h5>
-                    <div class="content">
-                        <a href="${request.route_path('roles')}">
-                            <i class="icon"><em><span class="dots" ng-show="itemsLoading">&nbsp;</span>
-                                <span ng-show="!itemsLoading" id="roles-count" ng-cloak="">{{ totals.roles }}</span></em>
-                            </i>
-                        </a>
-                    </div>
-                    <div class="footer">
-                        <a href="${request.route_path('role_view', name='new')}" i18n:translate="">Create role</a>
-                    </div>
-                </div>
-            </li>
-            <li class="panel" id="health">
-                <div class="tile">
-                    <h5 class="subheader" i18n:translate="">Service Status</h5>
-                    <i class="icon"><em><span class="dots" ng-show="health.length == 0">&nbsp;</span></i>
-                    <div class="content">
-                         <div ng-repeat="service in health">
-                            <div class="row controls-wrapper readonly">
-                                <div class="small-9 columns">
-                                    <label id="status">{{ service.name }}</label>
-                                </div>
-                                <div class="small-3 columns right" id="service-up" ng-show="service.up">
-                                    <i class="fi-check tick" title="Service is up" i18n:translate="title" data-tooltip=""></i>
-                                </div>
-                                <div class="small-3 columns right" id="service-down" ng-show="!service.up">
-                                    <i class="fi-x tick" title="Service is not responding" i18n:translate="title" data-tooltip=""></i>
-=======
         <ul id="sortable" class="small-block-grid-2 medium-block-grid-3 large-block-grid-4">
             <span tal:repeat="tile tiles" tal:omit-tag="">
                 <span tal:switch="tile" tal:omit-tag="">
@@ -394,7 +211,6 @@
                                             <i class="fi-x tick" title="Service is not responding" i18n:translate="title" data-tooltip=""></i>
                                         </div>
                                     </div>
->>>>>>> af755487
                                 </div>
                             </div>
                         </div>

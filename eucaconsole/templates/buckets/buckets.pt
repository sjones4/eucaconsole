<metal:block use-macro="main_template" i18n:domain="eucaconsole">

<head metal:fill-slot="head_css">
    <link rel="stylesheet" type="text/css" href="${request.static_path('eucaconsole:static/css/pages/buckets.css')}" />
</head>

<div metal:fill-slot="main_content" ng-app="BucketsPage" ng-controller="BucketsCtrl"
     ng-init="initController('${controller_options_json}')">
    <div class="row" id="contentwrap" ng-app="LandingPage" ng-controller="ItemsCtrl"
         ng-init="initController('buckets', '${initial_sort_key}', '${json_items_endpoint}')">
        <metal:breadcrumbs metal:use-macro="layout.global_macros['breadcrumbs']">
            <metal:crumbs metal:fill-slot="crumbs">
                <li class="current"><a href="#" i18n:translate="">Buckets</a></li>
            </metal:crumbs>
        </metal:breadcrumbs>
        <!-- Notifications -->
        <metal:block metal:use-macro="layout.global_macros['notifications']" />
        <h3 id="pagetitle"><strong i18n:translate="">Buckets</strong></h3>
        <div metal:use-macro="layout.global_macros['landing_page_datagrid']">
            <div metal:fill-slot="new_button">
                <a class="button" id="create-bucket-btn" i18n:translate="" href="${request.route_path('bucket_new')}">
                    Create Bucket
                </a>
            </div>
            <div metal:fill-slot="tile_header">
                <a ng-href="{{ item.contents_url }}" class="has-bucket-icon">
                    {{ item.bucket_name }}
                </a>
            </div>
            <div metal:fill-slot="tile_content" tal:omit-tag="">
                <div>
                    <span class="label" title="Object Count" i18n:attributes="title" data-tooltip="">OB</span>
                    <span>
                        <span class="dots" ng-show="countsLoading[item.bucket_name]"></span>
                        <a ng-href="{{ item.contents_url }}">
                            <b>{{ bucketCounts[item.bucket_name] }}</b>
                        </a>
                    </span>
                </div>
                <div>
                    <span class="label" title="Versioning" i18n:attributes="title" data-tooltip="">VE</span>
                    <span>
                        <span class="dots" ng-show="versioningStatusLoading[item.bucket_name]"></span>
                        <b>{{ bucketVersioningStatus[item.bucket_name] }}</b>
                    </span>
                </div>
                <div>
                    <span class="label" title="Creation Time" i18n:attributes="title" data-tooltip="">CT</span>
                    <span ng-show="item.creation_date">
                        <b>{{ item.creation_date | date: '${layout.angular_date_format}' }}</b>
                    </span>
                </div>
            </div>
            <div metal:fill-slot="tile_dropdown_button" tal:omit-tag="">
                <a id="tile-item-dropdown_{{ item.bucket_name | escapeHTMLTagID }}"
                   class="tiny secondary button dropdown right"
                   data-dropdown="item-dropdown_{{ item.bucket_name |  escapeHTMLTagID }}"><i class="fi-widget"></i></a>
                <ul id="item-dropdown_{{ item.bucket_name | escapeHTMLTagID }}" class="f-dropdown" data-dropdown-content="">
                    <li>
                        <a i18n:translate="" ng-href="{{ item.contents_url }}">View contents</a>
                    </li>
                    <li>
                        <a i18n:translate="" ng-href="{{ item.details_url }}">View details</a>
                    </li>
                    <!--!
                    <li ng-show="!versioningStatusLoading[item.bucket_name]">
                        <a ng-click="revealVersioningModal(bucketVersioningAction[item.bucket_name], item)"
                           class="update-versioning-action">
                            <span i18n:translate="" ng-show="bucketVersioningAction[item.bucket_name] == 'enable'">
                                Enable versioning
                            </span>
                            <span i18n:translate="" ng-show="bucketVersioningAction[item.bucket_name] != 'enable'">
                                Suspend versioning
                            </span>
                        </a>
                    </li>
                    -->
                    <li ng-show="bucketCanCopyItem(item)">
                        <a i18n:translate="" ng-click="doPaste(item)">Paste object</a>
                    </li>
                    <li ng-show="bucketCanCopyFolder(item)">
                        <a i18n:translate="" ng-click="doPaste(item)">Paste folder</a>
                    </li>
                    <li>
                        <a i18n:translate="" ng-click="revealModal('delete-bucket', item)">Delete</a>
                    </li>
                </ul>
            </div>
            <metal:block metal:fill-slot="tableview_headers">
                <th i18n:translate="">Name</th>
                <th i18n:translate="" class="count">Objects</th>
                <th i18n:translate="">Versioning</th>
                <th i18n:translate="">Creation Time</th>
                <th i18n:translate="" class="actions">Actions</th>
            </metal:block>
            <metal:block metal:fill-slot="tableview_columns">
                <td>
                    <a ng-href="{{ item.contents_url }}" class="has-bucket-icon">
                        {{ item.bucket_name }}
                    </a>
                </td>
                <td class="count">
                    <span class="dots" ng-show="countsLoading[item.bucket_name]"></span>
<<<<<<< HEAD
                    <a ng-href="{{ item.contents_url }}">
=======
                    <a ng-show="!countsLoading[item.bucket_name]" ng-href="{{ item.contents_url }}">
>>>>>>> 6dd11829
                        {{ bucketCounts[item.bucket_name] }}
                    </a>
                </td>
                <td>
                    <span class="dots" ng-show="versioningStatusLoading[item.bucket_name]"></span>
                    {{ bucketVersioningStatus[item.bucket_name] }}
                </td>
                <td>{{ item.creation_date | date: '${layout.angular_date_format}' }}</td>
                <td>
                    <span class="actions">
                        <a id="table-item-dropdown_{{ item.bucket_name | escapeHTMLTagID }}"
                           class="tiny secondary button dropdown right round"
                           data-dropdown="item-dropdown_{{ item.bucket_name | escapeHTMLTagID }}"><i class="fi-widget"></i></a>
                        <ul id="item-dropdown_{{ item.bucket_name | escapeHTMLTagID }}" class="f-dropdown" data-dropdown-content="">
                            <li>
                                <a i18n:translate="" ng-href="{{ item.contents_url }}">View contents</a>
                            </li>
                            <li>
                                <a i18n:translate="" ng-href="{{ item.details_url }}">View details</a>
                            </li>
                            <!--!
                            <li ng-show="!versioningStatusLoading[item.bucket_name]">
                                <a ng-click="revealVersioningModal(bucketVersioningAction[item.bucket_name], item)"
                                   class="update-versioning-action">
                                    <span i18n:translate="" ng-show="bucketVersioningAction[item.bucket_name] == 'enable'">
                                        Enable versioning
                                    </span>
                                    <span i18n:translate="" ng-show="bucketVersioningAction[item.bucket_name] != 'enable'">
                                        Suspend versioning
                                    </span>
                                </a>
                            </li>
                            -->
                            <li ng-show="bucketCanCopyItem(item)">
                                <a i18n:translate="" ng-click="doPaste(item)">Paste object</a>
                            </li>
                            <li ng-show="bucketCanCopyFolder(item)">
                                <a i18n:translate="" ng-click="doPaste(item)">Paste folder</a>
                            </li>
                            <li>
                                <a i18n:translate="" ng-click="revealModal('delete-bucket', item)">Delete</a>
                            </li>
                        </ul>
                    </span>
                </td>
            </metal:block>
        </div>
        <!--! Modal dialogs reused across landing and detail page -->
        ${panel('bucket_dialogs', landingpage=True, versioning_form=versioning_form, delete_form=delete_form)}
    </div>
</div>


<div metal:fill-slot="tail_js">
    <script src="${request.static_path('eucaconsole:static/js/pages/custom_filters.js')}"></script>
    <script src="${request.static_path('eucaconsole:static/js/pages/landingpage.js')}"></script>
    <script src="${request.static_path('eucaconsole:static/js/pages/buckets.js')}"></script>
</div>

</metal:block>
<|MERGE_RESOLUTION|>--- conflicted
+++ resolved
@@ -101,11 +101,7 @@
                 </td>
                 <td class="count">
                     <span class="dots" ng-show="countsLoading[item.bucket_name]"></span>
-<<<<<<< HEAD
-                    <a ng-href="{{ item.contents_url }}">
-=======
                     <a ng-show="!countsLoading[item.bucket_name]" ng-href="{{ item.contents_url }}">
->>>>>>> 6dd11829
                         {{ bucketCounts[item.bucket_name] }}
                     </a>
                 </td>

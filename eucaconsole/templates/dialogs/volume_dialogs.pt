--- conflicted
+++ resolved
@@ -23,12 +23,7 @@
                 </div>
             </div>
         </form>
-<<<<<<< HEAD
         <a href="#" class="close-reveal-modal">&#215;</a>
-        <metal:block metal:use-macro="layout.global_macros['dialog_help_expando']" />
-=======
-        <a class="close-reveal-modal">&#215;</a>
->>>>>>> 46e7b409
         <hr />
         <metal:block metal:use-macro="layout.global_macros['dialog_help_expando']" />
         <div class="help-content" ng-show="isDialogHelpExpanded" ng-cloak="">

<!--! Select certificate modal dialog -->
<div tal:omit-tag="" i18n:domain="eucaconsole">
    <div id="select-certificate-modal" class="reveal-modal medium" data-reveal="" ng-cloak="">
        <h3 i18n:translate="">Select certificate</h3>
        <div ng-show="showsCertificateTabDiv">
<<<<<<< HEAD
            <ul class="btn-group" ng-cloak="">
                <li>
                    <a id="select-certificate-modal-tab-ssl" class="active" ng-click="selectCertificateTab($event, 'SSL')"
                       ng-class="{'active': certificateTab === 'SSL'}" i18n:translate="">SSL</a>
                    <a id="select-certificate-modal-tab-backend" ng-click="selectCertificateTab($event, 'BACKEND')"
                       ng-class="{'active': certificateTab === 'BACKEND'}" i18n:translate="">Back end</a>
=======
            <ul id="wizard-tabs" class="btn-group" ng-cloak="">
                <li>
                    <a id="select-certificate-modal-tab-ssl" class="active"
                       ng-click="selectCertificateTab($event, 'SSL')" i18n:translate="">SSL</a>
                    <a id="select-certificate-modal-tab-backend"
                       ng-click="selectCertificateTab($event, 'BACKEND')">Back end</a>
>>>>>>> e354c626
                </li>
            </ul>
        </div>
        <div>&nbsp;</div>
        <div ng-show="certificateTab === 'BACKEND'">
            <p i18n:translate="">
                Including back-end certificates ensures that your instances accept only encrypted communication
                from trusted sources.  Back-end certificates are optional.
            </p>
            <form method="post" data-abide="abide" id="backend-certificate-form">
                ${structure:backend_certificate_form['csrf_token']}
                <div id="backend-certificates-display">
                    <span class="section-label" i18n:translate="">Back-end certificates</span>
                    <div class="item-list">
                        <span class="label radius secondary item" ng-repeat="cert in backendCertificateArray">
                            <span>{{ cert.name }}</span>
                            <a class="remove" ng-click="removeBackendCertificate($event, $index)"
                                title="Remove rule">
                                <i class="fi-x"></i>
                            </a>
                        </span>
                    </div>
                </div>
                <div>
                    <span class="section-label" ng-show="backendCertificateArray.length === 0" i18n:translate="">
                        Add a certificate:
                    </span>
                    <span class="section-label" ng-show="backendCertificateArray.length > 0" i18n:translate="">
                        Add another certificate:
                    </span>
                    <div>
                        ${panel('form_field', field=backend_certificate_form['backend_certificate_name'], ng_attrs={'model': 'backendCertificateName'}, leftcol_width=3, rightcol_width=9, pattern=layout.name_without_spaces_pattern)}
                        <div class="row inline controls-wrapper" ng-show="classDuplicatedBackendCertificateDiv === 'error'">
                            <div class="small-3 columns">&nbsp;</div>
                            <div class="small-9 columns field">
                                <div ng-class="classDuplicatedBackendCertificateDiv">
                                    <small class="error" i18n:translate="">You may not have duplicate backend certificates.</small>
                                </div>
                            </div>
                        </div>
                        ${panel('form_field', field=backend_certificate_form['backend_certificate_body'], ng_attrs={'model': 'backendCertificateBody'}, leftcol_width=3, rightcol_width=9)}
                    </div>
                    <div>
                        <div class="row inline controls-wrapper" id="add-backend-certificate-button-div">
                            <div class="large-2 small-3 columns">&nbsp;</div>
                            <div class="large-10 small-9 columns field">
                                <span id="button-add-backend-certificate" class="button round small" i18n:translate=""
                                    ng-class="classAddBackendCertificateButton"
                                    ng-click="addBackendCertificate($event)">
                                    Add Certificate
                                </span>
                            </div>
                        </div>
                    </div>
                </div>
            </form>
            <a href="#" id="select-certificate-close-link-form-backend" class="close-reveal-modal">&#215;</a>
        </div>
        <div ng-show="certificateTab === 'SSL'">
<<<<<<< HEAD
            <p i18n:translate="">
                SSL certificates are required for secure(HTTPS or SSL) listeners.
                Choose or upload a pem-encoded certificate below.
            </p>
            <form method="post" data-abide="abide" id="select-certificate-form">
                 ${structure:certificate_form['csrf_token']}
                <div>
                    <input type="radio" id="certificate-type-radio-existing" name="certificate_type_radio"
                           value="existing" ng-model="certificateRadioButton"/>
                    <label for="certificate-type-radio-existing" i18n:translate="">
                        Choose an existing SSL certificate
                    </label>
                </div>
                <div ng-show="certificateRadioButton === 'existing'">
                    ${panel('form_field', field=certificate_form['certificate_arn'], ng_attrs={'model': 'certificateARN'}, leftcol_width=3, rightcol_width=9)}
                </div>
                <div>
                    <input type="radio" id="certificate-type-radio-new" name="certificate_type_radio"
                           value="new" ng-model="certificateRadioButton"/>
=======
            <p>
                <span i18n:translate="">
                    SSL certificates are required for secure(HTTPS or SSL) listeners.
                </span>
                <span i18n:translate="" tal:condition="can_list_certificates">
                    Choose or upload a pem-encoded certificate below.
                </span>
                <span i18n:translate="" tal:condition="not can_list_certificates">
                    Upload a pem-encoded certificate below.
                </span>
            </p>
            <form method="post" data-abide="abide" id="select-certificate-form">
                 ${structure:certificate_form['csrf_token']}
                <div tal:condition="can_list_certificates">
                    <div>
                        <input type="radio" id="certificate-type-radio-existing" name="certificate_type_radio" value="existing" ng-model="certificateRadioButton" />
                        <label for="certificate-type-radio-existing" i18n:translate="">Choose an existing SSL certificate</label>
                    </div>
                    <div ng-show="certificateRadioButton === 'existing'">
                        ${panel('form_field', field=certificate_form['certificates'], ng_attrs={'model': 'certificateARN'}, leftcol_width=3, rightcol_width=9)}
                    </div>
                </div>
                <div>
                    <input type="radio" id="certificate-type-radio-new" name="certificate_type_radio" value="new" ng-model="certificateRadioButton" />
>>>>>>> e354c626
                    <label for="certificate-type-radio-new" i18n:translate="">Upload a new SSL certificate</label>
                </div>
                <div ng-show="certificateRadioButton === 'new'">
                    ${panel('form_field', field=certificate_form['certificate_name'], ng_attrs={'model': 'newCertificateName'}, leftcol_width=3, rightcol_width=9, pattern=layout.name_without_spaces_pattern)}
                    ${panel('form_field', field=certificate_form['private_key'], ng_attrs={'model': 'privateKey'}, leftcol_width=3, rightcol_width=9)}
                    ${panel('form_field', field=certificate_form['public_key_certificate'], ng_attrs={'model': 'publicKeyCertificate'}, leftcol_width=3, rightcol_width=9)}
                    ${panel('form_field', field=certificate_form['certificate_chain'], ng_attrs={'model': 'certificateChain'}, leftcol_width=3, rightcol_width=9)}
                </div>
            </form>
            <a href="#" id="select-certificate-close-link-form-ssl" class="close-reveal-modal">&#215;</a>
        </div>
        <hr />
        <div>
            <div class="row">
                <div class="dialog-submit-button">
                    <button type="submit" class="button expand" id="create-securitygroup-btn" i18n:translate=""
                        ng-class="classUseThisCertificateButton"
                        ng-click="handleCertificateCreate($event, '${request.route_path('certificate_create')}')">
                        Use This Certificate
                    </button>
                </div>
                <div class="dialog-progress-display hide">
                    <span i18n:translate="">Sending request </span>&nbsp;<em><span class="busy">&nbsp;</span></em>
                </div>
            </div>
        </div>
    </div>
</div><|MERGE_RESOLUTION|>--- conflicted
+++ resolved
@@ -3,21 +3,12 @@
     <div id="select-certificate-modal" class="reveal-modal medium" data-reveal="" ng-cloak="">
         <h3 i18n:translate="">Select certificate</h3>
         <div ng-show="showsCertificateTabDiv">
-<<<<<<< HEAD
             <ul class="btn-group" ng-cloak="">
                 <li>
                     <a id="select-certificate-modal-tab-ssl" class="active" ng-click="selectCertificateTab($event, 'SSL')"
                        ng-class="{'active': certificateTab === 'SSL'}" i18n:translate="">SSL</a>
                     <a id="select-certificate-modal-tab-backend" ng-click="selectCertificateTab($event, 'BACKEND')"
                        ng-class="{'active': certificateTab === 'BACKEND'}" i18n:translate="">Back end</a>
-=======
-            <ul id="wizard-tabs" class="btn-group" ng-cloak="">
-                <li>
-                    <a id="select-certificate-modal-tab-ssl" class="active"
-                       ng-click="selectCertificateTab($event, 'SSL')" i18n:translate="">SSL</a>
-                    <a id="select-certificate-modal-tab-backend"
-                       ng-click="selectCertificateTab($event, 'BACKEND')">Back end</a>
->>>>>>> e354c626
                 </li>
             </ul>
         </div>
@@ -77,28 +68,7 @@
             <a href="#" id="select-certificate-close-link-form-backend" class="close-reveal-modal">&#215;</a>
         </div>
         <div ng-show="certificateTab === 'SSL'">
-<<<<<<< HEAD
             <p i18n:translate="">
-                SSL certificates are required for secure(HTTPS or SSL) listeners.
-                Choose or upload a pem-encoded certificate below.
-            </p>
-            <form method="post" data-abide="abide" id="select-certificate-form">
-                 ${structure:certificate_form['csrf_token']}
-                <div>
-                    <input type="radio" id="certificate-type-radio-existing" name="certificate_type_radio"
-                           value="existing" ng-model="certificateRadioButton"/>
-                    <label for="certificate-type-radio-existing" i18n:translate="">
-                        Choose an existing SSL certificate
-                    </label>
-                </div>
-                <div ng-show="certificateRadioButton === 'existing'">
-                    ${panel('form_field', field=certificate_form['certificate_arn'], ng_attrs={'model': 'certificateARN'}, leftcol_width=3, rightcol_width=9)}
-                </div>
-                <div>
-                    <input type="radio" id="certificate-type-radio-new" name="certificate_type_radio"
-                           value="new" ng-model="certificateRadioButton"/>
-=======
-            <p>
                 <span i18n:translate="">
                     SSL certificates are required for secure(HTTPS or SSL) listeners.
                 </span>
@@ -113,16 +83,17 @@
                  ${structure:certificate_form['csrf_token']}
                 <div tal:condition="can_list_certificates">
                     <div>
-                        <input type="radio" id="certificate-type-radio-existing" name="certificate_type_radio" value="existing" ng-model="certificateRadioButton" />
+                        <input type="radio" id="certificate-type-radio-existing" name="certificate_type_radio"
+                               value="existing" ng-model="certificateRadioButton" />
                         <label for="certificate-type-radio-existing" i18n:translate="">Choose an existing SSL certificate</label>
                     </div>
                     <div ng-show="certificateRadioButton === 'existing'">
-                        ${panel('form_field', field=certificate_form['certificates'], ng_attrs={'model': 'certificateARN'}, leftcol_width=3, rightcol_width=9)}
+                        ${panel('form_field', field=certificate_form['certificate_arn'], ng_attrs={'model': 'certificateARN'}, leftcol_width=3, rightcol_width=9)}
                     </div>
                 </div>
                 <div>
-                    <input type="radio" id="certificate-type-radio-new" name="certificate_type_radio" value="new" ng-model="certificateRadioButton" />
->>>>>>> e354c626
+                    <input type="radio" id="certificate-type-radio-new" name="certificate_type_radio"
+                           value="new" ng-model="certificateRadioButton" />
                     <label for="certificate-type-radio-new" i18n:translate="">Upload a new SSL certificate</label>
                 </div>
                 <div ng-show="certificateRadioButton === 'new'">

--- conflicted
+++ resolved
@@ -125,16 +125,12 @@
                     <metal:block metal:use-macro="layout.global_macros['help_expando']" />
                     <div class="help-content" ng-show="isHelpExpanded" ng-cloak="">
                         <!-- HELP CONTENT -->
-<<<<<<< HEAD
-                        <div id="help-html-console_create_scaling_group" ng-include="'${layout.help_path('console_create_scaling_group.html')}'"></div>
-=======
                         <div id="help-html-console_create_scaling_group_general" ng-show="currentStepIndex == 1"
                             ng-include="'${layout.help_path('console_create_scaling_group_general.html')}'">
                         </div>
                         <div id="help-html-console_create_scaling_group_membership" ng-show="currentStepIndex == 2"
                             ng-include="'${layout.help_path('console_create_scaling_group_membership.html')}'">
                         </div>
->>>>>>> e855c13f
                     </div>
                 </div>
             </div>

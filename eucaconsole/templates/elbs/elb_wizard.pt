<metal:block use-macro="main_template" i18n:domain="eucaconsole">

<head metal:fill-slot="head_css">
    <link rel="stylesheet" type="text/css" href="${request.static_path('eucaconsole:static/css/pages/elb_wizard.css')}" />
    <link rel="stylesheet" type="text/css" href="${request.static_path('eucaconsole:static/js/thirdparty/magic-search/magic_search.css')}"/>
    <link rel="stylesheet" type="text/css" href="${request.static_path('eucaconsole:static/css/widgets/instance_selector.css')}" />
</head>

<div metal:fill-slot="main_content" ng-app="EucaConsoleWizard" ng-controller="EucaConsoleWizardCtrl" ng-init="initController('${controller_options_json}')">
    <div class="row" id="contentwrap" ng-controller="ELBWizardCtrl" ng-init="initController('${controller_options_json}')">
        <metal:breadcrumbs metal:use-macro="layout.global_macros['breadcrumbs']">
            <metal:crumbs metal:fill-slot="crumbs">
                <li><a href="${request.route_path('elbs')}" i18n:translate="">Load balancers</a></li>
                <li class="current"><a href="#" i18n:translate="">Create load balancer</a></li>
            </metal:crumbs>
        </metal:breadcrumbs>
        <!-- Notifications -->
        <metal:block metal:use-macro="layout.global_macros['notifications']" />
        <h3 id="pagetitle">
            <strong i18n:translate="">Create new load balancer</strong>
        </h3>
        <div class="large-8 columns">
            <div class="wizard no-title">
                <form action="${request.route_path('elb_create')}" id="elb-form"
                      method="post" data-abide="abide" enctype="multipart/form-data">
                    ${structure:create_form['csrf_token']}
                    <dl id="wizard-tabs" class="tabs" data-tab="" ng-cloak="">
                        <dd ng-repeat="tab in tabList" ng-class="{disabled: invalidSteps[$index]}" ng-show="tab.render">
                            <a id="{{ 'tabStep' + ($index+1) }}" ng-click="visitStep($event, $index)"
                               href="{{ '#step' + ($index+1) }}" ng-hide="invalidSteps[$index]">
                                <span class="cir">{{ tab.display_id }}</span>
                                <b>{{ tab.title }}</b>
                            </a>
                            <span ng-show="invalidSteps[$index]">
                                <span class="cir">{{ tab.display_id }}</span>
                                <b>{{ tab.title }}</b>
                            </span>
                        </dd>
                    </dl>
                    <div class="tabs-content">
                        <!--! Step 1: General tab content -->
                        <div class="content" ng-class="stepClasses[0]" id="step1"
                            tal:define="html_attrs_val {'pattern': '^[a-zA-Z0-9\-]{1,255}$', 'class': 'text-input'};">
                            <div ng-cloak="true">
                                <h6 i18n:translate="">General</h6>
                                ${panel('form_field', field=create_form['name'], rightcol_width=12, stack_label=True, ng_attrs={'model': 'elbName'}, **html_attrs_val)}
                            </div>
                            <hr />
                            <div>
                                 ${panel('elb_listener_editor', protocol_list=protocol_list)}
                                 <div id="hidden_certificate_arn_input_div" class="hide">
                                     <input type='hidden' id="hidden_certificate_arn_input" name='certificate_arn'/> 
                                 </div>
                                 <div id="hidden_backend_certificates_input_div">
                                     <textarea id="hidden_backend_certificates" name="backend_certificates" class="hidden" style="height: 8rem;"></textarea>
                                 </div>
                            </div>
                            <hr />
                            <div>
                                ${panel('tag_editor', show_name_tag=True)}
                            </div>
                            <hr />
                            <div>
                                <label>
                                    <span class="req">*</span>
                                    <span i18n:translate="">Required fields</span>
                                </label>
                            </div>
                            <div class="row">
                                <div class="small-3 columns">&nbsp;</div>
                                <div class="small-9 columns field inline">
                                    <a id="visit-next-step-from-step1" class="button small round" ng-click="visitStep($event, currentStepIndex+1)" ng-disabled="isValidationError">
                                        <span i18n:translate="">Next</span>
                                    </a>
                                    <a href="${request.route_path('elbs')}"
                                       class="cancel-link" i18n:translate="">Cancel</a>
                                </div>
                            </div>
                        </div>
                        <!--! Step 2: Network tab content -->
                        <div class="content" ng-class="stepClasses[1]" id="step2"
                            tal:define="security_group_attrs {'data-placeholder': security_group_placeholder_text};">
                            <div ng-cloak="true">
                                ${panel('form_field', field=create_form['vpc_network'], ng_attrs={'model': 'vpcNetwork'}, rightcol_width=12, stack_label=True)}
                            </div>
                            <div>&nbsp;</div>
                            <div ng-cloak="true" ng-if="vpcNetwork !== 'None'">
                                ${panel('form_field', field=create_form['securitygroup'], rightcol_width=12, stack_label=True, ng_attrs={'model': '$parent.securityGroups', 'options': 'k as v for (k, v) in $parent.securityGroupChoices'}, **security_group_attrs)}
                            </div>
                            <hr />
                            <div>
                                <label>
                                    <span class="req">*</span>
                                    <span i18n:translate="">Required fields</span>
                                </label>
                            </div>
                            <div class="row">
                                <div class="small-3 columns">&nbsp;</div>
                                <div class="small-9 columns field inline">
                                    <a id="visit-next-step-from-step2" class="button small round" ng-click="visitStep($event, currentStepIndex+1)" ng-disabled="isValidationError">
                                        <span i18n:translate="">Next</span>
                                    </a>
                                    <a href="${request.route_path('elbs')}"
                                       class="cancel-link" i18n:translate="">Cancel</a>
                                </div>
                            </div>
                        </div>
                        <!--! Step 3: Instances tab content -->
                        <div class="content" ng-class="stepClasses[2]" id="step3"
                            tal:define="avail_zones_attrs {'data-placeholder': avail_zones_placeholder_text};
                                        vpc_subnets_attrs {'data-placeholder': vpc_subnets_placeholder_text};">
                            <div ng-cloak="true" ng-show="vpcNetwork === 'None'">
                                <div class="section-label-with-helptext-icon">
                                    <label class="left stack-label">
                                        <span i18n:translate="">
                                            Add availability zones
                                        </span>
<<<<<<< HEAD
                                        <span class="helptext-icon" data-tooltip="" title="${create_form.add_availability_zones_help_text}"></span>
                                    </span>
=======
                                        <span class="helptext-icon" data-tooltip="" title="${create_form.add_availability_zones_help_text}">?</span>
                                    </label>
>>>>>>> d0ebf6c6
                                </div>
                                ${panel('form_field', field=create_form['zone'], leftcol_width=0, rightcol_width=12, ng_attrs={'model': 'availabilityZones', 'options': 'k as v for (k, v) in availabilityZoneChoices'}, **avail_zones_attrs)}
                            </div>
                            <div ng-cloak="true" ng-show="vpcNetwork === 'None'" class="checkbox-with-helptext-icon">
                                ${structure:create_form.cross_zone_enabled(**{'ng-model': 'crossZoneEnabled'})}
                                ${create_form['cross_zone_enabled'].label}
                                <span class="helptext-icon" data-tooltip=""
                                    title="${create_form.cross_zone_enabled.label_help_text}"></span>
                            </div>
                            <div ng-cloak="true" ng-show="vpcNetwork !== 'None'">
                                <div class="section-label-with-helptext-icon">
                                    <label class="left stack-label">
                                        <span i18n:translate="">
                                            Add VPC subnets
                                        </span>
<<<<<<< HEAD
                                        <span class="helptext-icon" data-tooltip="" title="${create_form.add_vpc_subnets_help_text}"></span>
                                    </span>
=======
                                        <span class="helptext-icon" data-tooltip="" title="${create_form.add_vpc_subnets_help_text}">?</span>
                                    </label>
>>>>>>> d0ebf6c6
                                </div>
                                ${panel('form_field', field=create_form['vpc_subnet'], leftcol_width=0, rightcol_width=12, ng_attrs={'model': 'vpcSubnets', 'options': 'k as v for (k, v) in vpcSubnetChoices'}, **vpc_subnets_attrs)}
                                 <span id="hidden_vpc_subnet_empty_option" class="hide" i18n:translate="">No subnets found</span>
                            </div>
                            <div>&nbsp;</div>
                            <div ng-cloak="true">
                                <div class="section-label-with-helptext-icon">
                                    <label class="stack-label">
                                        <span i18n:translate="">
                                            Add instances
                                        </span>
<<<<<<< HEAD
                                        <span class="helptext-icon" data-tooltip="" title="${create_form.add_instances_help_text}"></span>
                                    </span>
=======
                                        <span class="helptext-icon" data-tooltip="" title="${create_form.add_instances_help_text}">?</span>
                                    </label>
>>>>>>> d0ebf6c6
                                </div>
                                <div ng-app="MagicSearch">
                                    <magic-search template="${request.static_path('eucaconsole:static/js/thirdparty/magic-search/magic_search.html')}"

                                        strings="{'remove':'${layout.searchtext_remove}', 'cancel':'${layout.searchtext_cancel}', 'prompt':'${layout.searchtext_prompt}'}" facets="${search_facets}" filter-keys="${filter_keys}"></magic-search>
                                </div>
                                <div>
                                     <instance-selector
                                         template="${request.static_path('eucaconsole:static/html/directives/instance_selector.html')}"
                                         options='${controller_options_json}'>
                                     </instance-selector>
                                </div>
                            </div>
                            <hr />
                            <div>
                                <label>
                                    <span class="req">*</span>
                                    <span i18n:translate="">Required fields</span>
                                </label>
                            </div>
                            <div class="row">
                                <div class="small-3 columns">&nbsp;</div>
                                <div class="small-9 columns field inline">
                                    <a id="visit-next-step-from-step4" class="button small round" ng-click="visitStep($event, currentStepIndex+1)" ng-disabled="isValidationError">
                                        <span i18n:translate="">Next</span>
                                    </a>
                                    <a href="${request.route_path('elbs')}"
                                       class="cancel-link" i18n:translate="">Cancel</a>
                                </div>
                            </div>
                        </div>
                        <!--! Step 4: Health Check tab content -->
                        <div class="content" ng-class="stepClasses[3]" id="step4"
                            tal:define="ping_path_attrs {'class': 'text-input'};
                                        ping_protocol_attrs {'class': 'ip-protocol'};
                                        ping_delay_attrs {'class': 'ping-delay'};
                                        ping_threshold_attrs {'class': 'ping-threshold'};">
                            <div ng-cloak="true">
                                <div i18n:translate="">Your load balancer will monitor the health of its instances based on the following health check.</div>
                                <div i18n:translate="">Instances that fail the health check will be removed from the load balancer.</div>
                            </div>
                            <div ng-cloak="true">
                                <h6 class="section-label" i18n:translate="">Ping settings</h6>
                                <div class="">
                                    ${panel('form_field', field=create_form['ping_protocol'], rightcol_width=12, stack_label=True, ng_attrs={'model': 'pingProtocol'}, **ping_protocol_attrs)}
                                </div>
                                <div class="">
                                    ${panel('form_field', field=create_form['ping_port'], rightcol_width=12, stack_label=True, min=1, max=65535, maxlength=5, ng_attrs={'model': 'pingPort'}, pattern=layout.integer_gt_zero_pattern)}
                                </div>
                                <div class="" ng-show="pingProtocol === 'HTTP' || pingProtocol === 'HTTPS'">
                                    ${panel('form_field', field=create_form['ping_path'], ng_attrs={'model': 'pingPath'}, rightcol_width=12, stack_label=True, **ping_path_attrs)}
                                </div>
                            </div>
                            <div>&nbsp;</div>
                            <div class="expando" id="advanced-section" ng-cloak="" ng-init="expanded = false">
                                <div class="title">
                                    <a ng-click="expanded = !expanded">
                                        <i class="fi-plus" ng-show="!expanded"></i>
                                        <i class="fi-minus" ng-show="expanded"></i>
                                        &nbsp;<span i18n:translate="">Advanced</span>
                                    </a>
                                </div>
                                <div class="section" ng-show="expanded">
                                    <div ng-cloak="true">
                                        <h6 class="section-label" i18n:translate="">Health check timing settings</h6>
                                        <div class="">
                                            ${panel('form_field', field=create_form['response_timeout'], rightcol_width=12, stack_label=True,  min=1, ng_attrs={'model': 'responseTimeout'}, pattern=layout.integer_gt_zero_pattern)}
                                        </div>
                                        <div class="">
                                            ${panel('form_field', field=create_form['time_between_pings'], rightcol_width=12, stack_label=True, ng_attrs={'model': 'timeBetweenPings'}, **ping_delay_attrs)}
                                        </div>
                                    </div>
                                    <div ng-cloak="true">
                                        <h6 class="section-label" i18n:translate="">Health check instance thresholds</h6>
                                        <div class="">
                                            ${panel('form_field', field=create_form['failures_until_unhealthy'], rightcol_width=12, stack_label=True, ng_attrs={'model': 'failuresUntilUnhealthy'}, **ping_threshold_attrs)}
                                        </div>
                                        <div class="">
                                            ${panel('form_field', field=create_form['passes_until_healthy'], rightcol_width=12, stack_label=True, ng_attrs={'model': 'passesUntilHealthy'}, **ping_threshold_attrs)}
                                        </div>
                                    </div>
                                </div>
                            </div>
                            <div>&nbsp;</div>
                            <hr/>
                            <div>
                                <label>
                                    <span class="req">*</span>
                                    <span i18n:translate="">Required fields</span>
                                </label>
                            </div>
                            <div class="row">
                                <div class="small-3 columns">&nbsp;</div>
                                <div class="small-9 columns field inline">
                                    <button type="submit" class="button" ng-click="createELB()" id="create-elb-btn-step4" ng-disabled="isValidationError">
                                        <span i18n:translate="">Create Load Balancer</span>
                                    </button>
                                    <a href="${request.route_path('elbs')}"
                                       class="cancel-link" i18n:translate="">Cancel</a>
                                </div>
                            </div>
                        </div>
                    </div>
                    <div class="clearfix">&nbsp;</div>
                </form>
            </div>
        </div>
        <div class="large-4 columns">
            <div class="help-padding">&nbsp;</div>
            <div class="summary" ng-cloak="">
                <h5 i18n:translate="" class="title">Summary</h5>
                <div class="section" ng-show="summaryDisplays[0]">
                    <div class="row">
                        <label i18n:translate="">Name</label>
                        <div class="columns value">{{ elbName }}</div>
                    </div>
                    <div class="row">
                        <label i18n:translate="">Listeners</label>
                        <div class="columns value">
                            <div class="multi-row" ng-repeat="listener in listenerArray">
                                <div>
                                    {{ listener.fromProtocol.toUpperCase() }} ({{ listener.fromPort }}) to 
                                    {{ listener.toProtocol.toUpperCase() }} ({{ listener.toPort }})
                                </div>
                                <div ng-show="listener.fromProtocol.toUpperCase() === 'HTTPS' || listener.fromProtocol.toUpperCase() === 'SSL'">
                                    {{ listener.certificateName }}
                                </div>
                            </div>
                        </div>
                    </div>
                </div>
                <div class="section" ng-show="summaryDisplays[1]">
                    <div class="row">
                        <label i18n:translate="">VPC network</label>
                        <div class="columns value">{{ vpcNetworkName }}</div>
                    </div>
                    <div class="row" ng-show="summaryDisplays[2] &amp;&amp; vpcNetwork === 'None'">
                        <label i18n:translate="">Availability zones</label>
                        <div class="columns value">
                            <div ng-repeat="zone in availabilityZones">{{ zone }}</div>
                        </div>
                    </div>
                    <div class="row" ng-show="summaryDisplays[2] &amp;&amp; vpcNetwork !== 'None'">
                        <label i18n:translate="">VPC subnets</label>
                        <div class="columns value">
                            <div ng-repeat="vpcSubnetName in vpcSubnetNames">{{ vpcSubnetName }}</div>
                        </div>
                    </div>
                    <div class="row" ng-show="vpcNetwork !== 'None'">
                        <label i18n:translate="">Security groups</label>
                        <div class="columns value multi-row">
                            <div ng-repeat="securityGroupName in securityGroupNames">{{ securityGroupName }}</div>
                        </div>
                    </div>
                </div>
                <div class="section" ng-show="summaryDisplays[2]">
                    <div class="row" ng-show="vpcNetwork === 'None'">
                        <div class="columns value">
                            <div ng-repeat="zone in availabilityZones">
                                {{ getInstanceCount('ZONE', zone) }} instances in zone {{ zone }}
                            </div>
                        </div>
                    </div>
                    <div class="row" ng-show="vpcNetwork !== 'None'">
                        <div class="columns value">
                            <div ng-repeat="vpcSubnet in vpcSubnets">
                                {{ getInstanceCount('SUBNET', vpcSubnet) }} instances in {{ vpcSubnet }}
                            </div>
                        </div>
                    </div>
                </div>
                <div class="section" ng-show="summaryDisplays[3]">
                    <div class="row">
                        <label i18n:translate="">Health check ping</label>
                        <div class="small-8 columns value">{{ pingProtocol }}</div>
                    </div>
                    <div class="row">
                        <label i18n:translate="">Port</label>
                        <div class="small-8 columns value">{{ pingPort }}</div>
                    </div>
                    <div class="row" ng-show="pingProtocol === 'HTTP' || pingProtocol === 'HTTPS'">
                        <label i18n:translate="">Path</label>
                        <div class="small-8 columns value">{{ pingPath }}</div>
                    </div>
                </div>
            </div>
            <div>
                <metal:block metal:use-macro="layout.global_macros['help_expando']" />
                <div class="help-content" ng-show="isHelpExpanded" ng-cloak="">
                    <!-- HELP CONTENT -->
                    <div id="help-html-console_create_elb" ng-include="'${layout.help_path('console_create_elb.html')}'"></div> 
                </div>
            </div>
        </div>
        <!--! Modal dialogs -->
        ${panel('select_certificate_dialog', certificate_form=certificate_form, backend_certificate_form=backend_certificate_form)}
    </div>
</div>

<div metal:fill-slot="tail_js">
    <script src="${request.static_path('eucaconsole:static/js/thirdparty/jquery/chosen.jquery.min.js')}"></script>
    <script src="${request.static_path('eucaconsole:static/js/thirdparty/utils/purl.js')}"></script>
    <script src="${request.static_path('eucaconsole:static/js/pages/eucaconsole_wizard.js')}"></script>
    <script src="${request.static_path('eucaconsole:static/js/pages/elb_wizard.js')}"></script>
    <script src="${request.static_path('eucaconsole:static/js/thirdparty/magic-search/magic_search.js')}"></script>
    <script src="${request.static_path('eucaconsole:static/js/widgets/instance_selector.js')}"></script>
</div>

</metal:block><|MERGE_RESOLUTION|>--- conflicted
+++ resolved
@@ -115,13 +115,8 @@
                                         <span i18n:translate="">
                                             Add availability zones
                                         </span>
-<<<<<<< HEAD
                                         <span class="helptext-icon" data-tooltip="" title="${create_form.add_availability_zones_help_text}"></span>
                                     </span>
-=======
-                                        <span class="helptext-icon" data-tooltip="" title="${create_form.add_availability_zones_help_text}">?</span>
-                                    </label>
->>>>>>> d0ebf6c6
                                 </div>
                                 ${panel('form_field', field=create_form['zone'], leftcol_width=0, rightcol_width=12, ng_attrs={'model': 'availabilityZones', 'options': 'k as v for (k, v) in availabilityZoneChoices'}, **avail_zones_attrs)}
                             </div>
@@ -137,13 +132,8 @@
                                         <span i18n:translate="">
                                             Add VPC subnets
                                         </span>
-<<<<<<< HEAD
                                         <span class="helptext-icon" data-tooltip="" title="${create_form.add_vpc_subnets_help_text}"></span>
                                     </span>
-=======
-                                        <span class="helptext-icon" data-tooltip="" title="${create_form.add_vpc_subnets_help_text}">?</span>
-                                    </label>
->>>>>>> d0ebf6c6
                                 </div>
                                 ${panel('form_field', field=create_form['vpc_subnet'], leftcol_width=0, rightcol_width=12, ng_attrs={'model': 'vpcSubnets', 'options': 'k as v for (k, v) in vpcSubnetChoices'}, **vpc_subnets_attrs)}
                                  <span id="hidden_vpc_subnet_empty_option" class="hide" i18n:translate="">No subnets found</span>
@@ -155,13 +145,8 @@
                                         <span i18n:translate="">
                                             Add instances
                                         </span>
-<<<<<<< HEAD
                                         <span class="helptext-icon" data-tooltip="" title="${create_form.add_instances_help_text}"></span>
                                     </span>
-=======
-                                        <span class="helptext-icon" data-tooltip="" title="${create_form.add_instances_help_text}">?</span>
-                                    </label>
->>>>>>> d0ebf6c6
                                 </div>
                                 <div ng-app="MagicSearch">
                                     <magic-search template="${request.static_path('eucaconsole:static/js/thirdparty/magic-search/magic_search.html')}"

<metal:block use-macro="main_template" i18n:domain="eucaconsole">

<div metal:fill-slot="head_css">
    <link rel="stylesheet" href="${request.static_path('eucaconsole:static/js/thirdparty/codemirror/codemirror.css')}" />
    <link rel="stylesheet" href="${request.static_path('eucaconsole:static/css/pages/user.css')}" />
    <link rel="stylesheet" href="${request.static_path('eucaconsole:static/css/pages/changepassword.css')}" />
</div>

<div metal:fill-slot="main_content">
    <div class="row" id="contentwrap" ng-app="UserView" ng-controller="UserViewCtrl"
            ng-init="initController('${user.user_name}',
                                    '${request.route_path('user_disable', name=user.user_name)}',
                                    '${request.route_path('users')}',
                                    '${request.route_path('user_delete', name=user.user_name)}')">
        <metal:breadcrumbs metal:use-macro="layout.global_macros['breadcrumbs']">
            <metal:crumbs metal:fill-slot="crumbs">
                <li><a href="${request.route_path('users')}" i18n:translate="">Users</a></li>
                <li class="current"><a href="#">${user.user_name}</a></li>
            </metal:crumbs>
        </metal:breadcrumbs>
        <!-- Notifications -->
        <metal:block metal:use-macro="layout.global_macros['notifications']" />
        <h3 class="pagetitle">
            <strong i18n:translate="">Details for user:</strong>
            <em>${user.user_name}</em>
        </h3>
        <div class="large-8 columns">
            <dl class="tabs">
                <dd class="active"><a href="#general-tab" ng-click="clickTab($event, 'general-tab')" i18n:translate="">General</a></dd>
                <dd><a href="#security-tab" ng-click="clickTab($event, 'security-tab')" i18n:translate="">Security credentials</a></dd>
                <dd ng-cloak="" ng-show="userName != 'admin'"><a href="#quotas-tab" ng-click="clickTab($event, 'quotas-tab')" i18n:translate="">Quotas</a></dd>
            </dl>
            <div class="tabs-content">
                <div class="content active panel has-actions" id="general-tab">
                    <metal:block metal:use-macro="layout.global_macros['actions_menu']" tal:condition="user">
                        <metal:actions metal:fill-slot="actions">
                            <li>
                                <a id="disable-user-action" i18n:translate="">Disable</a>
                            </li>
                            <li>
                                <a id="delete-user-action" i18n:translate="">
                                    Delete user
                                </a>
                            </li>
                        </metal:actions>
                    </metal:block>
                    <div ng-controller="UserUpdateCtrl"
                         ng-init="initController('${request.route_path('user_update', name=user.user_name)}')">
                        <form data-abide="abide" id="user-update-form" ng-submit="submit($event)">
                            ${structure:user_form['csrf_token']}
                            <input type='hidden' name='as-account' value="${as_account}"/>
                            <div class="columns section">
                                <h6 i18n:translate="">User</h6>
                                <div class="row controls-wrapper readonly">
                                    <div class="small-3 columns"><label i18n:translate="">Name</label></div>
                                    <div class="small-9 columns value">${user.user_name}</div>
                                </div>
                                <!-- ${panel('form_field', field=user_form['email'])} -->
                                <div class="row controls-wrapper readonly" tal:condition="user_create_date">
                                    <div class="small-3 columns"><label class="right" i18n:translate="">Creation time</label></div>
                                    <div class="small-9 columns field inline breakword" ng-cloak="">
                                        {{ '${user_create_date}' | date: '${layout.angular_date_format}' }}
                                    </div>
                                </div>
                                <div class="row controls-wrapper readonly">
                                    <div class="small-3 columns"><label i18n:translate="">ARN</label></div>
<<<<<<< HEAD
                                    <div class="small-9 columns value">${user_arn if user_arn else ''}</div>
=======
                                    <div class="small-9 columns value" ng-non-bindable="">${user.arn if user.arn else ''}</div>
>>>>>>> fc21a915
                                </div>
                                ${panel('form_field', field=user_form['path'], leftcol_width=3, rightcol_width=9)}
                            </div>
                            <div class="row">
                                <div class="small-3 columns">&nbsp;</div>
                                <div class="small-9 columns field inline">
                                    <button type="submit" class="button" id="save-user-btn" ng-disabled="isUserInfoNotChanged">
                                        <span tal:condition="user" i18n:translate="">Save Changes</span>
                                    </button>
                                    <a href="${request.route_path('users')}"
                                       class="cancel-link" i18n:translate="">Cancel</a>
                                </div>
                            </div>
                        </form>
                    </div>
                    <hr id="group-section"/>
                    <div ng-controller="UserGroupsCtrl"
                         ng-init="initController(
                                '${request.route_path('user_add_to_group', name=user.user_name, group='_group_')}',
                                '${request.route_path('user_remove_from_group', name=user.user_name, group='_group_')}',
                                '${request.route_path('user_groups_json', name=user.user_name)}',
                                '${request.route_path('user_avail_groups_json', name=user.user_name)}',
                                '${request.route_path('group_policies_json', name='_name_')}',
                                '${request.route_path('group_policy_json', name='_name_', policy='_policy_')}',
                                '${already_member_text}', '${no_groups_defined_text}')">
                        <div class="columns section">
                            <h6 i18n:translate="">Groups</h6>
                            <div>&nbsp;</div>
                            <form id="user-add-group-form" ng-submit="addUserToGroup($event)">
                                ${structure:user_form['csrf_token']}
                                <div class="columns field inline">
                                    <div class="row controls-wrapper controls_group_name">
                                        <div class="column small-6" ng-cloak="">
                                            <select id="group_name" name="group_name" ng-show="!noAvailableGroups"
                                                    ng-init="getAvailableGroups()" ng-model="groupName">
                                                <option value="" i18n:translate="">Select group...</option>
                                                <option value="{{ item }}" ng-repeat="item in groupNames | orderBy: 'toString()'">
                                                    {{ item }}
                                                </option>
                                            </select>
                                            <span ng-show="alreadyMemberOfAllGroups">{{ alreadyMemberText }}</span>
                                            <span ng-show="noGroupsDefined">{{ noGroupsDefinedText }}</span>
                                        </div>
                                        <div class="column small-6">
                                            <button type="submit" class="button" id="add-user-to-group-btn"
                                                    ng-disabled="noAvailableGroups || isGroupNotSelected">
                                                <span tal:condition="user" i18n:translate="">Add User to Group</span>
                                            </button>
                                        </div>
                                    </div>
                                </div>
                            </form>
                            <div metal:use-macro="layout.global_macros['plain_datagrid']">
                                <div metal:fill-slot="tile_header" tal:omit-tag="">
                                    <a ng-href="/groups/{{ item.group_name }}">{{ item.title }}</a>
                                </div>
                                <div metal:fill-slot="tile_dropdown_button" tal:omit-tag="">
                                    <a class="tiny secondary button dropdown right"
                                       data-dropdown="item-dropdown_{{ item.group_name }}"><i class="fi-widget"></i></a>
                                    <ul id="item-dropdown_{{ item.group_name }}" class="f-dropdown" data-dropdown-content="">
                                        <li>
                                            <a i18n:translate="" ng-click="removeUserFromGroup(item)">Remove user</a>
                                        </li>
                                    </ul>
                                </div>
                                <div metal:fill-slot="tile_content" tal:omit-tag="">
                                    <div ng-repeat="policy in item.policies ">
                                        <span class="label" title="Policy" i18n:attributes="title" data-tooltip="">PO</span>
                                        
                                        <a ng-click="showPolicy($event, item.group_name, policy)">{{ policy }}</a>
                                    </div>
                                </div>
                            </div>
                        </div>
                        <div id="policy-view-modal" class="reveal-modal medium" data-reveal="">
                            <h3 i18n:translate="">{{ policyName }} policy</h3>
                            <textarea id="group-policy-area" class="policy-area" ng-model="policyJson" readonly='readonly'></textarea>
                            <a href="" class="close-reveal-modal">&#215;</a>
                        </div>
                    </div>
                    <div ng-cloak="" ng-show="userName != 'admin'">
                        <hr/>
                        <div tal:define="policies_url request.route_path('user_policies_json', name=user.user_name);
                                         policy_url request.route_path('user_policy_json', name=user.user_name, policy='_policy_');
                                         remove_url request.route_path('user_delete_policy', name=user.user_name, policy='_policy_');
                                         update_url request.route_path('user_update_policy', name=user.user_name, policy='_policy_');
                                         add_url request.route_path('iam_policy_new')+'?type=user&amp;id='+user.user_name">
                            <div class="columns section">
                                <h6 i18n:translate="">Permissions</h6>
                                <div>
                                    <strong i18n:translate="">User policies</strong>
                                    <span>&nbsp;</span>
                                    <p i18n:translate="">Best practice: Only define user policies when group policies do not meet your needs.</p>
                                    ${panel('policy_list', policies_url=policies_url, policy_url=policy_url, remove_url=remove_url, update_url=update_url, add_url=add_url)}
                                </div>
                            </div>
                        </div>
                    </div>
                </div>
                <div class="content panel has-actions" id="security-tab">
                    <div class="actions-menu">
                        <span class="button dropdown" data-dropdown="actions-dropdown2">
                            <span i18n:translate="">Actions</span>
                        </span>
                        <ul id="actions-dropdown2" class="f-dropdown" data-dropdown-content="">
                            <li>
                                <a id="disable-user-action" i18n:translate="">Disable</a>
                            </li>
                            <li>
                                <a id="delete-user-action" i18n:translate="">
                                    Delete user
                                </a>
                            </li>
                        </ul>
                    </div>
                    <div id="password-section" class="columns section" ng-controller="UserPasswordCtrl"
                         ng-init="initController('${request.route_path('user_random_password', name=user.user_name)}',
                                                 '${request.route_path('user_delete_password', name=user.user_name)}',
                                                 '${request.route_path('user_change_password', name=user.user_name)}',
                                                 '${request.route_path('file_download')}', '${has_password}')">
                        <h6 i18n:translate="">Password</h6>
                        <p i18n:translate="">Users managing their cloud with the Management Console require a password.</p>
                        <span class='password-set' i18n:translate="">Password set?: </span>
                        <span ng-show="has_password">Yes &nbsp;&nbsp;<a data-reveal-id="delete-password-modal" i18n:translate="">Delete password</a></span>
                        <span ng-hide="has_password">No</span>
                        <p>&nbsp;</p>
                        <div class="subsection-label" i18n:translate="">Create new password:</div>
                        <div class="row">
                            <div class="small-6 columns gen-password">
                                <span i18n:translate="">Generate and download a random password.</span>
                                <p>&nbsp;</p>
                                <form id="user-generate-password-form" ng-submit="genPassword($event)">
                                    <button type="submit" class="button" id="generate-password-btn">
                                        <span tal:condition="user" i18n:translate="">Generate Random Password</span>
                                    </button>
                                </form>
                                <span class="or-circle" i18n:translate="">OR</span>
                            </div>
                            <div class="small-6 columns set-password">
                                <span i18n:translate="">Manually enter a password.</span>
                                <form id="user-change-password-form" ng-submit="submitChange($event)">
                                    <div class="row controls-wrapper controls_new_password">
                                        <div class="small-12 columns field">
                                            <label for="top-label" class="left">${user_form.new_password.label.text}<span class="req">*</span></label>
                                            ${structure:user_form.new_password}
                                        </div>
                                    </div>
                                    <div class="row controls-wrapper controls_new_password2">
                                        <div class="small-12 columns field">
                                            <label for="top-label" class="left">${user_form.new_password2.label.text}<span class="req">*</span></label>
                                            ${structure:user_form.new_password2}
                                        </div>
                                    </div>
                                    <div class="row">
                                      <div class="columns">
                                        <small id="password-length" class="error" style="display:none;" i18n:translate="">Password must be at least 6 characters</small>
                                        <small id="passwords-match" class="error" style="display:none;" i18n:translate="">Passwords must match</small>
                                      </div>
                                    </div>
                                    <div class="row">
                                        <div class="columns field inline">
                                            <button type="submit" class="button" id="save-password-btn" ng-disabled="isPasswordNotChanged">
                                                <span tal:condition="user" i18n:translate="">Save Password</span>
                                            </button>
                                            <a href="${request.route_path('users')}"
                                               class="cancel-link" i18n:translate="">Cancel</a>
                                        </div>
                                    </div>
                                </form>
                            </div>
                        </div>
                        <div id="delete-password-modal" class="reveal-modal small" data-reveal="">
                            <h3 i18n:translate="">Delete password</h3>
                            <p>
                                <span i18n:translate="">Are you sure you want to delete this user's password</span>?
                            </p>
                            <form method="post" id="delete-pwd-form" data-abide="" ng-submit="deletePassword($event)">
                                ${structure:generate_form['csrf_token']}
                                <div>&nbsp;</div>
                                <div class="row">
                                    <div>
                                        <input type="submit" class="button expand" value="Yes, Delete Password" i18n:attributes="value" />
                                    </div>
                                </div>
                            </form>
                            <a href="" class="close-reveal-modal">&#215;</a>
                        </div>
                        <div id="change-password-modal" class="reveal-modal small" data-reveal="">
                            <h3 i18n:translate="">Change password</h3>
                            <p>
                                <span i18n:translate="">This operation requires the password of the person making the request. Please enter your password below</span>?
                            </p>
                            <form method="post" id="change-form" ng-submit="changePassword($event)">
                                ${structure:change_password_form['csrf_token']}
                                ${panel('form_field', field=change_password_form['password'])}
                                <div class="small-4 columns">&nbsp;</div>
                                <div class="small-8 columns">
                                    <small id="wrong-password" class="error" i18n:translate="">The password you entered is incorrect.</small>
                                </div>
                                <div>&nbsp;</div>
                                <div class="row">
                                    <div>
                                        <input type="submit" class="button expand" value="OK" i18n:attributes="value" />
                                    </div>
                                </div>
                            </form>
                            <a href="" class="close-reveal-modal">&#215;</a>
                        </div>
                    </div>
                    <hr id="access-keys-section"/>
                    <div ng-controller="UserAccessKeysCtrl"
                         ng-init="initController(
                                '${request.route_path('user_generate_keys', name=user.user_name)}',
                                '${request.route_path('user_access_keys_json', name=user.user_name)}',
                                '${request.route_path('file_download')}')">
                        <div class="columns section">
                            <h6 i18n:translate="">Access keys</h6>
                            <p i18n:translate="">Users managing their cloud with other tools than the Management Console require access keys.</p>
                            <form id="user-generate-keys-form" ng-submit="generateKeys($event)">
                                ${structure:user_form['csrf_token']}
                                <div class="field inline">
                                    <button type="submit" class="button" id="gen-keys-btn">
                                        <span tal:condition="user" i18n:translate="">Generate Access Key</span>
                                    </button>
                                </div>
                                ${panel('form_field_rev', field=user_form['download_keys'])}
                            </form>
                            <div metal:use-macro="layout.global_macros['plain_tableview']">
                                <metal:block metal:fill-slot="tableview_headers">
                                    <th i18n:translate="">ACCESS KEY ID</th>
                                    <th i18n:translate="">STATUS</th>
                                    <th class="actions" i18n:translate="">ACTIONS</th>
                                </metal:block>
                                <metal:block metal:fill-slot="tableview_columns">
                                    <td>{{ item.access_key_id }}</td>
                                    <td>{{ item.status }}</td>
                                    <td>
                                        <span class="actions">
                                            <a class="tiny secondary button dropdown round" data-dropdown="item-dropdown_{{ item.access_key_id }}"><i class="fi-widget"></i></a>
                                            <ul id="item-dropdown_{{ item.access_key_id }}" class="f-dropdown" data-dropdown-content="">
                                                <li ng-show="item.status === 'Active'">
                                                    <a i18n:translate="" ng-click="makeAjaxCall('${request.route_path('user_deactivate_key', name='_name_', key='_key_')}', item)">Deactivate</a>
                                                </li>
                                                <li ng-show="item.status === 'Inactive'">
                                                    <a i18n:translate="" ng-click="makeAjaxCall('${request.route_path('user_activate_key', name='_name_', key='_key_')}', item)">Activate</a>
                                                </li>
                                                <li>
                                                    <a i18n:translate="" ng-click="confirmDelete(item)">Delete</a>
                                                </li>
                                            </ul>
                                        </span>
                                    </td>
                                </metal:block>
                            </div>
                            <div id="user-dialogs">
                                <div id="delete-key-modal" class="reveal-modal small" data-reveal="">
                                    <h3 i18n:translate="">Delete access key</h3>
                                    <p>
                                        <span i18n:translate="">Are you sure you want to delete access key</span>
                                        <strong>{{ keyToDelete }}</strong><span i18n:translate="">?</span>
                                    </p>
                                    <form id="delete-key-form" ng-submit="deleteKey($event, '${request.route_path('user_delete_key', name='_name_', key='_key_')}')">
                                        ${structure:user_form['csrf_token']}
                                        <div>&nbsp;</div>
                                        <div class="row">
                                            <div>
                                                <button type="submit" class="button expand" id="delete-key-btn">
                                                    <span i18n:translate="">Yes, Delete Key</span>
                                                </button>
                                            </div>
                                        </div>
                                    </form>
                                    <a href="" class="close-reveal-modal">&#215;</a>
                                </div>
                            </div>
                        </div>
                    </div>
                </div>
                <div class="content panel has-actions" id="quotas-tab">
                    <div class="actions-menu">
                        <span class="button dropdown" data-dropdown="actions-dropdown3">
                            <span i18n:translate="">Actions</span>
                        </span>
                        <ul id="actions-dropdown3" class="f-dropdown" data-dropdown-content="">
                            <li>
                                <a id="disable-user-action" i18n:translate="">Disable</a>
                            </li>
                            <li>
                                <a id="delete-user-action" i18n:translate="">
                                    Delete user
                                </a>
                            </li>
                        </ul>
                    </div>
                    <div ng-controller="UserQuotasCtrl" class="columns" ng-init="initController(
                                '${request.route_path('user_update_quotas', name=user.user_name)}')">
                        <form ng-submit="submit($event)" id="user-update-quotas-form" data-abide="">
                            <div class="section">
                                <h6 i18n:translate="">Quotas</h6>
                                ${structure:user_form['csrf_token']}
                                ${panel('quotas_panel', quota_form=quotas_form, quota_err=quota_err)}
                            </div>
                            <hr />
                            <small id="quota-error" ng-cloak="" class="error" i18n:translate="">Quota values must be integers greater than zero.</small>
                            <div>
                                <button type="submit" class="button" id="save-quotas-btn" ng-disabled="isQuotaNotChanged">
                                    <span tal:condition="user" i18n:translate="">Save Quotas</span>
                                </button>
                                <a href="${request.route_path('users')}"
                                   class="cancel-link" i18n:translate="">Cancel</a>
                            </div>
                        </form>
                    </div>
                </div>
            </div>
        </div>
        <div class="large-4 columns">
            <div class="help-padding">&nbsp;</div>
            <metal:block metal:use-macro="layout.global_macros['help_expando']" />
            <div class="help-content" ng-show="isHelpExpanded" ng-cloak="">
                <!--! Help goes here -->
                <div id="help-html-console_user_detail_general" ng-show="currentTab == 'general-tab'" ng-include="'${layout.help_path('console_user_detail_general.html')}'"></div> 
                <div id="help-html-console_user_detail_security" ng-show="currentTab == 'security-tab'" ng-include="'${layout.help_path('console_user_detail_security.html')}'"></div> 
                <div id="help-html-console_user_detail_quotas" ng-show="currentTab == 'quotas-tab'" ng-include="'${layout.help_path('console_user_detail_quotas.html')}'"></div> 
            </div>
        </div>
        ${panel('user_dialogs', delete_form=delete_form, disable_form=disable_form, enable_form=enable_form)}
    </div>
</div>

<div metal:fill-slot="tail_js">
    <script src="${request.static_path('eucaconsole:static/js/thirdparty/jquery/chosen.jquery.min.js')}"></script>
    <script src="${request.static_path('eucaconsole:static/js/thirdparty/utils/zxcvbn-async.js')}"></script>
    <script src="${request.static_path('eucaconsole:static/js/thirdparty/jquery/jquery.generateFile.js')}"></script>
    <script src="${request.static_path('eucaconsole:static/js/pages/user_view.js')}"></script>
</div>

</metal:block>
<|MERGE_RESOLUTION|>--- conflicted
+++ resolved
@@ -64,11 +64,7 @@
                                 </div>
                                 <div class="row controls-wrapper readonly">
                                     <div class="small-3 columns"><label i18n:translate="">ARN</label></div>
-<<<<<<< HEAD
-                                    <div class="small-9 columns value">${user_arn if user_arn else ''}</div>
-=======
-                                    <div class="small-9 columns value" ng-non-bindable="">${user.arn if user.arn else ''}</div>
->>>>>>> fc21a915
+                                    <div class="small-9 columns value" ng-non-bindable="">${user_arn if user_arn else ''}</div>
                                 </div>
                                 ${panel('form_field', field=user_form['path'], leftcol_width=3, rightcol_width=9)}
                             </div>

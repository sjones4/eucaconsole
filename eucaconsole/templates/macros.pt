--- conflicted
+++ resolved
@@ -129,14 +129,9 @@
                 </tbody>
                 <metal:block metal:define-slot="tableview_with_expando" />
                 <tbody tal:condition="not:using_expando">
-<<<<<<< HEAD
-                    <tr ng-cloak="true" ng-repeat="item in items | orderBy: sortBy | limitTo:displayCount"
-                        item_id="{{ data-item-id }}" data-item-id="{{ item.id || item.name || item.public_ip }}">
-=======
                     <tr ng-cloak="true"
                         tal:attributes="ng-repeat layout.smart_table_repeat if use_smart_table else layout.standard_table_repeat"
-                        data-item-id="{{ item.id || item.name || item.public_ip }}">
->>>>>>> dd2e916f
+                        item_id="{{ data-item-id }}" data-item-id="{{ item.id || item.name || item.public_ip }}">
                         <metal:block metal:define-slot="tableview_columns" />
                     </tr>
                     <tr ng-show="!itemsLoading"></tr>

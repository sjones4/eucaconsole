<!DOCTYPE html PUBLIC "-//W3C//DTD XHTML 1.0 Strict//EN" "http://www.w3.org/TR/xhtml1/DTD/xhtml1-strict.dtd">
<html xmlns="http://www.w3.org/1999/xhtml"
      xmlns:metal="http://xml.zope.org/namespaces/metal"
      xmlns:tal="http://xml.zope.org/namespaces/tal">
<head>
    <title>Macros</title>
</head>
<body i18n:domain="eucaconsole">

<h1>Reusable macros</h1>

<p>Documentation:
    <a href="http://docs.pylonsproject.org/projects/pyramid_tutorials/en/latest/humans/creatingux/step10/index.html">
        Reusable Template Macros
    </a>
</p>

<!-- Landing page datagrid macro ===== -->
<metal:datagrid_macro metal:define-macro="landing_page_datagrid">
    <link rel="stylesheet" type="text/css" href="${request.static_path('eucaconsole:static/js/thirdparty/magic-search/magic_search.css')}"/>
    <script src="${request.static_path('eucaconsole:static/js/thirdparty/magic-search/magic_search.js')}"></script>
    <div class="large-12 columns datagrid ${'has-smart-table' if use_smart_table else ''}" id="landing-page-items" ng-class="landingPageView"
         tal:define="use_smart_table getattr(view, 'enable_smart_table', False)">
        <div class="lp-header">
            <div class="lp-action-buttons" id="primary-buttons">
                <metal:block metal:define-slot="new_button" />
            </div>
            <div class="lp-sort" id="sorting-controls" ng-show="!itemsLoading">
                <metal:block metal:define-slot="sorting_controls">
                    <strong>Sort by</strong>
                    <a href="#" data-dropdown="sorting-dropdown" ng-cloak="">
                        <span tal:repeat="sort sort_keys" ng-show="sortBy == '${sort.key}'">${sort.name}</span>
                        <span class="down-caret"></span>
                    </a>
                    <ul id="sorting-dropdown" class="f-dropdown" data-dropdown-content="" tal:condition="len(sort_keys) > 1">
                        <li tal:repeat="sort sort_keys" ng-show="sortBy != '${sort.key}'">
                            <a ng-click="sortBy = '${sort.key}'">${sort.name}</a>
                        </li>
                    </ul>
                </metal:block>
            </div>
            <div class="lp-view-buttons displayicons" ng-cloak="">
                <a id="gridview-button" class="gridview" title="Grid view" ng-click="switchView('gridview')"><i class="fi-thumbnails"></i></a>
                <a id="tableview-button" class="tableview" title="Table view" ng-click="switchView('tableview')"><i class="fi-list-thumbnails"></i></a>
            </div>
        </div>
        <div class="lp-header">
            <div class="lp-search" tal:define="prompt layout.searchtext_prompt if len(search_facets) > 2 else layout.searchtext_prompt2">
                <magic-search template="${request.static_path('eucaconsole:static/js/thirdparty/magic-search/magic_search.html')}"
                    strings="{'remove':'${layout.searchtext_remove}', 'cancel':'${layout.searchtext_cancel}', 'prompt':'${prompt}', 'text':'${layout.searchtext_text_facet}'}"
                    facets="${search_facets}" filter-keys="${filter_keys}"></magic-search>
            </div>
            <div class="lp-reload" id="results-count" ng-cloak="cloak" metal:define-slot="results_count">
                <a id="refresh-btn" ng-show="!itemsLoading" ng-cloak="" ng-click="itemsLoading=true; getItems()">
                    <i class="fa fa-refresh fa-lg"></i>
                </a>
                &nbsp;
                <span ng-show="!itemsLoading" class="items-found">
                    <strong>{{ items.length }}</strong>
                    <span i18n:translate="">found</span>
                </span>
            </div>
        </div>
        <div class="loading" ng-show="itemsLoading"><i class="busy"></i></div>
        <div id="gridview" class="gridwrapper" ng-if="landingPageView == 'gridview' &amp;&amp; !itemsLoading" ng-cloak="">
            <div ng-show="!itemsLoading">
                <div data-alert="alert" class="alert-box secondary" ng-show="items.length == 0" ng-cloak="1" i18n:translate="">
                    No items were found
                    <a href="#" class="close">&times;</a>
                </div>
            </div>
            <!-- Begin grid view -->
            <div class="tile item" ng-cloak="true"
                 ng-repeat="item in items | orderBy: sortBy | limitTo:displayCount">
                <div class="header">
                    <strong>
                        <metal:block metal:define-slot="tile_header">
                             <a ng-href="${prefix}/{{ item.id || item.name | escapeURL }}">{{ item.name || item.id }}</a>
                        </metal:block>
                    </strong>
                    <metal:block metal:define-slot="tile_dropdown_button">
                        <a href="#" class="tiny secondary button dropdown right"
                              data-dropdown="item-dropdown_{{ $index }}"><i class="grid-action"></i></a>
                        <ul id="item-dropdown_{{ $index }}" class="f-dropdown">
                            <metal:block metal:define-slot="tile-dropdown-items">
                                <li><a href="#">This is a link</a></li>
                                <li><a href="#">This is another</a></li>
                                <li><a href="#">Yet another</a></li>
                            </metal:block>
                        </ul>
                    </metal:block>
                </div>
                <div class="content">
                    <metal:block metal:define-slot="tile_content" />
                </div>
                <metal:block metal:define-slot="tile_footer">
                    <div ng-show="item.status" class="footer status {{ item.status.replace(' ', '').toLowerCase() }}">
                        {{ item.status.replace('-', ' ') }}
                    </div>
                </metal:block>
            </div>
        </div>
        <div id="tableview" class="gridwrapper" ng-if="landingPageView == 'tableview'" ng-cloak="">
            <!-- Begin table view -->
            <table class="table ${'smart-table' if use_smart_table else ''} ${'expando' if using_expando else ''}"
                   ng-show="!itemsLoading" ng-cloak="true" tal:define="using_expando using_expando | nothing"
                   st-safe-src="items" st-table="displayedCollection"
                   tal:attributes="st-persist '{0}{1}{2}'.format(layout.username_label, '-smart-table-saved-sort-', request.path) if use_smart_table else False">
                <thead>
                    <tr>
                        <th tal:condition="using_expando"></th>
                        <metal:block metal:define-slot="tableview_headers" />
                    </tr>
                </thead>
                <tbody tal:condition="using_expando" expando="" ng-repeat="item in items | orderBy: sortBy:sortReverse"
<<<<<<< HEAD
                    url="${expando_data_url}" item_id="${expando_data_id}" data-item-id="{{ item.id || item.name || item.public_ip }}">
                    <tr ng-class="{'expando-tr-even': $odd}" ng-cloak="true"> 
=======
                       tal:attributes="ng-repeat layout.smart_table_repeat if use_smart_table else layout.standard_table_repeat"
                       url="${expando_data_url}" item_id="${expando_data_id}">
                    <tr ng-class="{'expando-tr-even': $odd}" ng-cloak="true">
>>>>>>> ccc6a7cf
                        <td>
                            <a ng-click="toggle()"><i ng-class="{'table-expando-closed': !expando.data, 'table-expando-open': expando.data || expando.loading }"></i></a>
                        </td>
                        <metal:block metal:define-slot="tableview_columns" />
                    </tr>
                    <tr ng-class="{'expando-tr-even': $odd}" ng-cloak="true"> 
                        <td ng-show="!expando.data &amp;&amp; expando.loading == true" colspan="10"><i class="busy"></i></td>
                        <metal:block metal:define-slot="tableview_expando_content" />
                    </tr>
                </tbody>
                <metal:block metal:define-slot="tableview_with_expando" />
                <tbody tal:condition="not:using_expando">
                    <tr ng-cloak="true" ng-repeat="item in items | orderBy: sortBy | limitTo:displayCount"
                        data-item-id="{{ item.id || item.name || item.public_ip }}">
                        <metal:block metal:define-slot="tableview_columns" />
                    </tr>
                    <tr ng-show="!itemsLoading"></tr>
                </tbody>
            </table>
            <div ng-if="!itemsLoading">
                <div data-alert="alert" class="alert-box secondary" ng-if="items.length == 0" ng-cloak="">
                    <span i18n:translate="">No items were found</span>
                    <a href="#" class="close">&times;</a>
                </div>
            </div>
        </div>
        <div>&nbsp;</div>
        <div ng-cloak="" ng-if="items.length > displayCount" id="show-more-btn">
            <span i18n:translate="">Displaying</span>
            <strong>{{ displayCount }}</strong>
            <span i18n:translate="">of</span>
            <strong>{{ items.length }}</strong>
            <span i18n:translate="">items</span>
        </div>
    </div>
</metal:datagrid_macro>

<!-- Plain datagrid macro (no search or filtering) ===== -->
<metal:plaindatagrid_macro metal:define-macro="plain_datagrid">
    <div class="large-12 columns datagrid" id="datagrid-items">
        <div ng-show="itemsLoading"><span class="busy"></span></div>
        <div id="gridview" class="gridwrapper" ng-show="!itemsLoading">
        <!--
            <div ng-show="!itemsLoading">
                <div data-alert="alert" class="alert-box secondary" ng-show="items.length == 0" ng-cloak="1">
                    No items were found
                    <a href="#" class="close">&times;</a>
                </div>
            </div>
            -->
            <!-- Begin grid view -->
            <div class="tile item" ng-repeat="item in items | orderBy: sortBy" ng-cloak="true">
                <div class="header">
                    <strong>
                        <metal:block metal:define-slot="tile_header">
                             <a ng-href="${prefix}/{{ item.title }}">{{ item.title }}</a>
                        </metal:block>
                    </strong>
                    <metal:block metal:define-slot="tile_dropdown_button">
                        <a href="#" class="tiny secondary button dropdown right"
                              data-dropdown="item-dropdown_{{ $index }}"><i class="grid-action"></i></a>
                        <ul id="item-dropdown_{{ $index }}" class="f-dropdown">
                            <metal:block metal:define-slot="tile-dropdown-items">
                                <li><a href="#">This is a link</a></li>
                            </metal:block>
                        </ul>
                    </metal:block>
                </div>
                <div class="content">
                    <metal:block metal:define-slot="tile_content" />
                </div>
                <metal:block metal:define-slot="tile_footer">
                    <div ng-show="item.status" class="footer status {{ item.status.replace(' ', '').toLowerCase() }}">
                        {{ item.status.replace('-', ' ') }}
                    </div>
                </metal:block>
            </div>
        </div>
    </div>
</metal:plaindatagrid_macro>

<metal:plaintableview_macro metal:define-macro="plain_tableview">
    <div class="datagrid" id="datagrid-items">
        <div ng-show="itemsLoading"><span class="busy"></span></div>
        <div id="tableview" class="gridwrapper" ng-show="!itemsLoading">
            <!-- Begin table view -->
            <table class="table" ng-show="!itemsLoading" ng-cloak="true">
                <thead><tr><metal:block metal:define-slot="tableview_headers"></metal:block></tr></thead>
                <tbody>
                    <tr ng-repeat="item in items | orderBy: sortBy" ng-cloak="true">
                        <metal:block metal:define-slot="tableview_columns"></metal:block>
                    </tr>
                    <tr ng-show="!itemsLoading"></tr>
                </tbody>
            </table>
            <!--
            <div ng-show="!itemsLoading">
                <div data-alert="alert" class="alert-box secondary" ng-show="items.length == 0" ng-cloak="" i18n:translate="">
                    No items were found
                    <a href="#" class="close">&times;</a>
                </div>
            </div>
            -->
        </div>
    </div>
</metal:plaintableview_macro>

<!-- "More actions" menu item for multi-select operations on landing pages -->
<metal:moreactions_macro metal:define-macro="more_actions">
    <a class="button dropdown more-actions" id="more-actions-btn"
       ng-if="landingPageView === 'tableview' &amp;&amp; checkedItems.length"
       data-dropdown="more-actions-dropdown" i18n:translate="">More Actions</a>
    <ul id="more-actions-dropdown" class="f-dropdown" data-dropdown-content="">
        <metal:block metal:define-slot="menu_items" />
    </ul>
</metal:moreactions_macro>

<!-- Breadcrumbs ===== -->
<metal:breadcrumbs metal:define-macro="breadcrumbs">
    <div id="breadcrumbs">
        <ul class="breadcrumbs">
            <li><a href="${request.route_path('dashboard')}" title="Dashboard" data-tooltip=""><i class="fi-home"></i></a></li>
            <metal:block metal:define-slot="crumbs" />
        </ul>
        <span class="icon-block">
            <a class="right-off-canvas-toggle help-icon">?</a>
        </span>
    </div>
</metal:breadcrumbs>


<!-- Notifications ===== -->
<metal:notifications metal:define-macro="notifications">
    <div id="notifications">
        <div tal:repeat="notification layout.get_notifications()" class="marked">
            <div data-alert="alert" class="alert-box ${notification.style}">
                <div class="icon">
                    <span></span>
                </div>
                <div class="message">
                ${layout.escape_braces(notification.message)}
                </div>
                <a href="#" class="close">&times;</a>
            </div>
        </div>
    </div>
</metal:notifications>

<!-- action menu for dash tiles ===== -->
<metal:dashaction metal:define-macro="dashaction">
    <span id="tile-item-dropdown_${tile}" class="tiny secondary button dropdown" data-dropdown="item-dropdown_${tile}"><i class="tile-action"></i></span>
    <ul id="item-dropdown_${tile}" class="f-dropdown" data-dropdown-content="">
        <li> <a ng-click="removeTile('${tile}')" i18n:translate="">Remove</a> </li>
    </ul>
</metal:dashaction>

<!-- Required fields indicator ===== -->
<metal:requiredfieldslabel metal:define-macro="required_fields_label">
    <div class="required-fields-indicator">
        <label class="right">
            <span class="req">*</span>
            <span i18n:translate="">Required fields</span>
        </label>
    </div>
</metal:requiredfieldslabel>


<!-- Detail page actions menu ===== -->
<metal:actionsmenu metal:define-macro="actions_menu">
    <div class="actions-menu" ng-cloak="">
        <span class="button dropdown" data-dropdown="actions-dropdown">
            <a href="" i18n:translate="">Actions</a>
        </span>
        <ul id="actions-dropdown" class="f-dropdown" data-dropdown-content="">
            <metal:block metal:define-slot="actions" />
        </ul>
    </div>
</metal:actionsmenu>


<!--! Help content expando ===== -->
<metal:helpexpando metal:define-macro="help_expando">
    <div class="expando" id="help-expando" ng-cloak="" ng-init="isHelpExpanded = false">
        <div class="title" >
            <a ng-click="isHelpExpanded = !isHelpExpanded">
                <i class="fi-plus" ng-show="!isHelpExpanded"></i>
                <i class="fi-minus" ng-show="isHelpExpanded"></i>
                &nbsp;<span i18n:translate="">Help</span>
            </a>
        </div>
    </div>
</metal:helpexpando>

<!--! Help content expando for dialogs ===== -->
<metal:helpexpando metal:define-macro="dialog_help_expando">
    <div class="expando" id="help-expando" ng-cloak="" ng-init="isDialogHelpExpanded = false">
        <span class="title" >
            <a ng-click="isDialogHelpExpanded = !isDialogHelpExpanded">
                <i class="fi-plus" ng-show="!isDialogHelpExpanded"></i>
                <i class="fi-minus" ng-show="isDialogHelpExpanded"></i>
                &nbsp;<span i18n:translate="">Help</span>
            </a>
        </span>
    </div>
</metal:helpexpando>

<!-- Tag editor help -->
<metal:tageditorhelp metal:define-macro="tageditor_help">
    <div class="help-content" id="tag-editor-help">
        <h5 class="title">Manage Tags</h5>
        <p> To help you manage your cloud's instances, images, and other Eucalyptus resources,
            you can optionally assign your own metadata to each resource in the form of tags.
            You can use tags to create user-friendly names, make resource searching easier,
            and improve coordination between multiple users.</p>
        <h6>To add new tags:</h6>
        <ol>
            <li>Type the key name for your tag into the <strong>name...</strong> text box.</li>
            <li>Type the value for your tag into the <strong>value...</strong> text box.</li>
            <li>Click the <strong>Add tag</strong> button.</li>
            <li>Repeat for any additional tags you wish to add.</li>
            <li>When you are finished adding tags, click the <strong>Save changes</strong> button to save your changes.</li>
        </ol>
        <metal:block metal:define-slot="delete_tags">
            <h6>To delete one or more tags:</h6>
            <ol>
                <li>Click the <i class="fi-minus-circle"></i> next to the tag you wish to remove.</li>
                <li>Repeat for any additional tags you wish to delete.</li>
                <li>When you are finished removing tags, click the <strong>Save changes</strong> button to save your changes.</li>
            </ol>
        </metal:block>
    </div>
</metal:tageditorhelp>


<!-- Volume device help -->
<metal:volumedevicehelp metal:define-macro="volumedevice_help">
    <div>&nbsp;</div>
    <div class="help-content">
        <h5 class="title" i18n:translate="">Volume device options for Linux</h5>
        <table class="table">
            <thead>
                <tr>
                    <th i18n:translate="">Possible for Connection</th>
                    <th i18n:translate="">Instance Store</th>
                    <th i18n:translate="">Recommended for EBS</th>
                </tr>
            </thead>
            <tbody>
                <tr>
                    <td>
                        <code>/dev/sd[a-z]</code><br />
                        <code>/dev/sd[a-z][1-15]</code><br />
                        <code>/dev/hd[a-z]</code><br />
                        <code>/dev/hd[a-z][1-15]</code>
                    </td>
                    <td><code>/dev/sd[b-e]</code></td>
                    <td>
                        <code>/dev/sd[f-p]</code><br />
                        <code>/dev/sd[f-p][1-6]</code>
                    </td>
                </tr>
            </tbody>
        </table>
        <h5 class="title" i18n:translate="">Volume device options for Windows</h5>
        <table class="table">
            <thead>
                <tr>
                    <th i18n:translate="">Possible for Connection</th>
                    <th i18n:translate="">Instance Store</th>
                    <th i18n:translate="">Recommended for EBS</th>
                </tr>
            </thead>
            <tbody>
                <tr>
                    <td>
                        <code>xvd[a-z]</code><br />
                        <code>xvdb[a-z]</code><br />
                        <code>/dev/sda[1-2]</code><br />
                        <code>/dev/sd[b-e]</code>
                    </td>
                    <td><code>xvd[a-e]</code></td>
                    <td>
                        <code>xvd[f-p]</code> (with Red Hat PV drivers)<br />
                        <code>xvd[f-z]</code> (with Citrix PV drivers)
                    </td>
                </tr>
            </tbody>
        </table>
        <div>
            <span i18n:translate="">Note:</span> <code>/dev/sda</code>
            <span i18n:translate="">is reserved for root device</span>
        </div>
    </div>
</metal:volumedevicehelp>

</body>
</html><|MERGE_RESOLUTION|>--- conflicted
+++ resolved
@@ -113,14 +113,9 @@
                     </tr>
                 </thead>
                 <tbody tal:condition="using_expando" expando="" ng-repeat="item in items | orderBy: sortBy:sortReverse"
-<<<<<<< HEAD
-                    url="${expando_data_url}" item_id="${expando_data_id}" data-item-id="{{ item.id || item.name || item.public_ip }}">
+                       tal:attributes="ng-repeat layout.smart_table_repeat if use_smart_table else layout.standard_table_repeat"
+                       url="${expando_data_url}" item_id="${expando_data_id}" data-item-id="{{ item.id || item.name || item.public_ip }}">
                     <tr ng-class="{'expando-tr-even': $odd}" ng-cloak="true"> 
-=======
-                       tal:attributes="ng-repeat layout.smart_table_repeat if use_smart_table else layout.standard_table_repeat"
-                       url="${expando_data_url}" item_id="${expando_data_id}">
-                    <tr ng-class="{'expando-tr-even': $odd}" ng-cloak="true">
->>>>>>> ccc6a7cf
                         <td>
                             <a ng-click="toggle()"><i ng-class="{'table-expando-closed': !expando.data, 'table-expando-open': expando.data || expando.loading }"></i></a>
                         </td>

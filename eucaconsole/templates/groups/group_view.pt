<metal:block use-macro="main_template" i18n:domain="eucaconsole">

<div metal:fill-slot="head_css">
    <link rel="stylesheet" href="${request.static_path('eucaconsole:static/js/thirdparty/codemirror/codemirror.css')}" />
    <link rel="stylesheet" type="text/css" href="${request.static_path('eucaconsole:static/css/pages/group.css')}" />
    <style type="text/css">
        input#group-name { width: 50%; }
    </style>
</div>

<div metal:fill-slot="main_content">
    <div class="row" id="contentwrap"
         ng-app="GroupPage" ng-controller="GroupPageCtrl" ng-init="initController(${group_users}, ${all_users})">
        <metal:breadcrumbs metal:use-macro="layout.global_macros['breadcrumbs']">
            <metal:crumbs metal:fill-slot="crumbs">
                <li><a href="${request.route_path('groups')}" i18n:translate="">Groups</a></li>
                <li class="current">
                    <a tal:condition="group" href="#">${group.group_name}</a>
                    <a tal:condition="not group and group_route_id == 'new'" i18n:translate="">Create new group</a>
                </li>
            </metal:crumbs>
        </metal:breadcrumbs>
        <!-- Notifications -->
        <metal:block metal:use-macro="layout.global_macros['notifications']" />
        <h3 id="pagetitle">
            <metal:block tal:condition="group">
                <strong i18n:translate="">Details for group:</strong>
                <em>${group.group_name}</em>
            </metal:block>
            <metal:block tal:condition="not group and group_route_id == 'new'">
                <strong i18n:translate="">Create new group</strong>
            </metal:block>
        </h3>
        <div class="large-7 columns"
            tal:define="readonly True if group else False;">
            <div class="panel has-actions">
                <metal:block metal:use-macro="layout.global_macros['actions_menu']" tal:condition="group">
                    <metal:actions metal:fill-slot="actions">
                        <li>
                            <a id="delete-group-action" i18n:translate="">
                                Delete group
                            </a>
                        </li>
                    </metal:actions>
                </metal:block>
                <!--! TODO: Move IAM group name error_msg to view and mark for i18n -->
                <div tal:condition="not group and group_route_id == 'new'"
                    tal:define="html_attrs {'pattern': '^[a-zA-Z0-9\+\=\,\.\@\-]{1,128}$',
                         'error_msg': 'Group names must be between 1 and 128 characters long, and may contain letters, numbers, \'+\', \'=\', \',\', \'.\'. \'@\' and \'-\''};">
                    <form action="${request.route_path('group_create')}" method="post" data-abide="abide">
                        ${structure:group_form['csrf_token']}
                        <div class="section columns">
                            <div class="row">
                                <p><span class="subsection-label" i18n:translate="">Add group to account:</span>&nbsp;${layout.account}</p>
                            </div>
                            ${panel('form_field', field=group_form.group_name, leftcol_width=1, rightcol_width=11, autofocus='', ng_attrs={'model': 'groupName'}, **html_attrs)}
                        </div>
                        <hr />
                        <div class="expando" id="advanced-section" ng-cloak="" ng-init="expanded = false">
                            <div class="title">
                                <a ng-click="expanded = !expanded">
                                    <i class="fi-plus" ng-show="!expanded"></i>
                                    <i class="fi-minus" ng-show="expanded"></i>
                                    &nbsp;<span i18n:translate="">Advanced</span>
                                </a>
                            </div>
                            <div>&nbsp;</div>
                            <div class="section columns" ng-show="expanded">
                                <div class="">
                                    ${panel('form_field', field=group_form.path, leftcol_width=1, rightcol_width=11)}
                                </div>
                            </div>
                            <div>&nbsp;</div>
                        </div>
                        <hr />
                        <div class="section row">
                            <div class="columns small-6">
                                <button type="submit" class="button" id="create-btn" ng-disabled="isNotValid">
                                    <span i18n:translate="">Create Group</span>
                                </button>
                                <a href="${request.route_path('groups')}"
                                    class="cancel-link" i18n:translate="">Cancel</a>
                            </div>
                            <div class="columns small-6">
                                <div tal:condition="not group">
                                    <label class="right">
                                        <span class="req">*</span>
                                        <span i18n:translate="">Required fields</span>
                                   </label>
                                </div>
                            </div>
                        </div>
                    </form>
                </div>
                <div tal:condition="group">
                    <form action="${request.route_path('group_update', name=group.group_name)}" method="post" data-abide="abide">
                        ${structure:group_update_form['csrf_token']}
                        <div class="section">
                            <h6 i18n:translate="">General</h6>
                            <div>
                                ${panel('form_field', field=group_update_form.group_name, leftcol_width=3, rightcol_width=9)}
                            </div>
                            <div class="row controls-wrapper readonly">
                                <div class="small-3 columns"><label class="right" i18n:translate="">Creation time</label></div>
                                <div class="small-9 columns value" ng-cloak="">
                                    {{ '${group_create_date}' | date: '${layout.angular_date_format}' }}
                                </div>
                            </div>
                            <div class="row controls-wrapper readonly">
                                <div class="small-3 columns"><label class="right" i18n:translate="">ARN</label></div>
<<<<<<< HEAD
                                <div class="small-9 columns value inline breakword">${group_arn if group_arn else ''}</div>
=======
                                <div class="small-9 columns value inline breakword" ng-non-bindable="">${group.arn if group.arn else ''}</div>
>>>>>>> fc21a915
                            </div>
                            <div class="top-bottom-padding">
                                ${panel('form_field', field=group_update_form['path'], leftcol_width=3, rightcol_width=9)}
                            </div>
                        </div>
                        <hr />
                        <div class="section" id='group-users'>
                            <h6 i18n:translate="">Users</h6>
                            <div class="row controls-wrapper readonly">
                                <div class="small-10 columns">
                                    <select name="input-users-select" id="users-select" class="chosen"
                                        multiple="true" i18n:attributes="data-placeholder" data-placeholder="Search users and select to add">
                                    <option ng-repeat="user in allUsers" ng-selected="isSelected(user)">{{user}}</option>
                                    </select>
                                </div>
                            </div> 
                            <div class="row controls-wrapper readonly">
                                <div class="column fields top-bottom-padding">
                                    <div id="users_select_field">
                                        <span ng-repeat="user in groupUsers">
                                            <span class="label radius secondary iam-user-icon padded-element">
                                                {{ user }}<a ng-click="removeUser(user)"><i class="fi-x"></i></a>
                                            </span>
                                        </span>
                                    </div>
                                </div>
                            </div>
                            <div class="row controls-wrapper readonly">
                                <div class="columns">
                                    <button type="submit" class="button" id="save-changes-btn" ng-disabled="isNotChanged">
                                        <span tal:condition="group" i18n:translate="">Save Changes</span>
                                    </button>
                                    <a href="${request.route_path('groups')}"
                                        class="cancel-link" i18n:translate="">Cancel</a>
                                </div>
                            </div>
                        </div>
                    </form>
                    <hr />
                    <div tal:define="policies_url request.route_path('group_policies_json', name=group.group_name);
                                     policy_url request.route_path('group_policy_json', name=group.group_name, policy='_policy_');
                                     remove_url request.route_path('group_delete_policy', name=group.group_name, policy='_policy_');
                                     update_url request.route_path('group_update_policy', name=group.group_name, policy='_policy_');
                                     add_url request.route_path('iam_policy_new')+'?type=group&amp;id='+group.group_name">
                        <div class="section">
                            <h6 i18n:translate="">Permissions</h6>
                            <div>
                                <strong i18n:translate="">Group policies</strong>
                                ${panel('policy_list', policies_url=policies_url, policy_url=policy_url, remove_url=remove_url, update_url=update_url, add_url=add_url)}
                            </div>
                        </div>
                    </div>
                </div>
            </div>
        </div>
        <div class="large-5 columns">
            <metal:block metal:use-macro="layout.global_macros['help_expando']" />
            <div class="help-content" ng-show="isHelpExpanded" ng-cloak="">
                <!--! Help goes here -->
                <div tal:condition="not group">
                    <div id="help-html-console_create_iam_group"
                        ng-include="'${layout.help_path('console_create_iam_group.html')}'">
                    </div> 
                </div>
                <div tal:condition="group">
                    <div id="help-html-console_edit_iam_group"
                        ng-include="'${layout.help_path('console_edit_iam_group.html')}'">
                    </div>
                </div> 
            </div>
        </div>
        <!--! Modal dialogs reused across landing and detail page -->
        ${panel('group_dialogs', group=group, delete_form=delete_form)}
    </div>
</div>

<div metal:fill-slot="tail_js">
    <script src="${request.static_path('eucaconsole:static/js/thirdparty/jquery/chosen.jquery.min.js')}"></script>
    <div tal:condition="group">
        <script src="${request.static_path('eucaconsole:static/js/pages/group.js')}"></script>
    </div>
    <div tal:condition="not:group">
        <script src="${request.static_path('eucaconsole:static/js/pages/group_new.js')}"></script>
    </div>
</div>

</metal:block>
<|MERGE_RESOLUTION|>--- conflicted
+++ resolved
@@ -108,11 +108,7 @@
                             </div>
                             <div class="row controls-wrapper readonly">
                                 <div class="small-3 columns"><label class="right" i18n:translate="">ARN</label></div>
-<<<<<<< HEAD
-                                <div class="small-9 columns value inline breakword">${group_arn if group_arn else ''}</div>
-=======
-                                <div class="small-9 columns value inline breakword" ng-non-bindable="">${group.arn if group.arn else ''}</div>
->>>>>>> fc21a915
+                                <div class="small-9 columns value inline breakword" ng-non-bindable="">${group_arn if group_arn else ''}</div>
                             </div>
                             <div class="top-bottom-padding">
                                 ${panel('form_field', field=group_update_form['path'], leftcol_width=3, rightcol_width=9)}

--- conflicted
+++ resolved
@@ -39,7 +39,6 @@
                             </li>
                         </metal:actions>
                     </metal:block>
-<<<<<<< HEAD
                     <div class="modal xlarge create-alarm-modal" modal="copyAlarm">
                         <div create-alarm=""
                             title="Create alarm like ${alarm_id}"
@@ -48,10 +47,7 @@
                             alarm-name="${alarm_id}">
                         </div>
                     </div>
-                    <form name="alarmUpdateForm" class="alarm-update" novalidate="">
-=======
                     <form name="alarmUpdateForm" class="alarm-update" novalidate="" ng-submit="saveChanges($event)">
->>>>>>> 45fe5435
                         ${structure:alarm_form['csrf_token']}
                         <h6 i18n:translate="">State</h6>
                         <div class="row controls-wrapper">

<metal:block use-macro="main_template" i18n:domain="eucaconsole">

    <head metal:fill-slot="head_css">
        <link rel="stylesheet" type="text/css" href="${request.static_path('eucaconsole:static/js/thirdparty/nvd3/nv.d3.min.css')}" />
        <link rel="stylesheet" type="text/css" href="${request.static_path('eucaconsole:static/css/pages/cloudwatch_charts.css')}" />
        <link rel="stylesheet" type="text/css" href="${request.static_path('eucaconsole:static/css/pages/alarm-detail.css')}" />
    </head>

    <div metal:fill-slot="main_content">
        <div class="row" id="contentwrap" ng-app="AlarmDetailPage" alarm-detail="${alarm_json}">
            <metal:breadcrumbs metal:use-macro="layout.global_macros['breadcrumbs']">
                <metal:crumbs metal:fill-slot="crumbs">
                    <li><a href="${request.route_path('cloudwatch_alarms')}" i18n:translate="">
                            Alarms</a></li>
                    <li class="current"><a href="#">${alarm_id}</a></li>
                </metal:crumbs>
            </metal:breadcrumbs>
            <metal:block metal:use-macro="layout.global_macros['notifications']" />
            <h3 id="pagetitle">
                <strong i18n:translate="">Details for alarm:</strong>
                <em>${alarm_id}</em>
            </h3>
            <div class="large-12 columns">
                <dl class="tabs" id="alarm-subnav">
                    <dd class="active"><a href="#" i18n:translate="">General</a><dd>
                    <dd>
                        <a href="${request.route_path('cloudwatch_alarm_history', alarm_id=alarm_id)}">
                            History</a>
                    </dd>
                </dl>
                <div class="panel has-actions">
                    <metal:block metal:use-macro="layout.global_macros['actions_menu']">
                        <metal:actions metal:fill-slot="actions">
                            <li>
                                <a href="#" i18n:translate="">Create alarm like this one</a>
                            </li>
                            <li>
                                <a href="#" ng-click="delete($event)"
                                    data-service-path="${request.route_path('cloudwatch_alarms')}"
                                    data-redirect-path="${request.route_path('cloudwatch_alarms')}"
                                    i18n:translate="">Delete</a>
                            </li>
                        </metal:actions>
                    </metal:block>
                    <form name="alarmUpdateForm" class="alarm-update" novalidate="">
                        ${structure:alarm_form['csrf_token']}
                        <h6 i18n:translate="">State</h6>
                        <div class="row controls-wrapper">
                            <div class="large-2 small-4 columns">
                                <label class="right" i18n:translate="">State</label>
                            </div>
                            <div class="large-10 small-8 columns value" alarm-state="${alarm.state_value}"></div>
                        </div>
                        <div class="row controls-wrapper">
                            <div class="large-2 small-4 columns">
                                <label class="right" i18n:translate="">State details</label>
                            </div>
                            <div class="large-10 small-8 columns value">${alarm.state_reason}</div>
                        </div>
                        <hr/>
                        <h6 i18n:translate="">Alarm</h6>
                        <div class="row inline  controls-wrapper" id="controls_description">
                                <div class="large-3 small-3 columns">
                                    <label class="right" i18n:translate="">Description</label>
                                </div>
                                <div class="large-9 small-9 columns field">
                                    <textarea id="description" maxlength="255" name="description" ng-model="alarm.description"></textarea>
                                </div>
                        </div>    
                        <div class="row controls-wrapper">
                            <div class="large-3 small-3 columns">
                                <label class="right" i18n:translate="">Dimensions</label>
                            </div>
                            <div class="large-9 small-9 columns value">
                                <select multiple="true" ng-model="alarm.dimensions" chosen="">
                                    <option tal:repeat="dims options" tal:content="dims.label" tal:attributes="selected dims.selected; value dims.value"></option>
                                </select>
                            </div>
                        </div>
                        <div class="trigger-conditions">
                            <div class="row controls-wrapper">
                                <div class="large-3 small-4 columns">
                                    <label class="right" i18n:translate="">Trigger alarm when the</label>
                                </div>
                                <div class="large-3 small-4 columns value">
                                    <select ng-model="alarm.statistic">
                                        <option i18n:translate="">Average</option>
                                        <option i18n:translate="">Minimum</option>
                                        <option i18n:translate="">Maximum</option>
                                        <option i18n:translate="">Sum</option>
                                        <option i18n:translate="">Sample Count</option>
                                    </select>
                                </div>
                                <div class="large-6 small-4 columns">
                                    ${alarm.metric}
                                </div>
                            </div>
                            <div class="row controls-wrapper">
                                <div class="large-3 small-3 columns">
                                    <label class="right" i18n:translate="">is</label>
                                </div>
                                <div class="large-3 small-3 columns value">
                                    <select ng-model="alarm.comparison">
                                        <option>&gt;</option>
                                        <option>&gt;&#61;</option>
                                        <option>&lt;</option>
                                        <option>&lt;&#61;</option>
                                    </select>
                                </div>
                                <div class="large-3 small-3 columns value">
                                    <input type="text" value="${alarm.threshold}" ng-model="alarm.threshold"/>
                                </div>
                                <div class="large-3 small-3 columns value">
                                    ${alarm.unit}
                                </div>
                            </div>
                            <div class="row controls-wrapper">
                                <div class="large-3 small-3 columns">
                                    <label class="right" i18n:translate="">for at least</label>
                                </div>
                                <div class="large-3 small-3 columns">
                                    <input type="text" value="${alarm.evaluation_periods}" ng-model="alarm.evaluation_periods"/>
                                </div>
                                <div class="large-3 small-3 columns" i18n:translate="">
                                    <label i18n:translate="">consecutive periods of</label>
                                </div>
                                <div class="large-3 small-3 columns">
                                    <select ng-model="alarm.period">
                                        <option value="60" i18n:translate="">1 minute</option>
                                        <option value="300" i18n:translate="">5 minutes</option>
                                        <option value="900" i18n:translate="">15 minutes</option>
                                        <option value="3600" i18n:translate="">1 hour</option>
                                        <option value="21600" i18n:translate="">6 hours</option>
                                        <option value="86400" i18n:translate="">1 day</option>
                                    </select>
                                </div>
                            </div>
                        </div>
                        <div class="metric-chart chart-wrapper">
                            <h6>${metric_display_name}</h6>
                            <svg class="cwchart"
                                metric-chart=""
                                metric="{{ alarm.metric }}"
                                namespace="{{ alarm.namespace }}"
                                duration="alarm.duration"
                                statistic="alarm.statistic"
                                unit="{{ alarm.unit }}"
                                dimensions="alarm.dimensions"></svg>
                        </div>
                        <hr/>
<<<<<<< HEAD
                        ${panel('alarm_actions_panel', alarm_actions_json=alarm_actions_json, alarm_id=alarm_id)}
=======
                        <div class="actions" ng-form="alarmActionsForm"
                                             alarm-actions="${alarm_actions_json}"
                                             service-path="${request.route_path('cloudwatch_alarm_actions', alarm_id=alarm_id)}">
                            <h6>Actions</h6>
                            <div class="item-list">
                                <span class="item" ng-repeat="action in alarmActions" data-item-value="{{ action.arn }}">
                                    <span i18n:translate="">For group</span>
                                    <strong>{{ action.autoscaling_group_name }}</strong>
                                    <span i18n:translate="">execute policy</span>
                                    <strong>{{ action.policy_name }}</strong>
                                    <span>({{ action.scaling_adjustment | signed }} instances)</span>
                                    <a class="remove" title="Remove action" ng-click="removeAction($index)">
                                        <i class="fi-x"></i>
                                    </a>
                                </span>
                            </div>
                            <span ng-show="alarmActions.length < 1" i18n:translate="">Add an action:</span>
                            <span ng-show="alarmActions.length > 0" i18n:translate="">Add another action:</span>
                            <div>
                                <div class="row controls-wrapper">
                                    <div class="columns large-2 small-2">
                                        <label class="right" i18n:translate="">Action type</label>
                                    </div>
                                    <div class="columns large-10 small-10" i18n:translate="">
                                        Autoscaling
                                    </div>
                                </div>
                                <div class="row controls-wrapper">
                                    <div class="columns large-2 small-2">
                                        <label class="right" i18n:translate="">When alarm state is</label>
                                    </div>
                                    <div class="columns large-10 small-10">
                                        <span class="label status radius alert" i18n:translate="">ALARM</span>
                                    </div>
                                </div>
                                <div class="row controls-wrapper">
                                    <div class="columns large-2 small-2">
                                        <label class="right" i18n:translate="">For scaling group</label>
                                    </div>
                                    <div class="columns large-10 small-10">
                                        <select ng-model="action.scalingGroup" ng-init="action.scalingGroup = ''" ng-change="updatePolicies()">
                                            <option value="" i18n:translate="">Select scaling group...</option>
                                            <option tal:repeat="group scaling_groups" tal:content="group.name" required=""></option>
                                        </select>
                                    </div>
                                </div>
                                <div class="row controls-wrapper">
                                    <div class="columns large-2 small-2">
                                        <label class="right" i18n:translate="">Execute scaling policy</label>
                                    </div>
                                    <div class="columns large-10 small-10">
                                        <select name="policies" ng-model="action.scalingGroupPolicy"
                                                                ng-init="action.scalingGroupPolicy = ''"
                                                                ng-disabled="policiesAvailable()" required="">
                                            <option value="" i18n:translate="">{{ defaultOptionValue }}</option>
                                            <option ng-repeat="(name, details) in scalingGroupPolicies"
                                                    ng-bind="name" 
                                                    ng-value="{{ name }}" 
                                                    data-arn="{{ details.arn }}"></option>
                                        </select>
                                    </div>
                                </div>
                                <div class="row controls-wrapper">
                                    <div class="columns">
                                        <button class="button round tiny" ng-click="addAction()" i18n:translate="">Add Action</button>
                                        <a class="cancel" ng-click="resetForm()" i18n:translate="">Cancel</a>
                                    </div>
                                </div>
                            </div>
                        </div>
>>>>>>> 0d5811e6
                        <hr/>
                        <div class="controls">
                            <button type="submit" class="button"
                                id="save-changes-btn"
                                ng-click="saveChanges($event)"
                                ng-disabled="isNotChanged"
                                data-service-path="${request.route_path('cloudwatch_alarms')}">
                                <span i18n:translate="">Save Changes</span>
                            </button>
                            <a href="${request.route_path('cloudwatch_alarms')}" id="cancel-update-link"
                               class="cancel-link"
                               i18n:translate="">Cancel</a>
                        </div>
                    </form>
                </div>
            </div>
        </div>
    </div>
    <div metal:fill-slot="tail_js">
        <script src="${request.static_path('eucaconsole:static/js/thirdparty/jquery/chosen.jquery.min.js')}"></script>
        <script src="${request.static_path('eucaconsole:static/js/thirdparty/d3/d3.min.js')}"></script>
        <script src="${request.static_path('eucaconsole:static/js/thirdparty/nvd3/nv.d3.min.js')}"></script>
        <script src="${request.static_path('eucaconsole:static/js/pages/alarms/components.js')}"></script>
        <script src="${request.static_path('eucaconsole:static/js/pages/alarms/alarm_detail.js')}"></script>
        <script src="${request.static_path('eucaconsole:static/js/pages/eucaroutes.js')}"></script>
        <script src="${request.static_path('eucaconsole:static/js/widgets/chosen.js')}"></script>
        <script src="${request.static_path('eucaconsole:static/js/widgets/alarm-actions-editor/alarm-actions-editor.js')}"></script>
        <script src="${request.static_path('eucaconsole:static/js/services/chart-api-service.js')}"></script>
        <script src="${request.static_path('eucaconsole:static/js/services/chart-service.js')}"></script>
        <script src="${request.static_path('eucaconsole:static/js/services/alarm-service.js')}"></script>
        <script src="${request.static_path('eucaconsole:static/js/services/scaling-groups-service.js')}"></script>
    </div>
</metal:block><|MERGE_RESOLUTION|>--- conflicted
+++ resolved
@@ -148,80 +148,7 @@
                                 dimensions="alarm.dimensions"></svg>
                         </div>
                         <hr/>
-<<<<<<< HEAD
                         ${panel('alarm_actions_panel', alarm_actions_json=alarm_actions_json, alarm_id=alarm_id)}
-=======
-                        <div class="actions" ng-form="alarmActionsForm"
-                                             alarm-actions="${alarm_actions_json}"
-                                             service-path="${request.route_path('cloudwatch_alarm_actions', alarm_id=alarm_id)}">
-                            <h6>Actions</h6>
-                            <div class="item-list">
-                                <span class="item" ng-repeat="action in alarmActions" data-item-value="{{ action.arn }}">
-                                    <span i18n:translate="">For group</span>
-                                    <strong>{{ action.autoscaling_group_name }}</strong>
-                                    <span i18n:translate="">execute policy</span>
-                                    <strong>{{ action.policy_name }}</strong>
-                                    <span>({{ action.scaling_adjustment | signed }} instances)</span>
-                                    <a class="remove" title="Remove action" ng-click="removeAction($index)">
-                                        <i class="fi-x"></i>
-                                    </a>
-                                </span>
-                            </div>
-                            <span ng-show="alarmActions.length < 1" i18n:translate="">Add an action:</span>
-                            <span ng-show="alarmActions.length > 0" i18n:translate="">Add another action:</span>
-                            <div>
-                                <div class="row controls-wrapper">
-                                    <div class="columns large-2 small-2">
-                                        <label class="right" i18n:translate="">Action type</label>
-                                    </div>
-                                    <div class="columns large-10 small-10" i18n:translate="">
-                                        Autoscaling
-                                    </div>
-                                </div>
-                                <div class="row controls-wrapper">
-                                    <div class="columns large-2 small-2">
-                                        <label class="right" i18n:translate="">When alarm state is</label>
-                                    </div>
-                                    <div class="columns large-10 small-10">
-                                        <span class="label status radius alert" i18n:translate="">ALARM</span>
-                                    </div>
-                                </div>
-                                <div class="row controls-wrapper">
-                                    <div class="columns large-2 small-2">
-                                        <label class="right" i18n:translate="">For scaling group</label>
-                                    </div>
-                                    <div class="columns large-10 small-10">
-                                        <select ng-model="action.scalingGroup" ng-init="action.scalingGroup = ''" ng-change="updatePolicies()">
-                                            <option value="" i18n:translate="">Select scaling group...</option>
-                                            <option tal:repeat="group scaling_groups" tal:content="group.name" required=""></option>
-                                        </select>
-                                    </div>
-                                </div>
-                                <div class="row controls-wrapper">
-                                    <div class="columns large-2 small-2">
-                                        <label class="right" i18n:translate="">Execute scaling policy</label>
-                                    </div>
-                                    <div class="columns large-10 small-10">
-                                        <select name="policies" ng-model="action.scalingGroupPolicy"
-                                                                ng-init="action.scalingGroupPolicy = ''"
-                                                                ng-disabled="policiesAvailable()" required="">
-                                            <option value="" i18n:translate="">{{ defaultOptionValue }}</option>
-                                            <option ng-repeat="(name, details) in scalingGroupPolicies"
-                                                    ng-bind="name" 
-                                                    ng-value="{{ name }}" 
-                                                    data-arn="{{ details.arn }}"></option>
-                                        </select>
-                                    </div>
-                                </div>
-                                <div class="row controls-wrapper">
-                                    <div class="columns">
-                                        <button class="button round tiny" ng-click="addAction()" i18n:translate="">Add Action</button>
-                                        <a class="cancel" ng-click="resetForm()" i18n:translate="">Cancel</a>
-                                    </div>
-                                </div>
-                            </div>
-                        </div>
->>>>>>> 0d5811e6
                         <hr/>
                         <div class="controls">
                             <button type="submit" class="button"

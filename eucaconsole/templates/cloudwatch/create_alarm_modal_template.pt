<form name="createAlarmForm" ng-submit="createAlarm()" novalidate="">
    <h3 i18n:translate="">Create Alarm</h3>
    <h6 i18n:translate="">Alarm</h6>
    <div class="row inline controls-wrapper">
        <div class="large-3 small-3 columns">
            <label class="right" i18n:translate="">Name</label>
        </div>
        <div class="large-9 small-9 columns field">
            <input name="name" ng-model="alarm.name" required="required" type="text" ng-change="onNameChange()">
            <small class="error unique-name" i18n:translate="">Alarm name must be unique.</small>
        </div>
    </div>
    <div class="row inline controls-wrapper">
        <div class="large-3 small-3 columns">
            <label class="right" i18n:translate="">Description</label>
        </div>
        <div class="large-9 small-9 columns field">
            <textarea class=""
                maxlength="255" name="description" ng-model="alarm.description"></textarea>
        </div>
    </div>
    <div class="row controls-wrapper dimensions">
        <div class="large-3 small-3 columns">
            <label class="right" i18n:translate="">Dimensions</label>
        </div>
        <div class="large-9 small-9 columns">
            <ul>
                <li ng-repeat="(key, val) in alarm.metric.dimensions">{{ key }} = {{ val.join(', ') }}</li>
            </ul>
        </div>
    </div>
    <div class="row controls-wrapper">
        <div class="small-3 columns">
            <label class="right" i18n:translate="">Trigger alarm when the</label>
        </div>
        <div class="small-3 columns">
            <select name="statistic" ng-model="alarm.statistic">
                <option value="Average" i18n:translate="">Average</option>
                <option value="Minimum" i18n:translate="">Minimum</option>
                <option value="Maximum" i18n:translate="">Maximum</option>
                <option value="Sum" i18n:translate="">Sum</option>
                <option value="SampleCount" i18n:translate="">Data samples</option>
            </select>
        </div>
        <div class="small-6 columns">
<<<<<<< HEAD
            <span ng-if="!metrics">{{ alarm.metric.name }}</span>
            <select ng-if="metrics" name="metric" ng-model="alarm.metric"
                                  ng-options="metric.name for metric in metrics track by metric.name"></select>
=======
            <select name="metric" ng-model="alarm.metric"
                    ng-options="metric.label for metric in metrics track by metric.name"></select>
>>>>>>> 49d373b2
        </div>
    </div>
    <div class="row controls-wrapper">
        <div class="small-3 columns">
            <label class="right" i18n:translate="">is</label>
        </div>
        <div class="small-2 columns">
            <select name="comparison" ng-model="alarm.comparison">
                <option value=">=">&gt;&#61;</option>
                <option value="<=">&lt;&#61;</option>
                <option value=">">&gt;</option>
                <option value="<">&lt;</option>
            </select>
        </div>
        <div class="small-3 columns">
            <input ng-model="alarm.threshold" name="threshold"
                   pattern="^[1-9]\d*$" placeholder="amount..." required="required" type="number"/>
        </div>
        <div class="small-4 columns">
            <div class="unit-label">{{ alarm.metric.unit }}</div>
        </div>
    </div>
    <div class="row controls-wrapper">
        <div class="small-3 columns">
            <label class="right" i18n:translate="">for at least</label>
        </div>
        <div class="small-2 columns">
            <input name="evaluation_periods" ng-model="alarm.evaluation_periods" type="number" required="required"/>
        </div>
        <div class="small-4 columns">
            <label i18n:translate="">consecutive periods of</label>
        </div>
        <div class="small-3 columns">
            <select name="period" ng-model="alarm.period" required="required">
                <option value="60" i18n:translate="">1 minute</option>
                <option value="300" i18n:translate="">5 minutes</option>
                <option value="900" i18n:translate="">15 minutes</option>
                <option value="3600" i18n:translate="">1 hour</option>
                <option value="21600" i18n:translate="">6 hours</option>
                <option value="86400" i18n:translate="">1 day</option>
            </select>
        </div>
    </div>
    <hr/>
    ${panel('alarm_actions_panel')}
    <hr/>
    <div class="controls">
        <button type="submit" class="button expand" i18n:translate="">
            Create Alarm
        </button>
    </div>
</form><|MERGE_RESOLUTION|>--- conflicted
+++ resolved
@@ -43,14 +43,9 @@
             </select>
         </div>
         <div class="small-6 columns">
-<<<<<<< HEAD
             <span ng-if="!metrics">{{ alarm.metric.name }}</span>
             <select ng-if="metrics" name="metric" ng-model="alarm.metric"
-                                  ng-options="metric.name for metric in metrics track by metric.name"></select>
-=======
-            <select name="metric" ng-model="alarm.metric"
                     ng-options="metric.label for metric in metrics track by metric.name"></select>
->>>>>>> 49d373b2
         </div>
     </div>
     <div class="row controls-wrapper">

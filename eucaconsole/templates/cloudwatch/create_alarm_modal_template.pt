<<<<<<< HEAD
<form name="createAlarmForm" ng-submit="createAlarm()" novalidate="">
    <h3 i18n:translate="">{{ title }}</h3>
=======
<form name="createAlarmForm" ng-submit="createAlarm()" novalidate="" i18n:domain="eucaconsole">
    <h3 i18n:translate="">Create Alarm</h3>
>>>>>>> 769d9cbf
    <h6 i18n:translate="">Alarm</h6>
    <div class="row inline controls-wrapper">
        <div class="large-3 small-3 columns">
            <label class="right" i18n:translate="">Name<span class="req">*</span></label>
        </div>
        <div class="large-9 small-9 columns field">
            <input name="name" ng-model="alarm.name" unique-name="" required="required"
                   type="text" ng-change="onNameChange()" ng-model-options="{ updateOn: 'blur' }" />
            <small class="error" ng-show="createAlarmForm.name.$touched &amp;&amp; createAlarmForm.name.$error.uniqueName"
                    i18n:translate="">Alarm name must be unique.</small>
            <small class="error" ng-show="createAlarmForm.name.$touched &amp;&amp; createAlarmForm.name.$error.required"
                    i18n:translate="">Alarm name is required.</small>
        </div>
    </div>
    <div class="row inline controls-wrapper">
        <div class="large-3 small-3 columns">
            <label class="right" i18n:translate="">Description</label>
        </div>
        <div class="large-9 small-9 columns field">
            <textarea class=""
                maxlength="255" name="description" ng-model="alarm.description"></textarea>
        </div>
    </div>
    <div class="row controls-wrapper dimensions">
        <div class="large-3 small-3 columns">
            <label class="right" i18n:translate="">Dimensions</label>
        </div>
        <div class="large-9 small-9 columns">
            <ul ng-if="!editDimensions">
                <li ng-repeat="(key, val) in alarm.dimensions">{{ key }} = {{ val.join(', ') }}</li>
            </ul>
            <select multiple="true" ng-model="alarm.dimensions" chosen="" ng-if="editDimensions"></select>
        </div>
    </div>
    <div class="row controls-wrapper">
        <div class="small-3 columns">
            <label class="right" i18n:translate="">Trigger alarm when the</label>
        </div>
        <div class="small-3 columns">
            <select name="statistic" ng-model="alarm.statistic">
                <option value="Average" i18n:translate="">Average</option>
                <option value="Minimum" i18n:translate="">Minimum</option>
                <option value="Maximum" i18n:translate="">Maximum</option>
                <option value="Sum" i18n:translate="">Sum</option>
                <option value="SampleCount" i18n:translate="">Data samples</option>
            </select>
        </div>
        <div class="small-6 columns">
            <span ng-if="!metrics">{{ alarm.metric.name }}</span>
            <select ng-if="metrics &amp;&amp; namespaces.length === 1" name="metric" ng-model="alarm.metric"
                    ng-options="metric.label for metric in metrics track by metric.name"></select>
            <select ng-if="metrics &amp;&amp; namespaces.length !== 1" name="metric" ng-model="alarm.metric"
                    ng-options="metric.label group by metric.nslabel for metric in metrics track by metric.name"></select>
        </div>
    </div>
    <div class="row controls-wrapper">
        <div class="small-3 columns">
            <label class="right" i18n:translate="">is</label>
        </div>
        <div class="small-2 columns">
            <select name="comparison" ng-model="alarm.comparison">
                <option value=">=">&gt;&#61;</option>
                <option value="<=">&lt;&#61;</option>
                <option value=">">&gt;</option>
                <option value="<">&lt;</option>
            </select>
        </div>
        <div class="small-3 columns">
            <input ng-model="alarm.threshold" name="threshold" autofocus="" i18n:attributes="placeholder"
                   placeholder="amount..." required="required" type="number" min="1"/>
            <small class="error" ng-show="createAlarmForm.threshold.$touched &amp;&amp; createAlarmForm.threshold.$error.required"
                   i18n:translate="">Threshold value is required.</small>
            <small class="error" ng-show="createAlarmForm.threshold.$touched &amp;&amp; createAlarmForm.threshold.$error.number"
                   i18n:translate="">Threshold value must be a number.</small>
            <small class="error" ng-show="createAlarmForm.threshold.$touched &amp;&amp; createAlarmForm.threshold.$error.min"
                   i18n:translate="">Threshold value must be a positive number.</small>
        </div>
        <div class="small-4 columns">
            <div class="unit-label" ng-show="alarm.metric.unit != 'None'">{{ alarm.metric.unit }}</div>
        </div>
    </div>
    <div class="row controls-wrapper">
        <div class="small-3 columns">
            <label class="right" i18n:translate="">for at least</label>
        </div>
        <div class="small-2 columns">
            <input name="evaluation_periods" ng-model="alarm.evaluation_periods" type="number" min="1" required="required"/>
            <small class="error" ng-show="createAlarmForm.evaluation_periods.$touched &amp;&amp; createAlarmForm.evaluation_periods.$error.required"
                   i18n:translate="">Period value is required.</small>
            <small class="error" ng-show="createAlarmForm.evaluation_periods.$touched &amp;&amp; createAlarmForm.evaluation_periods.$error.number"
                   i18n:translate="">Period value must be a number.</small>
            <small class="error" ng-show="createAlarmForm.evaluation_periods.$touched &amp;&amp; createAlarmForm.evaluation_periods.$error.min"
                   i18n:translate="">Period value must be a positive number.</small>
        </div>
        <div class="small-3 columns">
            <label i18n:translate="">consecutive period(s) of</label>
        </div>
        <div class="small-4 columns">
            <select name="period" ng-model="alarm.period" required="required">
                <option value="60" i18n:translate="">1 minute</option>
                <option value="300" i18n:translate="">5 minutes</option>
                <option value="900" i18n:translate="">15 minutes</option>
                <option value="3600" i18n:translate="">1 hour</option>
                <option value="21600" i18n:translate="">6 hours</option>
                <option value="86400" i18n:translate="">1 day</option>
            </select>
        </div>
    </div>
    <hr/>
    ${panel('alarm_actions_panel')}
    <hr/>
    <div class="controls">
        <button type="submit" class="button submit expand" i18n:translate="">
            Create Alarm
        </button>
    </div>
</form><|MERGE_RESOLUTION|>--- conflicted
+++ resolved
@@ -1,10 +1,5 @@
-<<<<<<< HEAD
-<form name="createAlarmForm" ng-submit="createAlarm()" novalidate="">
-    <h3 i18n:translate="">{{ title }}</h3>
-=======
 <form name="createAlarmForm" ng-submit="createAlarm()" novalidate="" i18n:domain="eucaconsole">
-    <h3 i18n:translate="">Create Alarm</h3>
->>>>>>> 769d9cbf
+    <h3>{{ title }}</h3>
     <h6 i18n:translate="">Alarm</h6>
     <div class="row inline controls-wrapper">
         <div class="large-3 small-3 columns">

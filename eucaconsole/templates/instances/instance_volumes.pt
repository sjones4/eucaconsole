<metal:block use-macro="main_template">

<head metal:fill-slot="head_css">
    <link rel="stylesheet" type="text/css" href="${request.static_path('eucaconsole:static/css/pages/instance.css')}" />
</head>

<div metal:fill-slot="main_content">
    <div class="row" id="contentwrap" ng-app="InstanceVolumes"
         ng-controller="InstanceVolumesCtrl"
         ng-init="initController('${request.route_path('instance_volumes_json', id=instance.id)}')">
        <metal:breadcrumbs metal:use-macro="layout.global_macros['breadcrumbs']">
            <metal:crumbs metal:fill-slot="crumbs">
                <li><a href="${request.route_path('instances')}" i18n:translate="">Instances</a></li>
                <li class="current"><a href="#" ng-non-bindable="">${instance_name}</a></li>
            </metal:crumbs>
        </metal:breadcrumbs>
        <!--! Notifications -->
        <metal:block metal:use-macro="layout.global_macros['notifications']" />
        <h3 id="pagetitle">
            <strong i18n:translate="">Details for instance:</strong>
            <em ng-non-bindable="">${instance_name}</em>
        </h3>
        <div class="large-8 columns" tal:define="parse_date import: dateutil.parser.parse">
            <dl class="tabs" id="instance-subnav">
                <dd><a href="${request.route_path('instance_view', id=instance.id)}" i18n:translate="">General</a></dd>
                <dd class="active"><a i18n:translate="">Volumes</a></dd>
            </dl>
            <div class="panel gridwrapper no-title">
                <div class="tile add" id="attach-volume">
                    <a href="#" data-reveal-id="attach-volume-modal">
                        <div class="plus">+</div>
                        <div i18n:translate="">Attach a volume</div>
                    </a>
                </div>
                <span class="dots" ng-show="initialLoading">&nbsp;</span>
                <div class="tile item" ng-repeat="volume in volumes | orderBy: -attach_time" ng-cloak="">
                    <div class="header">
                        <strong><a ng-href="/volumes/{{ volume.id }}">{{ volume.name || volume.id }}</a></strong>
                        <span class="tiny secondary button dropdown" data-dropdown="item-dropdown_{{ volume.id }}"><i class="fi-widget"></i></span>
                        <ul id="item-dropdown_{{ volume.id }}" class="f-dropdown" data-dropdown-content="">
                            <li ng-show="item.status !== 'terminated' &amp;&amp; !item.transitional">
                                <a ng-click="detachModal(volume.id, volume.device, '${request.route_path('instance_json', id=instance.id)}', volume.detach_form_action)"
                                    i18n:translate="">Detach volume</a>
                            </li>
                        </ul>
                    </div>
                    <div class="content">
                        <div>
                            <span class="label" title="Size" i18n:attributes="title" data-tooltip="">GB</span>
                            {{ volume.size }} GB
                        </div>
                        <div>
                            <span class="label" title="Device" i18n:attributes="title" data-tooltip="">DV</span>
                            {{ volume.device }}
                        </div>
                        <div>
                            <span class="label" title="Volume ID" i18n:attributes="title" data-tooltip="">ID</span>
                            {{ volume.id }}
                        </div>
                        <div>
                            <span class="label" title="Attach time" i18n:attributes="title" data-tooltip="">AT</span>
                            {{ volume.attach_time | date: '${layout.angular_date_format}' }}
                        </div>
                    </div>
                    <div class="footer status {{ volume.attach_status }}">
                        {{ volume.attach_status }}
                        <span class="dots" ng-show="volume.transitional">&nbsp;</span>
                    </div>
                </div>
            </div>
        </div>
        <div class="large-4 columns">
            <div class="help-padding">&nbsp;</div>
            <metal:block metal:use-macro="layout.global_macros['help_expando']" />
            <div class="help-content" ng-show="isHelpExpanded" ng-cloak="">
                ${panel('help_instances', 'instance_volume')}
            </div>
        </div>
        <!--! modal dialogs -->
        <div id="volume-dialogs">
            <div id="attach-volume-modal" class="reveal-modal small" data-reveal="">
                <h3 i18n:translate="">Attach volume</h3>
                <p><span i18n:translate="">Attach a volume to instance</span> <strong ng-non-bindable="">${instance_name}</strong></p>
                <form method="post" action="${request.route_path('instance_volume_attach', id=instance.id)}"
                      id="attach-form" data-abide="">
                    ${structure:attach_form['csrf_token']}
                    ${panel('form_field', field=attach_form.volume_id)}
                    ${panel('form_field', field=attach_form.device, placeholder='/dev/sdf')}
                    <div class="row">
                        <div>
                            <input type="submit" class="button expand" value="Attach Volume" i18n:attributes="value" />
                        </div>
                    </div>
                </form>
                <a class="close-reveal-modal">&#215;</a>
                <!--! Volume device help -->
                <hr />
                <metal:block metal:use-macro="layout.global_macros['dialog_help_expando']" />
                <div class="help-content" ng-show="isDialogHelpExpanded" ng-cloak="">
                    <!--! Volume device help -->
                    <metal:block metal:use-macro="layout.global_macros['volumedevice_help']" />
                </div>
            </div>
            <div id="detach-volume-modal" class="reveal-modal small" data-reveal="">
                <h3 i18n:translate="">Detach volume</h3>
                <p>
                  <span i18n:translate="">If you detach a volume, the instance can no longer read or write to it.
                  </span>
                </p>
                <p>
                  <span i18n:translate="">
                      Are you sure you want to detach volume <b>{{ detachVolumeName }}</b> from instance
                  </span>
                  <strong ng-non-bindable="">${instance_name}</strong>?
                </p>
                <form method="post" id="detach-form" data-abide="" action="{{ detachFormAction }}">
                    ${structure:detach_form['csrf_token']}
                    <div>&nbsp;</div>
                    <div class="row">
                        <div>
                            <input type="submit" class="button expand" value="Yes, Detach Volume" i18n:attributes="value" />
                        </div>
                    </div>
                </form>
                <a class="close-reveal-modal">&#215;</a>
            </div>
            <div id="detach-volume-warn-modal" class="reveal-modal small" data-reveal="">
                <h3 i18n:translate="">Detach volume</h3>
                <p>
<<<<<<< HEAD
                    <span i18n:translate="">This operation is not available because you cannot detach root volume of an EBS-backed instance. To delele this volume, terminate instance <strong ng-non-bindable="">{{ instanceName }}</strong>.</span>
=======
                    <span i18n:translate="">This operation is not available because you cannot detach the root volume of an EBS-backed instance. If you want to delete this volume, terminate instance <strong>${instance_name}</strong>.</span>
>>>>>>> fec8ba5d
                </p>
                <a href="#" class="close-reveal-modal">&#215;</a>
            </div>
        </div>
    </div>
</div>

<div metal:fill-slot="tail_js">
    <script src="${request.static_path('eucaconsole:static/js/thirdparty/jquery/chosen.jquery.min.js')}"></script>
    <script src="${request.static_path('eucaconsole:static/js/pages/instance_volumes.js')}"></script>
</div>

</metal:block><|MERGE_RESOLUTION|>--- conflicted
+++ resolved
@@ -127,11 +127,7 @@
             <div id="detach-volume-warn-modal" class="reveal-modal small" data-reveal="">
                 <h3 i18n:translate="">Detach volume</h3>
                 <p>
-<<<<<<< HEAD
-                    <span i18n:translate="">This operation is not available because you cannot detach root volume of an EBS-backed instance. To delele this volume, terminate instance <strong ng-non-bindable="">{{ instanceName }}</strong>.</span>
-=======
-                    <span i18n:translate="">This operation is not available because you cannot detach the root volume of an EBS-backed instance. If you want to delete this volume, terminate instance <strong>${instance_name}</strong>.</span>
->>>>>>> fec8ba5d
+                    <span i18n:translate="">This operation is not available because you cannot detach the root volume of an EBS-backed instance. If you want to delete this volume, terminate instance <strong ng-non-bindable="">${instance_name}</strong>.</span>
                 </p>
                 <a href="#" class="close-reveal-modal">&#215;</a>
             </div>

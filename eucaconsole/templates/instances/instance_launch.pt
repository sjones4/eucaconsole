--- conflicted
+++ resolved
@@ -6,13 +6,9 @@
 
 <div metal:fill-slot="main_content">
     <div class="row" id="contentwrap" ng-app="LaunchInstance" ng-controller="LaunchInstanceCtrl"
-<<<<<<< HEAD
-         ng-init="initController('${securitygroups_rules_json}', '${keypair_choices_json}', '${securitygroup_choices_json}', '${securitygroups_id_map_json}', '${roles_choices_json}')">
-=======
          ng-init="initController('${securitygroups_rules_json}', '${keypair_choices_json}',
                                 '${securitygroup_choices_json}', '${securitygroups_id_map_json}',
-                                '${request.route_path('image_json', id='_id_')}')">
->>>>>>> fd3e9f3d
+                                '${role_choices_json}', '${request.route_path('image_json', id='_id_')}')">
         <metal:breadcrumbs metal:use-macro="layout.global_macros['breadcrumbs']">
             <metal:crumbs metal:fill-slot="crumbs">
                 <li><a href="${request.route_path('instances')}" i18n:translate="">Instances</a></li>

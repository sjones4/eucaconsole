<metal:block use-macro="main_template" i18n:domain="eucaconsole">

<head metal:fill-slot="head_css">
    <link rel="stylesheet" type="text/css" href="${request.static_path('eucaconsole:static/css/pages/instance_launch_more.css')}" />
</head>

<div metal:fill-slot="main_content">
    <div class="row" id="contentwrap" ng-app="LaunchMoreInstances"
         ng-controller="LaunchMoreInstancesCtrl" ng-init="initController()">
        <metal:breadcrumbs metal:use-macro="layout.global_macros['breadcrumbs']">
            <metal:crumbs metal:fill-slot="crumbs">
                <li><a href="${request.route_path('instances')}" i18n:translate="">Instances</a></li>
                <li class="current"><a i18n:translate="">Launch more instances like ${instance_name}</a></li>
            </metal:crumbs>
        </metal:breadcrumbs>
        <!-- Notifications -->
        <metal:block metal:use-macro="layout.global_macros['notifications']" />
        <h3 id="pagetitle">
            <strong i18n:translate="">Launch more instances like:</strong>
            <em>${instance_name}</em>
        </h3>
        <div class="large-12 columns">
            <div class="panel" tal:condition="not image">
                <span i18n:translate="">
                    More instances like this one cannot be launched, because the associated image is no longer registered to this cloud.
                </span>
            </div>
            <div class="panel" tal:condition="image">
                <form action="${request.route_path('instance_more_launch', id=instance.id)}" method="post"
                      data-abide="abide" enctype="multipart/form-data" id="launch-more-form">
                    ${structure:launch_more_form['csrf_token']}
                    ${panel('form_field', field=launch_more_form['number'], min=1, maxlength=2, leftcol_width=8, rightcol_width=4, leftcol_width_large=4, rightcol_width_large=8, autofocus='', ng_attrs={'model': 'instanceNumber'}, pattern=layout.integer_gt_zero_pattern)}
                    <hr />
                    <div class="row controls-wrapper" ng-cloak="">
                        <div class="large-2 small-4 columns">
                            <label class="right" i18n:translate="">Name(s)</label>
                        </div>
                        <div class="large-10 small-8 columns field inline">
                            <input class="name" ng-repeat="name in buildNumberList(instanceNumber)"
                                   name="name_{{ $index }}" placeholder="instance{{ $index + 1 }}" />
                        </div>
                    </div>
                    <div class="row controls-wrapper readonly">
                        <div class="large-2 small-4 columns"><label i18n:translate="">Image name</label></div>
                        <div class="large-10 small-8 columns value">${image.name}</div>
                    </div>
                    <div class="row controls-wrapper readonly">
                        <div class="large-2 small-4 columns"><label i18n:translate="">Image ID</label></div>
                        <div class="large-10 small-8 columns value">${image.id}</div>
                    </div>
                    <div class="row controls-wrapper readonly">
                        <div class="large-2 small-4 columns"><label i18n:translate="">Platform</label></div>
                        <div class="large-10 small-8 columns value">${image.platform_name}</div>
                    </div>
                    <div class="row controls-wrapper readonly">
                        <div class="large-2 small-4 columns"><label i18n:translate="">Type</label></div>
                        <div class="large-10 small-8 columns value">${instance.instance_type}</div>
                    </div>
                    <div tal:condition="not instance.vpc_name">
                        <div class="row controls-wrapper readonly">
                            <div class="large-2 small-4 columns"><label i18n:translate="">Zone</label></div>
                            <div class="large-10 small-8 columns value">${instance.placement}</div>
                        </div>
                    </div>
                    <div tal:condition="instance.vpc_name">
                        <div class="row controls-wrapper readonly">
                            <div class="large-2 small-4 columns"><label i18n:translate="">VPC network</label></div>
                            <div class="large-10 small-8 columns value">${instance.vpc_name}</div>
                        </div>
                        <div class="row controls-wrapper readonly">
                            <div class="large-2 small-4 columns"><label i18n:translate="">VPC subnet(s)</label></div>
                            <div class="large-10 small-8 columns value">${vpc_subnet_display}</div>
                        </div>
                        <div class="row controls-wrapper readonly">
                            <div class="large-2 small-4 columns"><label i18n:translate="">Auto-assign public IP</label></div>
                            <div class="large-10 small-8 columns value">${associate_public_ip_address}</div>
                        </div>
                    </div>
                    <div class="row controls-wrapper readonly">
                        <div class="large-2 small-4 columns"><label i18n:translate="">Key name</label></div>
                        <div class="large-10 small-8 columns value">${instance.key_name or 'None'}</div>
                    </div>
                    <div class="row controls-wrapper readonly">
                        <div class="large-2 small-4 columns"><label i18n:translate="">Security group(s)</label></div>
                        <div class="large-10 small-8 columns value">
                            <div tal:repeat="group instance.groups" ng-non-bindable="">${group.name}</div>
                        </div>
                    </div>
                    <div class="row controls-wrapper readonly" tal:condition="role">
                        <div class="large-2 small-4 columns"><label i18n:translate="">Role</label></div>
                        <div class="large-10 small-8 columns value">${role}</div>
                    </div>
                    <div class="row controls-wrapper readonly">
                        <div class="large-2 small-4 columns"><label i18n:translate="">Tags</label></div>
                        <div class="large-10 small-8 columns value">
                            <div tal:repeat="(tagname, tagvalue) instance.tags.items()">
                                <span tal:condition="all([tagname != 'Name', not tagname.startswith('aws:'), not tagname.startswith('euca:')])">
                                    ${tagname} = ${tagvalue}
                                </span>
                            </div>
                        </div>
                    </div>
                    <hr />
                    <div class="expando" id="advanced-section" ng-cloak="">
                        <h6 class="title" >
                            <a ng-click="toggleContent()">
                                <i class="fi-plus" ng-show="!expanded"></i>
                                <i class="fi-minus" ng-show="expanded"></i>
                                &nbsp;<span i18n:translate="">Advanced</span>
                            </a>
                        </h6>
                        <div class="content" ng-show="expanded">
                            <div class="row controls-wrapper readonly">
                                <div class="large-2 small-4 columns">
                                    <label i18n:translate="">User data<span class="helptext-icon" title="User data file may not exceed 16 KB" data-tooltip="">?</span></label>
                                </div>
<<<<<<< HEAD
                                <div class="large-10 small-8 columns value">
                                    <input type="radio" id="inputtype" name="inputtype" value="text" ng-model="inputtype">
                                        <label id='userdatalabel' i18n:translate="">Enter text</label>
                                    </input>
=======
                                <div class="small-8 columns value">
                                    <input type="radio" id="inputtype" name="inputtype" value="text" ng-model="inputtype"/>
                                    <label id='userdatalabel' i18n:translate="">Enter text</label>
>>>>>>> 5c73108f
                                    <textarea id="userdata" name="userdata" ng-show="inputtype=='text'"></textarea>
                                    <br/>
                                    <input type="radio" id="inputtype" name="inputtype" value="file" ng-model="inputtype"/>
                                    <label id='userdatalabel' i18n:translate="">Upload file</label>
                                    <input id="userdata_file" type="file" ng-model="userDataFile" ng-disabled="isNotStopped" name="userdata_file" disabled="disabled" ng-show="inputtype=='file'"/><span id="userdatatype"></span>
                                    
                                </div>
                            </div>
                            ${panel('form_field', field=launch_more_form['kernel_id'])}
                            ${panel('form_field', field=launch_more_form['ramdisk_id'])}
                            <div class="row">
                                <div class="large-10 small-8 columns right">
                                    ${structure:launch_more_form['monitoring_enabled']}
                                    ${launch_more_form['monitoring_enabled'].label}
                                </div>
                            </div>
                            <div class="row">
                                <div class="large-10 small-8 columns right" tal:condition="layout.cloud_type == 'euca' and not is_vpc_supported">
                                    ${structure:launch_more_form['private_addressing']}
                                    ${launch_more_form['private_addressing'].label}
                                </div>
                            </div>
                            <hr/>
                            <h6 tal:condition="image and image.root_device_type == 'ebs'" i18n:translate="">
                                Storage
                            </h6>
                            ${panel('bdmapping_editor', image=image, snapshot_choices=snapshot_choices)}
                        </div>
                    </div>
                    <div class="row">
                        <div class="large-2 small-4 columns">&nbsp;</div>
                        <div class="large-10 small-8 columns field inline">
                            <button type="submit" class="button" id="save-changes-btn">
                                <span i18n:translate="">Launch Instance</span><span ng-show="instanceNumber > 1">s</span>
                            </button>
                            <a href="${request.route_path('instance_view', id=instance.id)}" id="cancel-link"
                               class="cancel-link" i18n:translate="">Cancel</a>
                        </div>
                    </div>
                </form>
            </div>
        </div>
        <div class="large-12 columns">
            <metal:block metal:use-macro="layout.global_macros['help_expando']" />
            <div class="help-content" ng-show="isHelpExpanded" ng-cloak="">
                <div id="help-html-console_instance_launch_more" ng-include="'${layout.help_path('console_launch_more_instances.html')}'"></div> 
            </div>
        </div>
    </div>
</div>

<div metal:fill-slot="tail_js">
    <script src="${request.static_path('eucaconsole:static/js/thirdparty/jquery/chosen.jquery.min.js')}"></script>
    <script src="${request.static_path('eucaconsole:static/js/pages/instance_launch_more.js')}"></script>
</div>

</metal:block><|MERGE_RESOLUTION|>--- conflicted
+++ resolved
@@ -114,16 +114,9 @@
                                 <div class="large-2 small-4 columns">
                                     <label i18n:translate="">User data<span class="helptext-icon" title="User data file may not exceed 16 KB" data-tooltip="">?</span></label>
                                 </div>
-<<<<<<< HEAD
                                 <div class="large-10 small-8 columns value">
-                                    <input type="radio" id="inputtype" name="inputtype" value="text" ng-model="inputtype">
-                                        <label id='userdatalabel' i18n:translate="">Enter text</label>
-                                    </input>
-=======
-                                <div class="small-8 columns value">
                                     <input type="radio" id="inputtype" name="inputtype" value="text" ng-model="inputtype"/>
                                     <label id='userdatalabel' i18n:translate="">Enter text</label>
->>>>>>> 5c73108f
                                     <textarea id="userdata" name="userdata" ng-show="inputtype=='text'"></textarea>
                                     <br/>
                                     <input type="radio" id="inputtype" name="inputtype" value="file" ng-model="inputtype"/>

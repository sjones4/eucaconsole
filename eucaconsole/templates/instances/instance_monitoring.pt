<metal:block use-macro="main_template" i18n:domain="eucaconsole">

<head metal:fill-slot="head_css">
    <link rel="stylesheet" type="text/css" href="${request.static_path('eucaconsole:static/js/thirdparty/nvd3/nv.d3.min.css')}" />
    <link rel="stylesheet" type="text/css" href="${request.static_path('eucaconsole:static/css/pages/cloudwatch_charts.css')}" />
<<<<<<< HEAD
    <link rel="stylesheet" type="text/css" href="${request.static_path('eucaconsole:static/css/widgets/modal.css')}" />
=======
    <link rel="stylesheet" type="text/css" href="${request.static_path('eucaconsole:static/css/pages/alarm-state-view.css')}" />
>>>>>>> f2757f39
</head>

<div metal:fill-slot="main_content" ng-app="ResourceMonitoring">
    <div class="row" id="contentwrap" ng-controller="CloudWatchChartsCtrl as chartsCtrl"
         ng-init="chartsCtrl.initController('${controller_options_json}')">
        <metal:breadcrumbs metal:use-macro="layout.global_macros['breadcrumbs']">
            <metal:crumbs metal:fill-slot="crumbs">
                <li><a href="${request.route_path('instances')}" i18n:translate="">Instances</a></li>
                <li class="current"><a href="#">${instance_name}</a></li>
            </metal:crumbs>
        </metal:breadcrumbs>
        <!--! Notifications -->
        <metal:block metal:use-macro="layout.global_macros['notifications']" />
        <h3 id="pagetitle">
            <strong i18n:translate="">Details for instance:</strong>
            <em>${instance_name}</em>
        </h3>
        <div class="large-12 columns">
            <dl class="tabs" id="instance-subnav">
                <dd><a href="${request.route_path('instance_view', id=instance.id)}" i18n:translate="">General</a></dd>
                <dd><a href="${request.route_path('instance_volumes', id=instance.id)}" i18n:translate="">Volumes</a></dd>
                <dd class="active"><a>${monitoring_tab_title}</a></dd>
            </dl>
            <div class="panel no-title cloudwatch-charts">
<<<<<<< HEAD
                <div>
                    <a ng-click="chartsCtrl.revealCreateModal()" class="button">Create Alarm</a>
                    ${panel('create_alarm_dialog_new', resource_type='InstanceId', resource_type_value=instance.id, resource_name=instance_name, default_metric='CPUUtilization', default_statistic='Average', default_unit='Percent')}
                </div>
                <div class="toprow">
                    <div class="blurb">
                        <div class="duration-wrapper" tal:condition="monitoring_enabled">
                            <label for="monitoring-duration" class="left" i18n:translate="">Show data for</label>
                            <select name="monitoring_duration" id="monitoring-duration" ng-model="chartsCtrl.duration"
                                    ng-change="chartsCtrl.refreshCharts()" class="duration-input">
                                <option tal:repeat="duration duration_choices" value="${duration[0]}">
                                    ${duration[1]}
                                </option>
                            </select>
                        </div>
=======
                <div class="flex-space">
                    <div class="flex-column-1">
                        <button class="create-button" i18n:translate="">Create Alarm</button>
>>>>>>> f2757f39
                    </div>
                    <div class="flex-column-0 actions">
                        <span id="enable-monitoring-icon" class="action-icon dropdown"
                              data-dropdown="enable-monitoring-dropdown"><i class="fa fa-ellipsis-v"></i></span>
                        <ul id="enable-monitoring-dropdown" class="f-dropdown" data-dropdown-content="">
                            <li>
                                <a href="" ng-click="chartsCtrl.submitMonitoringForm()">
                                    <div tal:condition="layout.cloud_type == 'euca'" tal:omit-tag="">
                                        <span i18n:translate="">Turn monitoring</span>
                                        <span i18n:translate="" tal:condition="monitoring_enabled">off</span>
                                        <span i18n:translate="" tal:condition="not monitoring_enabled">on</span>
                                    </div>
                                    <div tal:condition="layout.cloud_type == 'aws'" tal:omit-tag="">
                                        <span i18n:translate="" tal:condition="detailed_monitoring_enabled">
                                            Disable detailed monitoring
                                        </span>
                                        <span i18n:translate="" tal:condition="not detailed_monitoring_enabled">
                                            Enable detailed monitoring
                                        </span>
                                    </div>
                                </a>
                            </li>
                        </ul>
                    </div>
                </div>
                <alarm-state-view
                    template="${request.route_path('render_template', subpath='cloudwatch/alarm_state_view')}"
                    resource-id="${instance.id}" resource-name="${instance_name}"
                    resource-type="InstanceId" resource-type-name="instance" i18n:attributes="resource-type-name">
                </alarm-state-view>
                <hr/>
                <h6 i18n:translate="">CloudWatch metric charts</h6>
                <div class="toprow">
                    <div class="blurb">
                        <div class="duration-wrapper" tal:condition="monitoring_enabled">
                            <label for="monitoring-duration" class="left" i18n:translate="">Show data for</label>
                            <select name="monitoring_duration" id="monitoring-duration" ng-model="chartsCtrl.duration"
                                    ng-change="chartsCtrl.refreshCharts()" class="duration-input">
                                <option tal:repeat="duration duration_choices" value="${duration[0]}">
                                    ${duration[1]}
                                </option>
                            </select>
                        </div>
                    </div>
                    <div class="actions">
                        <span id="refresh-charts-icon" class="action-icon" title="Refresh data" i18n:attributes="title"
                              ng-click="chartsCtrl.refreshCharts()"><i class="fa fa-refresh"></i></span>
                    </div>
                </div>
                <div tal:condition="layout.cloud_type == 'euca' and not monitoring_enabled">
                    <p i18n:translate="">Monitoring is currently turned off for this instance.</p>
                    <p>
                        <button ng-click="chartsCtrl.submitMonitoringForm()" i18n:translate="">
                            Enable Monitoring for this Instance
                        </button>
                    </p>
                </div>
                <ul class="small-block-grid-1 medium-block-grid-2 large-block-grid-3" tal:condition="monitoring_enabled">
                    <div ng-if="chartsCtrl.chartsList.length === chartsCtrl.emptyChartCount" ng-cloak=""
                         tal:condition="instance.state in ['stopping', 'stopped']"
                         data-alert="alert" class="alert-box info">
                        <span i18n:translate="">
                            Data is not collected for stopped instances. Start your instance to resume data collection,
                            or try showing data for a longer time period to see data from before your instance was stopped.
                        </span>
                        <a href="#" class="close">&times;</a>
                    </div>
                    <li class="chart-wrapper" ng-repeat="chart in chartsCtrl.chartsList" ng-cloak="">
                        <h6>{{ chartsCtrl.metricTitleMapping[chart.metric] }}<i class="busy"></i></h6>
                        <div ng-show="chartsCtrl.emptyMessages[chart.metric]" class="empty-message-wrapper">
                            <div class="empty-message">{{ chartsCtrl.emptyMessages[chart.metric] }}</div>
                        </div>
                        <svg ng-show="!chartsCtrl.emptyMessages[chart.metric]"
                             cloudwatch-chart="" id="cwchart-{{ chart.metric }}-{{ chart.statistic }}" class="cwchart"
                             ids="${instance.id}" idtype="InstanceId" metric="{{ chart.metric }}"
                             duration="{{ chartsCtrl.duration }}" unit="{{ chart.unit }}" namespace="EC2"
                             statistic="Average" empty="{{ chart.empty_msg }}">
                        </svg>
                    </li>
                </ul>
            </div>
        </div>
        <div class="large-12 columns">
            <metal:block metal:use-macro="layout.global_macros['help_expando']" />
            <div class="help-content" ng-show="isHelpExpanded" ng-cloak="">
                <!--! HELP CONTENT HERE -->
                <div id="help-html-console_instance_detail_monitoring" ng-include="'${layout.help_path('console_instance_detail_monitoring.html')}'"></div> 
            </div>
        </div>
        <form method="post" id="monitoring-form" action="${request.route_path('instance_monitoring_update', id=instance.id)}">
            ${structure:monitoring_form['csrf_token']}
        </form>
        <!--! Modal dialog for large chart -->
        ${panel('cloudwatch_chart_dialog', duration_choices=duration_choices, statistic_choices=statistic_choices)}
    </div>
</div>

<div metal:fill-slot="tail_js">
    <script src="${request.static_path('eucaconsole:static/js/thirdparty/d3/d3.min.js')}"></script>
    <script src="${request.static_path('eucaconsole:static/js/thirdparty/nvd3/nv.d3.min.js')}"></script>
    <script src="${request.static_path('eucaconsole:static/js/services/chart-api-service.js')}"></script>
    <script src="${request.static_path('eucaconsole:static/js/services/chart-service.js')}"></script>
<<<<<<< HEAD
    <script src="${request.static_path('eucaconsole:static/js/services/alarm-service.js')}"></script>
    <script src="${request.static_path('eucaconsole:static/js/widgets/create-alarm-modal/create-alarm.js')}"></script>
    <script src="${request.static_path('eucaconsole:static/js/pages/cloudwatch_charts.js')}"></script>
    <script src="${request.static_path('eucaconsole:static/js/pages/eucaroutes.js')}"></script>
=======
    <script src="${request.static_path('eucaconsole:static/js/pages/eucaroutes.js')}"></script>
    <script src="${request.static_path('eucaconsole:static/js/services/alarm-service.js')}"></script>
    <script src="${request.static_path('eucaconsole:static/js/pages/alarms/components.js')}"></script>
    <script src="${request.static_path('eucaconsole:static/js/pages/alarm_state_view.js')}"></script>
    <script src="${request.static_path('eucaconsole:static/js/pages/cloudwatch_charts.js')}"></script>
    <script src="${request.static_path('eucaconsole:static/js/pages/resource_monitoring.js')}"></script>
>>>>>>> f2757f39
</div>

</metal:block><|MERGE_RESOLUTION|>--- conflicted
+++ resolved
@@ -3,11 +3,8 @@
 <head metal:fill-slot="head_css">
     <link rel="stylesheet" type="text/css" href="${request.static_path('eucaconsole:static/js/thirdparty/nvd3/nv.d3.min.css')}" />
     <link rel="stylesheet" type="text/css" href="${request.static_path('eucaconsole:static/css/pages/cloudwatch_charts.css')}" />
-<<<<<<< HEAD
+    <link rel="stylesheet" type="text/css" href="${request.static_path('eucaconsole:static/css/pages/alarm-state-view.css')}" />
     <link rel="stylesheet" type="text/css" href="${request.static_path('eucaconsole:static/css/widgets/modal.css')}" />
-=======
-    <link rel="stylesheet" type="text/css" href="${request.static_path('eucaconsole:static/css/pages/alarm-state-view.css')}" />
->>>>>>> f2757f39
 </head>
 
 <div metal:fill-slot="main_content" ng-app="ResourceMonitoring">
@@ -32,27 +29,10 @@
                 <dd class="active"><a>${monitoring_tab_title}</a></dd>
             </dl>
             <div class="panel no-title cloudwatch-charts">
-<<<<<<< HEAD
-                <div>
-                    <a ng-click="chartsCtrl.revealCreateModal()" class="button">Create Alarm</a>
-                    ${panel('create_alarm_dialog_new', resource_type='InstanceId', resource_type_value=instance.id, resource_name=instance_name, default_metric='CPUUtilization', default_statistic='Average', default_unit='Percent')}
-                </div>
-                <div class="toprow">
-                    <div class="blurb">
-                        <div class="duration-wrapper" tal:condition="monitoring_enabled">
-                            <label for="monitoring-duration" class="left" i18n:translate="">Show data for</label>
-                            <select name="monitoring_duration" id="monitoring-duration" ng-model="chartsCtrl.duration"
-                                    ng-change="chartsCtrl.refreshCharts()" class="duration-input">
-                                <option tal:repeat="duration duration_choices" value="${duration[0]}">
-                                    ${duration[1]}
-                                </option>
-                            </select>
-                        </div>
-=======
                 <div class="flex-space">
                     <div class="flex-column-1">
-                        <button class="create-button" i18n:translate="">Create Alarm</button>
->>>>>>> f2757f39
+                        <button class="create-button" ng-click="chartsCtrl.revealCreateModal()" i18n:translate="">Create Alarm</button>
+                        ${panel('create_alarm_dialog_new', resource_type='InstanceId', resource_type_value=instance.id, resource_name=instance_name, default_metric='CPUUtilization', default_statistic='Average', default_unit='Percent')}
                     </div>
                     <div class="flex-column-0 actions">
                         <span id="enable-monitoring-icon" class="action-icon dropdown"
@@ -155,19 +135,13 @@
     <script src="${request.static_path('eucaconsole:static/js/thirdparty/nvd3/nv.d3.min.js')}"></script>
     <script src="${request.static_path('eucaconsole:static/js/services/chart-api-service.js')}"></script>
     <script src="${request.static_path('eucaconsole:static/js/services/chart-service.js')}"></script>
-<<<<<<< HEAD
     <script src="${request.static_path('eucaconsole:static/js/services/alarm-service.js')}"></script>
     <script src="${request.static_path('eucaconsole:static/js/widgets/create-alarm-modal/create-alarm.js')}"></script>
     <script src="${request.static_path('eucaconsole:static/js/pages/cloudwatch_charts.js')}"></script>
     <script src="${request.static_path('eucaconsole:static/js/pages/eucaroutes.js')}"></script>
-=======
-    <script src="${request.static_path('eucaconsole:static/js/pages/eucaroutes.js')}"></script>
-    <script src="${request.static_path('eucaconsole:static/js/services/alarm-service.js')}"></script>
     <script src="${request.static_path('eucaconsole:static/js/pages/alarms/components.js')}"></script>
     <script src="${request.static_path('eucaconsole:static/js/pages/alarm_state_view.js')}"></script>
-    <script src="${request.static_path('eucaconsole:static/js/pages/cloudwatch_charts.js')}"></script>
     <script src="${request.static_path('eucaconsole:static/js/pages/resource_monitoring.js')}"></script>
->>>>>>> f2757f39
 </div>
 
 </metal:block>
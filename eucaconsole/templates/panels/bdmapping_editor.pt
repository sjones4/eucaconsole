--- conflicted
+++ resolved
@@ -61,13 +61,8 @@
                 </tr>
             </tbody>
         </table>
-<<<<<<< HEAD
-        <div class="row">
-            <div class="columns subheader" ng-cloak="" tal:condition="not read_only">
-=======
         <div class="row" tal:condition="not read_only">
             <div class="columns subheader" ng-cloak="">
->>>>>>> fe13eeff
                 <span class="subsection-label" ng-show="bdMapping" i18n:translate="">Add another device</span>
                 <span class="subsection-label" ng-show="bdMapping == undefined" i18n:translate="">Add a device</span>
                 :

--- conflicted
+++ resolved
@@ -31,30 +31,22 @@
                     </td>
                     <td>{{ key }}</td>
                     <td>{{ val.snapshot_id }}</td>
-<<<<<<< HEAD
                     <td tal:condition="not read_only">
-                        <input class="number" value="{{ val.size }}" required="required" pattern="integer"
-                               ng-keyup="updateRootDevice($event, key, val.is_root)" ng-show="val.volume_type !== 'ephemeral'" />
-                        <small class="error" i18n:translate="">Size is required</small>
-                    </td>
-                    <td tal:condition="read_only">{{ val.size }}</td>
-                    <td tal:condition="not read_only">
-                        <input ng-show="showDOTflag(val)" type="checkbox" ng-checked="val.delete_on_termination === true"/>
-=======
-                    <td>
                         <span ng-if="!isEphemeral(val)">
                             <input class="number" value="{{ val.size }}" required="required" pattern="integer"
                                    ng-keyup="updateRootDevice($event, key, val.is_root)" ng-show="val.volume_type !== 'ephemeral'" />
                             <small class="error" i18n:translate="">Size is required</small>
                         </span>
                     </td>
-                    <td>
+                    <td tal:condition="read_only">{{ val.size }}</td>
+                    <td tal:condition="not read_only">
                         <span ng-if="!isEphemeral(val)">
                             <input ng-show="showDOTflag(val)" type="checkbox" ng-checked="val.delete_on_termination === true"/>
                         </span>
->>>>>>> 63c19c9b
                     </td>
-                    <td tal:condition="read_only">{{ val.delete_on_termination }}</td>
+                    <td tal:condition="read_only">
+                        <span ng-if="!isEphemeral(val)"> {{ val.delete_on_termination }} </span>
+                    </td>
                     <td tal:condition="not read_only">
                         <a ng-show="!val.is_root" class="circle remove has-tip" ng-click="removeDevice(key)"
                            title="Remove device" i18n:attributes="title"><i class="fi-minus-circle"></i></a>

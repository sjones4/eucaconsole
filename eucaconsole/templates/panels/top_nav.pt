<!-- top nav links (reused in off-canvas menu) -->
<ul class="resources-nav left-align ${'off-canvas-list' if off_canvas else ''}" i18n:domain="eucaconsole">
<<<<<<< HEAD
    <li><a id="resource-menu-dashboard" class="lnk-dashboard" i18n:translate=""
           href="${request.route_path('dashboard')}">Dashboard</a></li>
    <li><a id="resource-menu-images" href="${request.route_path('images')}" i18n:translate="">Images</a></li>
    <li tal:condition="not layout.account_access">
        <a id="resource-menuitem-instances" href="${request.route_path('instances')}" i18n:translate="">Instances</a>
    </li>
=======
    <li><a id="resource-menu-dashboard" class="lnk-dashboard"
           href="${request.route_path('dashboard')}" i18n:translate="">DASHBOARD</a></li>
    <li><a id="resource-menu-images" class="lnk-dashboard"
           href="${request.route_path('images')}" i18n:translate="">IMAGES</a></li>
>>>>>>> 8d83facf
    <li class="has-dropdown" tal:condition="layout.account_access">
        <a id="resource-menu-instances" i18n:translate="">INSTANCES</a>
        <ul class="dropdown">
            <li><a id="resource-menuitem-instances" i18n:translate=""
                   href="${request.route_path('instances')}">Instances</a></li>
            <li tal:condition="layout.account_access">
                <a id="resource-menuitem-instance-types" i18n:translate=""
                   href="${request.route_path('instance_types')}">Instance Types</a>
            </li>
        </ul>
    </li>
    <li tal:condition="not layout.account_access">
        <a id="resource-menuitem-instances" i18n:translate="" href="${request.route_path('instances')}">INSTANCES</a>
    </li>
    <li class="has-dropdown">
<<<<<<< HEAD
        <li><label id="resource-menu-instances" i18n:translate="">CloudFormation</label></li>
=======
        <a id="resource-menu-instances" i18n:translate="">CLOUDFORMATION</a>
>>>>>>> 8d83facf
        <ul class="dropdown">
            <li><a id="resource-menuitem-instances" i18n:translate=""
                   href="${request.route_path('stacks')}">Stacks</a></li>
        </ul>
    </li>
    <li class="has-dropdown">
<<<<<<< HEAD
        <li><label id="resource-menu-netsec" i18n:translate="">Network &amp; Security</label></li>
=======
        <a id="resource-menu-netsec" i18n:translate="">NETWORK &amp; SECURITY</a>
>>>>>>> 8d83facf
        <ul class="dropdown">
            <li><a id="resource-menuitem-eips" href="${request.route_path('ipaddresses')}" i18n:translate="">Elastic IPs</a></li>
            <li><a id="resource-menuitem-securitygroups" i18n:translate="" 
                   href="${request.route_path('securitygroups')}">Security Groups</a></li>
            <li><a id="resource-menuitem-elb" i18n:translate=""
                   href="${request.route_path('elbs')}">Load Balancers</a></li>
            <li><a id="resource-menuitem-keypairs" href="${request.route_path('keypairs')}" i18n:translate="">Key Pairs</a></li>
        </ul>
    </li>
    <li class="has-dropdown">
<<<<<<< HEAD
        <li><label id="resource-menu-storage" i18n:translate="">Storage</label></li>
=======
        <a id="resource-menu-storage" i18n:translate="">STORAGE</a>
>>>>>>> 8d83facf
        <ul class="dropdown">
            <li><a id="resource-menuitem-volumes" href="${request.route_path('volumes')}" i18n:translate="">Volumes</a></li>
            <li><a id="resource-menuitem-snapshots" href="${request.route_path('snapshots')}" i18n:translate="">Snapshots</a></li>
            <li><a id="resource-menuitem-buckets" href="${request.route_path('buckets')}" i18n:translate="">Buckets (S3)</a></li>
        </ul>
    </li>
    <li class="has-dropdown">
<<<<<<< HEAD
        <li><label id="resource-menu-autoscaling" i18n:translate="">Auto Scaling</label></li>
=======
        <a id="resource-menu-autoscaling" i18n:translate="">AUTO SCALING</a>
>>>>>>> 8d83facf
        <ul class="dropdown">
            <li><a id="resource-menuitem-scalinggroups" i18n:translate=""
                   href="${request.route_path('scalinggroups')}">Scaling Groups</a></li>
            <li><a id="resource-menuitem-launchconfigs" i18n:translate=""
                   href="${request.route_path('launchconfigs')}">Launch Configurations</a></li>
        </ul>
    </li>
    <li class="has-dropdown" tal:condition="layout.user_access or layout.group_access or layout.role_access">
<<<<<<< HEAD
        <li><label id="resource-menu-iam" i18n:translate="">Identity &amp; Access</label></li>
=======
        <a id="resource-menu-iam" i18n:translate="">IDENTITY &amp; ACCESS</a>
>>>>>>> 8d83facf
        <ul class="dropdown">
            <li tal:condition="layout.account_access"><a id="resource-menuitem-users" href="${request.route_path('accounts')}" i18n:translate="">Accounts</a></li>
            <li tal:condition="layout.user_access"><a id="resource-menuitem-users" href="${request.route_path('users')}" i18n:translate="">Users</a></li>
            <li tal:condition="layout.group_access"><a id="resource-menuitem-groups" href="${request.route_path('groups')}" i18n:translate="">Groups</a></li>
            <li tal:condition="layout.role_access"><a id="resource-menuitem-roles" href="${request.route_path('roles')}" i18n:translate="">Roles</a></li>
        </ul>
    </li>
</ul><|MERGE_RESOLUTION|>--- conflicted
+++ resolved
@@ -1,18 +1,9 @@
 <!-- top nav links (reused in off-canvas menu) -->
 <ul class="resources-nav left-align ${'off-canvas-list' if off_canvas else ''}" i18n:domain="eucaconsole">
-<<<<<<< HEAD
-    <li><a id="resource-menu-dashboard" class="lnk-dashboard" i18n:translate=""
-           href="${request.route_path('dashboard')}">Dashboard</a></li>
-    <li><a id="resource-menu-images" href="${request.route_path('images')}" i18n:translate="">Images</a></li>
-    <li tal:condition="not layout.account_access">
-        <a id="resource-menuitem-instances" href="${request.route_path('instances')}" i18n:translate="">Instances</a>
-    </li>
-=======
     <li><a id="resource-menu-dashboard" class="lnk-dashboard"
            href="${request.route_path('dashboard')}" i18n:translate="">DASHBOARD</a></li>
     <li><a id="resource-menu-images" class="lnk-dashboard"
            href="${request.route_path('images')}" i18n:translate="">IMAGES</a></li>
->>>>>>> 8d83facf
     <li class="has-dropdown" tal:condition="layout.account_access">
         <a id="resource-menu-instances" i18n:translate="">INSTANCES</a>
         <ul class="dropdown">
@@ -28,22 +19,14 @@
         <a id="resource-menuitem-instances" i18n:translate="" href="${request.route_path('instances')}">INSTANCES</a>
     </li>
     <li class="has-dropdown">
-<<<<<<< HEAD
-        <li><label id="resource-menu-instances" i18n:translate="">CloudFormation</label></li>
-=======
         <a id="resource-menu-instances" i18n:translate="">CLOUDFORMATION</a>
->>>>>>> 8d83facf
         <ul class="dropdown">
             <li><a id="resource-menuitem-instances" i18n:translate=""
                    href="${request.route_path('stacks')}">Stacks</a></li>
         </ul>
     </li>
     <li class="has-dropdown">
-<<<<<<< HEAD
-        <li><label id="resource-menu-netsec" i18n:translate="">Network &amp; Security</label></li>
-=======
         <a id="resource-menu-netsec" i18n:translate="">NETWORK &amp; SECURITY</a>
->>>>>>> 8d83facf
         <ul class="dropdown">
             <li><a id="resource-menuitem-eips" href="${request.route_path('ipaddresses')}" i18n:translate="">Elastic IPs</a></li>
             <li><a id="resource-menuitem-securitygroups" i18n:translate="" 
@@ -54,11 +37,7 @@
         </ul>
     </li>
     <li class="has-dropdown">
-<<<<<<< HEAD
-        <li><label id="resource-menu-storage" i18n:translate="">Storage</label></li>
-=======
         <a id="resource-menu-storage" i18n:translate="">STORAGE</a>
->>>>>>> 8d83facf
         <ul class="dropdown">
             <li><a id="resource-menuitem-volumes" href="${request.route_path('volumes')}" i18n:translate="">Volumes</a></li>
             <li><a id="resource-menuitem-snapshots" href="${request.route_path('snapshots')}" i18n:translate="">Snapshots</a></li>
@@ -66,11 +45,7 @@
         </ul>
     </li>
     <li class="has-dropdown">
-<<<<<<< HEAD
-        <li><label id="resource-menu-autoscaling" i18n:translate="">Auto Scaling</label></li>
-=======
         <a id="resource-menu-autoscaling" i18n:translate="">AUTO SCALING</a>
->>>>>>> 8d83facf
         <ul class="dropdown">
             <li><a id="resource-menuitem-scalinggroups" i18n:translate=""
                    href="${request.route_path('scalinggroups')}">Scaling Groups</a></li>
@@ -79,11 +54,7 @@
         </ul>
     </li>
     <li class="has-dropdown" tal:condition="layout.user_access or layout.group_access or layout.role_access">
-<<<<<<< HEAD
-        <li><label id="resource-menu-iam" i18n:translate="">Identity &amp; Access</label></li>
-=======
         <a id="resource-menu-iam" i18n:translate="">IDENTITY &amp; ACCESS</a>
->>>>>>> 8d83facf
         <ul class="dropdown">
             <li tal:condition="layout.account_access"><a id="resource-menuitem-users" href="${request.route_path('accounts')}" i18n:translate="">Accounts</a></li>
             <li tal:condition="layout.user_access"><a id="resource-menuitem-users" href="${request.route_path('users')}" i18n:translate="">Users</a></li>

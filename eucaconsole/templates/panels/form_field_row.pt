
<!--! Form field row -->
<div class="row ${'inline' if inline else 'block'} controls-wrapper" id="controls_${field.name}">
    <div tal:condition="not:reverse" tal:omit-tag="">
        <div class="large-${leftcol_width_large} small-${leftcol_width} columns" tal:condition="leftcol_width">
            <label class="${'right' if inline else 'left'}">
                ${field.label.text}&nbsp;<span tal:condition="field.flags.required" class="req">*</span>
                <span tal:condition="getattr(field, 'label_help_text', None)" class="helptext-icon"
                    data-tooltip="" title="${field.label_help_text}">?</span>
            </label>
        </div>
<<<<<<< HEAD
        <div class="columns" tal:condition="stack_label">
            <label class="left stack-label">
                ${field.label.text}&nbsp;<span tal:condition="field.flags.required" class="req">*</span>
                <span tal:condition="getattr(field, 'label_help_text', None)" class="helptext-icon"
                    data-tooltip="" title="${field.label_help_text}">?</span>
            </label>
        </div>
        <div class="small-${rightcol_width} columns field">
=======
        <div class="large-${rightcol_width_large} small-${rightcol_width} columns field">
>>>>>>> b7cca239
            ${structure:field(**html_attrs)}
            <small class="error" tal:condition="error_msg">${error_msg}</small>
            <div tal:condition="field.errors" class="server-validation">
                <span class="error" tal:repeat="error field.errors" ng-non-bindable="">${error}</span>
            </div>
        </div>
    </div>
    <div tal:condition="reverse" tal:omit-tag="">
        <div tal:condition="checkbox" class="columns field">
            ${structure:field(**html_attrs)}
            <label for="${field.name}" class="left-align">${field.label.text}</label>&nbsp;
            <span tal:condition="field.flags.required" class="req">*</span>
            <span tal:condition="getattr(field, 'help_text', None)" data-tooltip="" title="${field.help_text}">
                <i class="helptext-icon"></i>
            </span>
            <div tal:condition="error_msg">
                <small class="error">${error_msg}</small>
            </div>
            <div tal:condition="field.errors" class="server-validation">
                <span class="error" tal:repeat="error field.errors">${error}</span>
            </div>
        </div>
        <div tal:condition="not: checkbox" tal:omit-tag="">
            <div class="columns large-${leftcol_width_large} small-${leftcol_width} reverse">
                ${structure:field(**html_attrs)}
                <small class="error" tal:condition="error_msg">${error_msg}</small>
            </div>
            <div class="columns small-${rightcol_width}">
                <label for="${field.name}" class="reverse">
                    ${field.label.text}&nbsp;<span tal:condition="field.flags.required" class="req">*</span>
                </label>
                <span tal:condition="getattr(field, 'help_text', None)" data-tooltip="" title="${field.help_text}">
                    <i class="helptext-icon reverse"></i>
                </span>
                <div tal:condition="field.errors" class="server-validation">
                    <span class="error" tal:repeat="error field.errors">${error}</span>
                </div>
            </div>
        </div>
    </div>
</div><|MERGE_RESOLUTION|>--- conflicted
+++ resolved
@@ -9,7 +9,6 @@
                     data-tooltip="" title="${field.label_help_text}">?</span>
             </label>
         </div>
-<<<<<<< HEAD
         <div class="columns" tal:condition="stack_label">
             <label class="left stack-label">
                 ${field.label.text}&nbsp;<span tal:condition="field.flags.required" class="req">*</span>
@@ -17,10 +16,7 @@
                     data-tooltip="" title="${field.label_help_text}">?</span>
             </label>
         </div>
-        <div class="small-${rightcol_width} columns field">
-=======
         <div class="large-${rightcol_width_large} small-${rightcol_width} columns field">
->>>>>>> b7cca239
             ${structure:field(**html_attrs)}
             <small class="error" tal:condition="error_msg">${error_msg}</small>
             <div tal:condition="field.errors" class="server-validation">

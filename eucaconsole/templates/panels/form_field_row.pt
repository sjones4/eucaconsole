--- conflicted
+++ resolved
@@ -5,9 +5,6 @@
         <div class="large-${leftcol_width_large} small-${leftcol_width} columns" tal:condition="leftcol_width">
             <label class="${'right' if inline else 'left'}">
                 ${field.label.text}&nbsp;<span tal:condition="field.flags.required" class="req">*</span>
-<<<<<<< HEAD
-                <span tal:condition="getattr(field, 'label_help_text', None)" data-tooltip="" title="${field.label_help_text}">?</span>
-=======
                 <span tal:condition="getattr(field, 'help_text', None)" data-tooltip="" title="${field.help_text}">
                     <i class="helptext-icon"></i>
                 </span>
@@ -19,7 +16,6 @@
                 <span tal:condition="getattr(field, 'help_text', None)" data-tooltip="" title="${field.help_text}">
                     <i class="helptext-icon"></i>
                 </span>
->>>>>>> 284b86ac
             </label>
         </div>
         <div class="large-${rightcol_width_large} small-${rightcol_width} columns field">

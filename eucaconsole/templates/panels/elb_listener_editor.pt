
<!--! ELB listener editor -->
<div id="elb-listener-editor" i18n:domain="eucaconsole"
     ng-controller="ELBListenerEditorCtrl" ng-init="initEditor('${controller_options_json}')">
    <link rel="stylesheet" type="text/css" href="${request.static_path('eucaconsole:static/css/widgets/elb_listener_editor.css')}" />
    <div ng-cloak="true">
        <h6 i18n:translate="">Listeners</h6>
        <div ng-cloak="">
            <table class="table" ng-cloak="true" ng-show="listenerArray.length !== 0">
                <thead>
                    <tr class="top-header">
                        <th colspan="2" class="header vertical-border-header center" i18n:translate="">Client Side</th>
                        <th colspan="2" class="header vertical-border-header center" i18n:translate="">Instance Side</th>
                        <th colspan="2" class="header center" i18n:translate="">Security</th>
                        <th></th>
                    </tr>
                    <tr>
                        <th class="header" i18n:translate="">PROTOCOL</th>
                        <th class="header vertical-border-header" i18n:translate="">PORT</th>
                        <th class="header" i18n:translate="">PROTOCOL</th>
                        <th class="header vertical-border-header" i18n:translate="">PORT</th>
                        <th class="header" i18n:translate="">POLICY</th>
<<<<<<< HEAD
                        <th class="header" i18n:translate="">CERTIFICATES</th>
=======
                        <th class="header">
                            <span i18n:translate="">CERTIFICATES</span>
                            <span title="Back-end certificates are contained within back-end policies once they are saved to the cloud."
                                  data-tooltip="" i18n:attributes="title">
                                <i class="helptext-icon"></i>
                            </span>
                        </th>
>>>>>>> ec6381af
                        <th></th>
                    </tr>
                </thead>
                <tbody>
                    <tr ng-cloak="true" ng-repeat="listener in listenerArray">
                        <td>{{ listener.fromProtocol }}</td>
                        <td>{{ listener.fromPort }}</td>
                        <td>{{ listener.toProtocol }}</td>
                        <td>{{ listener.toPort }}</td>
                        <td>
                            <span ng-show="showServerCertificateNameLink(listener.fromProtocol)">
                                <span>{{ selectedPredefinedPolicy || '${latest_predefined_policy}' }}</span>
                                <a ng-click="openSecurityPolicyModal()"
                                    title="Change security policy" i18n:translate="">
                                    Change
                                </a>
                            </span>
                            <span ng-hide="showServerCertificateNameLink(listener.fromProtocol)">
                                <span i18n:translate="">N/A</span>
                            </span>
                        </td>
                        <td>
                            <span ng-show="showServerCertificateNameLink(listener.fromProtocol)">
                                <span i18n:translate="">SSL cert</span>
                                {{ listener.certificateName || listener.certificateId }}<span ng-show="listener.backendPolicies.length || backendCertificateArray.length">,</span>
                                <span ng-repeat="backendPolicy in listener.backendPolicies">
                                    <span i18n:translate="">Back-end policy</span>
                                    {{ backendPolicy }}
                                </span>
                                <span ng-show="backendCertificateArray.length">
                                    <span i18n:translate="">Back-end cert(s)</span>
                                    <span ng-repeat="bcert in backendCertificateArray">
                                        {{ bcert.name }}<span ng-hide="$last">, </span>
                                    </span>
                                </span>
                                <a ng-click="openCertificateModal(listener.fromProtocol, listener.toProtocol, listener.fromPort, listener.toPort, listener.certificateId);"
                                    title="Change certficate" i18n:translate="" i18n:attributes="title">
                                    Change
                                </a>
                            </span>
                            <span ng-show="showBackendCertificateLink(listener.fromProtocol, listener.toProtocol)">
                                <span i18n:translate="">Backend Certificate</span>
                                <a ng-click="openCertificateModal(listener.fromProtocol, listener.toProtocol, listener.fromPort, listener.toPort)"
                                    title="Change backend certficate" i18n:translate="" i18n:attributes="title">
                                    Change
                                </a>
                            </span>
                            <span ng-hide="showServerCertificateNameLink(listener.fromProtocol) ||
                                           showBackendCertificateLink(listener.fromProtocol, listener.toProtocol)">
                                <span i18n:translate="">N/A</span>
                            </span>
                        </td>
                        <td>
                            <a class="circle remove" ng-click="removeListener($index)" title="Remove rule"><i class="fi-minus-circle"></i></a>
                        </td>
                    </tr>
                </tbody>
            </table>
        </div>
        <div>
            <div class="row controls-wrapper">
                <div class="small-12 columns field">
                    <div ng-class="classNoListenerWarningDiv">
                        <small class="error" i18n:translate="">You must define at least one listener.</small>
                    </div>
                </div>
            </div>
        </div>
        <div>
            <div ng-show="listenerArray.length === 0">
                <span class="section-label" i18n:translate="">Add a listener:</span>
            </div>
            <div ng-show="listenerArray.length > 0">
                <span class="section-label" i18n:translate="">Add another listener:</span>
            </div>
        </div>
        <div>
            <div class="subsection-label"><strong i18n:translate="" class="upper">Client side</strong></div>
            <div class="controls-wrapper">
                <label class="inline" i18n:translate="">Protocol</label>
                <select id="from-protocol-select" name="from_protocol" class="ip-protocol"
                    ng-options="protocol.name for protocol in protocolList track by protocol.value"
                    ng-model="fromProtocol" data-placeholder="select..."
                    i18n:attributes="data-placeholder">
                </select>
            </div>
            <div class="controls-wrapper">
                <label class="inline" i18n:translate="">Port</label>
                <span title="Load balancer port must be either 25, 80, 443, 465, 587 or from 1024 to 65535"
                      data-tooltip="" i18n:attributes="title" class="elb-port-tooltip">
                    <i class="helptext-icon"></i>
                </span>
                <input type="number" class="port from" id="from-port-input" name="from_port"
                    ng-model="fromPort" pattern="${layout.port_range_pattern}" />
                <small class="error inline" id="from-port-error" i18n:translate="">
                    Load balancer port must be either 25, 80, 443, 465, 587 or from 1024 to 65535
                </small>
            </div>
            <div id="from-port-error-div" class="row controls-wrapper">
                <div ng-class="classDuplicatedFromPortDiv">
                    <small class="error" i18n:translate="">
                        Selected port is already in use by another listener. Please select an unused port.
                    </small>
                </div>
            </div>
        </div>
        <div ng-show="isFromProtocolValid &amp;&amp; !hasDuplicatedFromPort">
            <div class="subsection-label"><strong i18n:translate="" class="upper">Instance side</strong></div>
            <div class="controls-wrapper">
                <label class="inline" i18n:translate="">Protocol</label>
                <select id="to-protocol-select" name="to_protocol" class="ip-protocol"
                    ng-options="protocol.name for protocol in toProtocolList track by protocol.value"
                    ng-model="toProtocol" data-placeholder="select..." i18n:attributes="data-placeholder">
                </select>
            </div>
            <div class="controls-wrapper">
                <label class="inline" i18n:translate="">Port</label>
                <input type="number" class="port to" id="to-port-input" name="to_port"
                    ng-model="toPort" pattern="${layout.port_range_pattern}" />
                <small class="error inline" i18n:translate="">
                    Port range value must be a whole number between 1-65535
                </small>
            </div>
            <div id="listener-error-div" class="row controls-wrapper">
                <div class="small-3 columns"></div>
                <div class="small-9 columns field">
                    <div ng-class="classDuplicatedListenerDiv">
                        <small class="error" i18n:translate="">
                            Selected port is already in use by another listener. Please select an unused port.
                        </small>
                    </div>
                </div>
            </div>
        </div>
        <div class="security-section" ng-show="showSelectCertificateModalLink() &amp;&amp; !hasDuplicatedFromPort">
            <div class="subsection-label"><strong i18n:translate="" class="upper">Security</strong></div>
            <div class="security-row">
                <label class="inline" i18n:translate="">Policy</label>
                <span>{{ selectedPredefinedPolicy || '${latest_predefined_policy}' }}</span>
                <a ng-click="openSecurityPolicyModal()" title="Change policy" i18n:translate="">
                    Change
                </a>
            </div>
            <div class="security-row">
                <label class="inline">
                    <span i18n:translate="">Certificates</span>
                    <span class="req">*</span>
                </label>
                <span ng-show="pruneCertificateLabel(serverCertificateARN || serverCertificateName)">
                    <span i18n:translate="">SSL cert</span>
                    {{ pruneCertificateLabel(serverCertificateARN || serverCertificateName) }}<span ng-show="backendCertificateArray.length">, </span>
                </span>
                <span ng-show="backendCertificateArray.length" i18n:translate="">
                    Back-end certs
                </span>
                <span ng-repeat="bcert in backendCertificateArray">
                    {{ bcert.name }}<span ng-hide="$last">, </span>
                </span>
                <a ng-click="openCertificateModal(fromProtocol.value, toProtocol.value, fromPort, toPort)"
                    title="Change certficate">
                    <span i18n:translate="" ng-show="!pruneCertificateLabel(serverCertificateARN || serverCertificateName)">
                        Select
                    </span>
                    <span i18n:translate="" ng-show="pruneCertificateLabel(serverCertificateARN || serverCertificateName)">
                        Change
                    </span>
                </a>
            </div>
        </div>
        <div id="add-listener-button-div">
            <span id="button-add-listener" class="button round tiny" i18n:translate=""
                ng-class="addListenerButtonClass" ng-click="addListener($event)">
                Add Listener
            </span>
            <a href="#" id="button-cancel-listener" class="cancel-link" i18n:translate=""
               ng-click="cancelListener($event)">Cancel</a>
        </div>
        <div id="unsaved-listener-warn-modal" class="reveal-modal small" data-reveal="">
            <h3></h3>
            <p>
                <span i18n:translate="">
                    You must click the "Add Listener" button before you submit this for your listener to be included.
                </span>
            </p>
            <a href="#" class="close-reveal-modal">&#215;</a>
        </div>
        <div>
            <textarea id="elb-listener" name="elb_listener" class="hidden"></textarea>
        </div>
    </div>
    <script src="${request.static_path('eucaconsole:static/js/widgets/elb_listener_editor.js')}"></script>
</div><|MERGE_RESOLUTION|>--- conflicted
+++ resolved
@@ -20,9 +20,6 @@
                         <th class="header" i18n:translate="">PROTOCOL</th>
                         <th class="header vertical-border-header" i18n:translate="">PORT</th>
                         <th class="header" i18n:translate="">POLICY</th>
-<<<<<<< HEAD
-                        <th class="header" i18n:translate="">CERTIFICATES</th>
-=======
                         <th class="header">
                             <span i18n:translate="">CERTIFICATES</span>
                             <span title="Back-end certificates are contained within back-end policies once they are saved to the cloud."
@@ -30,7 +27,6 @@
                                 <i class="helptext-icon"></i>
                             </span>
                         </th>
->>>>>>> ec6381af
                         <th></th>
                     </tr>
                 </thead>

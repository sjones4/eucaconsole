angular.module('ELBListenerEditorModule', ['ModalModule'])
.directive('listenerEditor', function () {
    return {
        restrict: 'E',
        scope: {
            listeners: '=ngModel'
        },
        templateUrl: '/_template/elbs/listener-editor/listener-editor',
        controller: ['$scope', 'ModalService', function ($scope, ModalService) {
            var vm = this;

<<<<<<< HEAD
            this.from = {};
            this.to = {};
            this.certificateARN = '';
            this.backendCertificates = [];

=======
>>>>>>> c34c59ee
            var validPorts = [25, 80, 443, 465, 587],
                validPortMin = 1024,
                validPortMax = 65535;

            this.protocols = [
                {name: 'Select...', value: 'None', port: ''},
                {name: 'HTTP', value: 'HTTP', port: 80},
                {name: 'HTTPS', value: 'HTTPS', port: 443},
                {name: 'TCP', value: 'TCP', port: 80},
                {name: 'SSL', value: 'SSL', port: 443}
            ];

            this.from = this.protocols[0];
            this.to = this.protocols[0];

            this.sourceValid = function (source) {
                var validPort = !this.portInUse(source) && !this.portOutOfRange(source);
                var validProtocol = source.protocol !== 'None';

                return (validPort && validProtocol);
            };

            this.targetValid = function (target) {
                var port = Number(target.port);
                var validPort = (port >= 1) && (port <= validPortMax);

                return validPort && target.protocol !== 'None';
            };

            this.portsValid = function () {
                var fromValid = this.sourceValid(vm.from);
                var toValid = this.targetValid(vm.to);

                return fromValid && toValid;
            };

            this.portInUse = function (target) {
                var usedPorts = $scope.listeners.map(function (item) {
                    return item.fromPort;
                });
                return usedPorts.some(function (current) {
                    return Number(target.port) === current;
                });
            };

            this.portOutOfRange = function (target, allowEmpty) {
                if(target.port === '' && allowEmpty) {
                    return false;
                }

                var port = Number(target.port);
                var validReservedPort = validPorts.some(function (current) {
                    return current === port;
                });
                var validUnreservedPort = (port >= validPortMin) && (port <= validPortMax);

                return !(validReservedPort || validUnreservedPort);
            };

            this.removeListener = function (index) {
                $scope.listeners.splice(index, 1);
            };

            this.addListener = function () {
                if(!vm.portsValid()) {
                    return;
                }

                var listener = {
                    fromPort: vm.from.port,
                    fromProtocol: vm.from.value,
                    toPort: vm.to.port,
<<<<<<< HEAD
                    toProtocol: vm.to.protocol,
                    certificateArn: vm.certificateArn,
                    backendCertificates: vm.backendCertificates
=======
                    toProtocol: vm.to.value
>>>>>>> c34c59ee
                };
                $scope.listeners.push(listener);

                vm.reset();
            };

            this.reset = function () {
                vm.from = vm.protocols[0];
                vm.to = vm.protocols[0];
            };
            this.cancel = this.reset;

            this.openCertificateModal = function () {
                ModalService.openModal('certificateEditor');
            };
        }],
        controllerAs: 'ctrl'
    };
})
.filter('policy', function () {
    return function (input) {
        if(!input) {
            return 'N/A';
        }
    };
})
.filter('certificates', function () {
    return function (input) {
        if(!input) {
            return 'N/A';
        }
    };
});<|MERGE_RESOLUTION|>--- conflicted
+++ resolved
@@ -9,14 +9,6 @@
         controller: ['$scope', 'ModalService', function ($scope, ModalService) {
             var vm = this;
 
-<<<<<<< HEAD
-            this.from = {};
-            this.to = {};
-            this.certificateARN = '';
-            this.backendCertificates = [];
-
-=======
->>>>>>> c34c59ee
             var validPorts = [25, 80, 443, 465, 587],
                 validPortMin = 1024,
                 validPortMax = 65535;
@@ -31,6 +23,8 @@
 
             this.from = this.protocols[0];
             this.to = this.protocols[0];
+            this.certificateARN = '';
+            this.backendCertificates = [];
 
             this.sourceValid = function (source) {
                 var validPort = !this.portInUse(source) && !this.portOutOfRange(source);
@@ -89,13 +83,9 @@
                     fromPort: vm.from.port,
                     fromProtocol: vm.from.value,
                     toPort: vm.to.port,
-<<<<<<< HEAD
-                    toProtocol: vm.to.protocol,
+                    toProtocol: vm.to.value,
                     certificateArn: vm.certificateArn,
                     backendCertificates: vm.backendCertificates
-=======
-                    toProtocol: vm.to.value
->>>>>>> c34c59ee
                 };
                 $scope.listeners.push(listener);
 

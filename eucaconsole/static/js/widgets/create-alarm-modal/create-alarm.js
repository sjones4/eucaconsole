angular.module('CreateAlarmModal', [
    'ModalModule',
    'AlarmServiceModule',
    'MetricServiceModule',
    'ScalingGroupsServiceModule',
    'AlarmActionsModule'
])
.directive('createAlarm', ['MetricService', 'AlarmService', function (MetricService, AlarmService) {
    var defaults = {};

    return {
        restrict: 'A',
        require: '^modal',
        templateUrl: function (element, attributes) {
            return attributes.template;
        },
        link: function (scope, element, attrs) {
<<<<<<< HEAD
            defaults = {
                statistic: attrs.defaultStatistic,
                metric: attrs.defaultMetric,
                comparison: '>=',
                evaluation_periods: 1,
                period: 300
            };

            scope.title = attrs.title || 'Create Alarm';

            scope.namespace = attrs.namespace;
            scope.resourceType = attrs.resourceType;
            scope.resourceId = attrs.resourceId;
            scope.dimensions = attrs.dimensions?JSON.parse(attrs.dimensions):undefined;
            scope.resourceName = attrs.resourceName;
            scope.existingAlarms = [];
=======
            scope.initializeModal(attrs);
>>>>>>> 8c0cf5dd

            scope.$on('modal:open', function (event, name) {
                scope.initializeModal(attrs);
            });
            scope.$on('modal:close', function (event, name) {
                if(name == 'createAlarm') {
                    scope.resetForm();
                }
            });
        },
        controller: ['$scope', '$rootScope', 'AlarmService', 'ModalService', function ($scope, $rootScope, AlarmService, ModalService) {
            $scope.alarm = {};
            var csrf_token = $('#csrf_token').val();

            $scope.onNameChange = function () {
                $scope.createAlarmForm.name.$setTouched();
            };

            $scope.$watchCollection('alarm', function (newVal) {
                if(newVal.metric && $scope.createAlarmForm.name.$untouched) {
                    $scope.alarm.name = $scope.alarmName();
                }
            });

            $scope.alarmName = function (count) {
                // Name field updates when metric selection changes,
                // unless the user has changed the value themselves.
                count = count || 0;
                if(count > 20) {
                    $scope.createAlarmForm.name.$setValidity('uniqueName', false);
                    return $scope.alarm.name;
                }
                
                var alarm = $scope.alarm;
                var resName = $scope.resourceName || $scope.resourceId;
                if (resName === undefined) {
                    resName = []
                    Object.keys($scope.dimensions).forEach(function(key) {
                        if (resName.length > 0) {
                            resName.push(' - ');
                        }
                        resName.push($scope.dimensions[key].join(' - '));
                    });
                    resName = resName.join('');
                }
                var name = [
                    alarm.metric.namespace,
                    resName,
                    alarm.metric.name].join(' - ');

                if(count > 0) {
                    name = name + [' (', ')'].join(count);
                }

                var collision = $scope.existingAlarms.some(function (alarm) {
                    return alarm.name == name;
                });

                if(collision) {
                    name = $scope.alarmName(count + 1);
                }

                return name;
            };

            $scope.initializeModal = function(attrs) {
                defaults = {
                    statistic: attrs.defaultStatistic,
                    metric: attrs.defaultMetric,
                    comparison: '>=',
                    evaluation_periods: 1,
                    period: 300
                };

                $scope.namespace = attrs.namespace;
                $scope.resourceType = attrs.resourceType;
                $scope.resourceId = attrs.resourceId;
                $scope.dimensions = attrs.dimensions?JSON.parse(attrs.dimensions):undefined;
                if ($scope.dimensions === undefined) {
                    $scope.dimensions = {};
                    $scope.dimensions[$scope.resourceType] = [$scope.resourceId];
                }
                $scope.resourceName = attrs.resourceName;
                $scope.existingAlarms = [];

                if (attrs.loadMetricChoices !== 'false') {
                    MetricService.getMetrics($scope.namespace, $scope.resourceType, $scope.resourceId)
                        .then(function (metrics) {
                            $scope.metrics = metrics;

                            $scope.alarm.metric = metrics.find(function(metric) {
                                return metric.name == defaults.metric;
                            });
                            $scope.alarm.metric.namespace = $scope.namespace;
                            $scope.alarm.metric.dimensions = $scope.dimensions;
                            $scope.alarm.statistic = attrs.defaultStatistic;
                            $scope.alarm.comparison = '>=';
                            $scope.alarm.evaluation_periods = defaults.evaluation_periods;
                            $scope.alarm.period = defaults.period;

                            defaults.metric = $scope.alarm.metric;
                        });
                }
                else {
                    // let's construct the metric object from data passed
                    $scope.alarm.metric = {
                        name: defaults.metric,
                        dimensions: $scope.dimensions,
                    };
                    $scope.alarm.metric.namespace = $scope.namespace;
                    $scope.alarm.metric.unit = attrs.unit;
                    $scope.alarm.statistic = attrs.defaultStatistic;
                    $scope.alarm.comparison = '>=';
                    $scope.alarm.evaluation_periods = defaults.evaluation_periods;
                    $scope.alarm.period = defaults.period;
                }

                $scope.checkNameCollision();
            };

            $scope.createAlarm = function () {
                if($scope.createAlarmForm.$invalid) {
                    var $error = $scope.createAlarmForm.$error;
                    Object.keys($error).forEach(function (error) {
                        $error[error].forEach(function (current) {
                            current.$setTouched();
                        });
                    });
                    return;
                }

                var alarm = $scope.alarm;

                AlarmService.createAlarm({
                    name: alarm.name,
                    metric: alarm.metric.name,
                    namespace: alarm.metric.namespace,
                    statistic: alarm.statistic,
                    comparison: alarm.comparison,
                    threshold: alarm.threshold,
                    period: alarm.period,
                    evaluation_periods: alarm.evaluation_periods,
                    unit: alarm.unit,
                    description: alarm.description,
                    dimensions: alarm.metric.dimensions,
                    alarm_actions: alarm.alarm_actions,
                    insufficient_data_actions: alarm.insufficient_data_actions,
                    ok_actions: alarm.ok_actions
                }, csrf_token).then(function success (response) {
                    ModalService.closeModal('createAlarm');
                    Notify.success(response.data.message);
                    $rootScope.$broadcast('alarmStateView:refreshList');
                }, function error (response) {
                    ModalService.closeModal('createAlarm');
                    Notify.failure(response.data.message);
                });
            };

            $scope.$on('actionsUpdated', function (event, actions) {
                var targets = {
                    ALARM: 'alarm_actions',
                    INSUFFICIENT_DATA: 'insufficient_data_actions',
                    OK: 'ok_actions'
                };
                $scope.alarm.insufficient_data_actions = [];
                $scope.alarm.alarm_actions = [];
                $scope.alarm.ok_actions = [];

                actions.forEach(function (action) {
                    var target = targets[action.alarm_state];
                    $scope.alarm[target].push(action.arn);
                });
            });

            $scope.resetForm = function () {
                $scope.alarm = angular.copy(defaults);
                $scope.checkNameCollision();
                $scope.createAlarmForm.$setPristine();
                $scope.createAlarmForm.$setUntouched();
            };

            $scope.checkNameCollision = function () {
                $scope.existingAlarms = [];
                AlarmService.getAlarmsForDimensions($scope.dimensions)
                    .then(function success(alarms) {
                        $scope.existingAlarms = alarms;
                        $scope.alarm.name = $scope.alarmName();
                    });
            };
        }]
    };
}])
.directive('uniqueName', function () {
    return {
        restrict: 'A',
        require: ['ngModel', '^createAlarm'],
        link: function (scope, element, attrs, ctrls) {
            var modelCtrl = ctrls[0],
                formCtrl = ctrls[1];

            modelCtrl.$validators.uniqueName = function (modelValue, viewValue) {
                return !scope.existingAlarms.some(function (alarm) {
                    return alarm.name == viewValue;
                });
            };

        }
    };
});<|MERGE_RESOLUTION|>--- conflicted
+++ resolved
@@ -15,26 +15,7 @@
             return attributes.template;
         },
         link: function (scope, element, attrs) {
-<<<<<<< HEAD
-            defaults = {
-                statistic: attrs.defaultStatistic,
-                metric: attrs.defaultMetric,
-                comparison: '>=',
-                evaluation_periods: 1,
-                period: 300
-            };
-
-            scope.title = attrs.title || 'Create Alarm';
-
-            scope.namespace = attrs.namespace;
-            scope.resourceType = attrs.resourceType;
-            scope.resourceId = attrs.resourceId;
-            scope.dimensions = attrs.dimensions?JSON.parse(attrs.dimensions):undefined;
-            scope.resourceName = attrs.resourceName;
-            scope.existingAlarms = [];
-=======
             scope.initializeModal(attrs);
->>>>>>> 8c0cf5dd
 
             scope.$on('modal:open', function (event, name) {
                 scope.initializeModal(attrs);
@@ -71,7 +52,7 @@
                 var alarm = $scope.alarm;
                 var resName = $scope.resourceName || $scope.resourceId;
                 if (resName === undefined) {
-                    resName = []
+                    resName = [];
                     Object.keys($scope.dimensions).forEach(function(key) {
                         if (resName.length > 0) {
                             resName.push(' - ');
@@ -108,6 +89,8 @@
                     evaluation_periods: 1,
                     period: 300
                 };
+
+                scope.title = attrs.title || 'Create Alarm';
 
                 $scope.namespace = attrs.namespace;
                 $scope.resourceType = attrs.resourceType;

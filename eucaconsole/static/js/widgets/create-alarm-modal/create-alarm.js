--- conflicted
+++ resolved
@@ -26,7 +26,6 @@
             scope.resourceId = attrs.resourceId;
             scope.dimensions = attrs.dimension?JSON.parse(attrs.dimensions):undefined;
             scope.resourceName = attrs.resourceName;
-            scope.namespace = attrs.namespace;
 
             scope.$on('modal:close', function (event, name) {
                 if(name == 'createAlarm') {
@@ -34,11 +33,10 @@
                 }
             });
 
-<<<<<<< HEAD
             if (attrs.loadmetricchoices !== 'false') {
-                MetricService.getMetrics(scope.resourceType, scope.resourceId)
+                MetricService.getMetrics(scope.namespace, scope.resourceType, scope.resourceId)
                     .then(function (metrics) {
-                        scope.metrics = metrics || [];
+                        scope.metrics = metrics;
 
                         scope.alarm.metric = metrics.find(function(metric) {
                             return metric.name == defaults.metric;
@@ -60,29 +58,6 @@
                 scope.alarm.statistic = attrs.defaultStatistic;
                 scope.alarm.comparison = '>=';
             }
-
-=======
-            MetricService.getMetrics(scope.namespace, scope.resourceType, scope.resourceId)
-                .then(function (metrics) {
-                    scope.metrics = metrics;
-
-                    scope.alarm.metric = (function (metrics, defaultMetric) {
-                        var metric;
-                        for(var i = 0; i < metrics.length; i++ ) {
-                            metric = metrics[i];
-                            if(metric.name == defaultMetric) {
-                                break;
-                            }
-                        }
-                        return metric;
-                    }(scope.metrics, attrs.defaultMetric));
-
-                    scope.alarm.statistic = attrs.defaultStatistic;
-                    scope.alarm.comparison = '>=';
-
-                    defaults.metric = scope.alarm.metric;
-                });
->>>>>>> 49d373b2
 
             scope.checkNameCollision();
         },

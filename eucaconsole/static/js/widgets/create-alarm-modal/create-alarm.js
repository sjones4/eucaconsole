--- conflicted
+++ resolved
@@ -35,7 +35,6 @@
                 }
             });
 
-<<<<<<< HEAD
             if (attrs.loadmetricchoices !== 'false') {
                 MetricService.getMetrics(scope.namespace, scope.resourceType, scope.resourceId)
                     .then(function (metrics) {
@@ -47,6 +46,8 @@
                         scope.alarm.metric.namespace = scope.namespace;
                         scope.alarm.statistic = attrs.defaultStatistic;
                         scope.alarm.comparison = '>=';
+                        scope.alarm.evaluation_periods = defaults.evaluation_periods;
+                        scope.alarm.period = defaults.period;
 
                         defaults.metric = scope.alarm.metric;
                     });
@@ -60,31 +61,9 @@
                 scope.alarm.metric.namespace = scope.namespace;
                 scope.alarm.statistic = attrs.defaultStatistic;
                 scope.alarm.comparison = '>=';
+                scope.alarm.evaluation_periods = defaults.evaluation_periods;
+                scope.alarm.period = defaults.period;
             }
-=======
-            MetricService.getMetrics(scope.namespace, scope.resourceType, scope.resourceId)
-                .then(function (metrics) {
-                    scope.metrics = metrics;
-
-                    scope.alarm.metric = (function (metrics, defaultMetric) {
-                        var metric;
-                        for(var i = 0; i < metrics.length; i++ ) {
-                            metric = metrics[i];
-                            if(metric.name == defaultMetric) {
-                                break;
-                            }
-                        }
-                        return metric;
-                    }(scope.metrics, attrs.defaultMetric));
-
-                    scope.alarm.statistic = attrs.defaultStatistic;
-                    scope.alarm.comparison = '>=';
-                    scope.alarm.evaluation_periods = defaults.evaluation_periods;
-                    scope.alarm.period = defaults.period;
-
-                    defaults.metric = scope.alarm.metric;
-                });
->>>>>>> be480dfb
 
             scope.checkNameCollision();
         },

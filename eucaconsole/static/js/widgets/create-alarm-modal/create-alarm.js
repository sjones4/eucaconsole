angular.module('CreateAlarmModal', [
    'ModalModule',
    'AlarmServiceModule',
    'MetricServiceModule',
    'ScalingGroupsServiceModule',
    'AlarmActionsModule'
])
.directive('createAlarm', ['MetricService', 'AlarmService', function (MetricService, AlarmService) {
    var defaults = {};

    return {
        restrict: 'A',
        require: ['^modal', 'createAlarm'],
        templateUrl: function (element, attributes) {
            return attributes.template;
        },
        link: function (scope, element, attrs, ctrls) {
            var modalCtrl = ctrls[0],
                createAlarmCtrl = ctrls[1];

            var modalName;
            scope.editDimensions = false;

            createAlarmCtrl.initializeModal(attrs);

            scope.$on('modal:open', function (event, name) {
                modalName = name;
                if (modalName === 'copyAlarm') {
                    scope.editDimensions = true;
                }
                createAlarmCtrl.initializeModal(attrs);
            });
            scope.$on('modal:close', function (event, name) {
                if(name === modalName) {
                    scope.resetForm();
                }
            });
        },
        controller: ['$scope', '$rootScope', 'AlarmService', 'ModalService', function ($scope, $rootScope, AlarmService, ModalService) {
            var vm = this;
            $scope.alarm = {};
            $scope.namespaces = [];
            var csrf_token = $('#csrf_token').val();

            $scope.onNameChange = function () {
                $scope.createAlarmForm.name.$setTouched();
            };

            $scope.$watchCollection('alarm', function (newVal) {
                if(newVal.metric && $scope.createAlarmForm.name.$untouched) {
                    $scope.alarm.name = $scope.alarmName();
                }
            });

            $scope.alarmName = function (count) {
                // Name field updates when metric selection changes,
                // unless the user has changed the value themselves.
                count = count || 0;
                if(count > 20) {
                    $scope.createAlarmForm.name.$setValidity('uniqueName', false);
                    return $scope.alarm.name;
                }
                
                var alarm = $scope.alarm;
                var resName = $scope.resourceName || $scope.resourceId;
                if (resName === undefined) {
                    resName = [];
                    Object.keys($scope.dimensions).forEach(function(key) {
                        if (resName.length > 0) {
                            resName.push(' - ');
                        }
                        resName.push($scope.dimensions[key].join(' - '));
                    });
                    resName = resName.join('');
                }
                var name = [
                    alarm.metric.namespace,
                    resName,
                    alarm.metric.name].join(' - ');

                if(count > 0) {
                    name = name + [' (', ')'].join(count);
                }

                var collision = $scope.existingAlarms.some(function (alarm) {
                    return alarm.name === name;
                });

                if(collision) {
                    name = $scope.alarmName(count + 1);
                }

                return name;
            };

            this.composeAlarmMetric = function (attrs) {
                $scope.alarm.metric.namespace = $scope.namespace;
                $scope.alarm.dimensions = $scope.dimensions;
                $scope.alarm.statistic = attrs.defaultStatistic;
                $scope.alarm.comparison = '>=';
                $scope.alarm.evaluation_periods = defaults.evaluation_periods;
                $scope.alarm.period = defaults.period;

                $scope.checkNameCollision();
            };

            this.initializeModal = function(attrs) {
                defaults = {
                    statistic: attrs.defaultStatistic,
                    metric: attrs.defaultMetric,
                    comparison: '>=',
                    evaluation_periods: 1,
                    period: 300
                };
<<<<<<< HEAD

                $scope.title = attrs.title || 'Create Alarm';

                $scope.existingAlarms = [];
                if(attrs.alarmName) {
                    AlarmService.getAlarm(attrs.alarmName)
                        .then(function (res) {
                            var alarm = res.alarm;
                            vm.initializeForCopy(alarm, attrs);
                        });
                } else {
                    this.initializeForCreate(attrs);
                }
            };

            this.initializeForCopy = function (alarm, attrs) {
                $scope.alarm = alarm;
                $scope.alarm.name = 'Copy of ' + alarm.name;
                $scope.alarm.dimensions = alarm.dimensions;
                $scope.dimensions = alarm.dimensions;
                $scope.namespace = alarm.namespace;
                $scope.resourceType = attrs.resourceType;
                $scope.resourceId = attrs.resourceId;
                finishInit(attrs)
            };

            this.initializeForCreate = function (attrs) {
=======
                $scope.scalingGroupName = attrs.scalingGroupName || '';
>>>>>>> 769d9cbf
                $scope.namespace = attrs.namespace;
                $scope.resourceType = attrs.resourceType;
                $scope.resourceId = attrs.resourceId;
                $scope.dimensions = attrs.dimensions ? JSON.parse(attrs.dimensions) : undefined;
                if ($scope.dimensions === undefined) {
                    $scope.dimensions = {};
                    $scope.dimensions[$scope.resourceType] = [$scope.resourceId];
                }
                $scope.resourceName = attrs.resourceName;
                finishInit(attrs)
            };

            var finishInit = function(attrs) {
                if (attrs.loadMetricChoices !== 'false') {
<<<<<<< HEAD
                    MetricService.getMetrics($scope.namespace, $scope.dimensions)
                        .then(function (metrics) {
                            $scope.metrics = metrics;

                            $scope.alarm.metric = metrics.find(function(metric) {
                                return metric.name === defaults.metric;
=======
                    MetricService.getMetrics($scope.namespace, $scope.resourceType, $scope.resourceId)
                        .then(function (results) {
                            $scope.metrics = results.metrics;
                            $scope.namespaces = results.namespaces;

                            $scope.alarm.metric = results.metrics.find(function(metric) {
                                return metric.name == defaults.metric;
>>>>>>> 769d9cbf
                            });

                            defaults.metric = $scope.alarm.metric;
                            vm.composeAlarmMetric(attrs);
                        });
                }
                else {
                    // let's construct the metric object from data passed
                    $scope.alarm.metric = {
                        name: defaults.metric,
                        unit: attrs.unit
                    };

                    vm.composeAlarmMetric(attrs);
                }
            }

            $scope.createAlarm = function () {
                if($scope.createAlarmForm.$invalid) {
                    var $error = $scope.createAlarmForm.$error;
                    Object.keys($error).forEach(function (error) {
                        $error[error].forEach(function (current) {
                            current.$setTouched();
                        });
                    });
                    return;
                }

                var alarm = $scope.alarm;

                AlarmService.createAlarm({
                    name: alarm.name,
                    metric: alarm.metric.name,
                    namespace: alarm.metric.namespace,
                    statistic: alarm.statistic,
                    comparison: alarm.comparison,
                    threshold: alarm.threshold,
                    period: alarm.period,
                    evaluation_periods: alarm.evaluation_periods,
                    unit: alarm.unit,
                    description: alarm.description,
                    dimensions: alarm.dimensions,
                    alarm_actions: alarm.alarm_actions,
                    insufficient_data_actions: alarm.insufficient_data_actions,
                    ok_actions: alarm.ok_actions
                }, csrf_token).then(function success (response) {
                    ModalService.closeModal('createAlarm');
                    Notify.success(response.data.message);
                    $rootScope.$broadcast('alarmStateView:refreshList', {name: alarm.name});
                }, function error (response) {
                    ModalService.closeModal('createAlarm');
                    Notify.failure(response.data.message);
                });
            };

            $scope.$on('actionsUpdated', function (event, actions) {
                var targets = {
                    ALARM: 'alarm_actions',
                    INSUFFICIENT_DATA: 'insufficient_data_actions',
                    OK: 'ok_actions'
                };
                $scope.alarm.insufficient_data_actions = [];
                $scope.alarm.alarm_actions = [];
                $scope.alarm.ok_actions = [];

                actions.forEach(function (action) {
                    var target = targets[action.alarm_state];
                    $scope.alarm[target].push(action.arn);
                });
            });

            $scope.resetForm = function () {
                $scope.alarm = angular.copy(defaults);
                $scope.checkNameCollision();
                $scope.createAlarmForm.$setPristine();
                $scope.createAlarmForm.$setUntouched();
            };

            $scope.checkNameCollision = function () {
                $scope.existingAlarms = [];
                AlarmService.getAlarmsForDimensions($scope.dimensions)
                    .then(function success(alarms) {
                        $scope.existingAlarms = alarms;
                        $scope.alarm.name = $scope.alarmName();
                    });
            };
        }]
    };
}])
.directive('uniqueName', function () {
    return {
        restrict: 'A',
        require: ['ngModel', '^createAlarm'],
        link: function (scope, element, attrs, ctrls) {
            var modelCtrl = ctrls[0],
                formCtrl = ctrls[1];

            modelCtrl.$validators.uniqueName = function (modelValue, viewValue) {
                return !scope.existingAlarms.some(function (alarm) {
                    return alarm.name === viewValue;
                });
            };

        }
    };
});<|MERGE_RESOLUTION|>--- conflicted
+++ resolved
@@ -112,7 +112,6 @@
                     evaluation_periods: 1,
                     period: 300
                 };
-<<<<<<< HEAD
 
                 $scope.title = attrs.title || 'Create Alarm';
 
@@ -136,13 +135,11 @@
                 $scope.namespace = alarm.namespace;
                 $scope.resourceType = attrs.resourceType;
                 $scope.resourceId = attrs.resourceId;
-                finishInit(attrs)
+                finishInit(attrs);
             };
 
             this.initializeForCreate = function (attrs) {
-=======
                 $scope.scalingGroupName = attrs.scalingGroupName || '';
->>>>>>> 769d9cbf
                 $scope.namespace = attrs.namespace;
                 $scope.resourceType = attrs.resourceType;
                 $scope.resourceId = attrs.resourceId;
@@ -152,27 +149,18 @@
                     $scope.dimensions[$scope.resourceType] = [$scope.resourceId];
                 }
                 $scope.resourceName = attrs.resourceName;
-                finishInit(attrs)
+                finishInit(attrs);
             };
 
             var finishInit = function(attrs) {
                 if (attrs.loadMetricChoices !== 'false') {
-<<<<<<< HEAD
                     MetricService.getMetrics($scope.namespace, $scope.dimensions)
-                        .then(function (metrics) {
-                            $scope.metrics = metrics;
-
-                            $scope.alarm.metric = metrics.find(function(metric) {
-                                return metric.name === defaults.metric;
-=======
-                    MetricService.getMetrics($scope.namespace, $scope.resourceType, $scope.resourceId)
                         .then(function (results) {
                             $scope.metrics = results.metrics;
                             $scope.namespaces = results.namespaces;
 
                             $scope.alarm.metric = results.metrics.find(function(metric) {
-                                return metric.name == defaults.metric;
->>>>>>> 769d9cbf
+                                return metric.name === defaults.metric;
                             });
 
                             defaults.metric = $scope.alarm.metric;
@@ -188,7 +176,7 @@
 
                     vm.composeAlarmMetric(attrs);
                 }
-            }
+            };
 
             $scope.createAlarm = function () {
                 if($scope.createAlarmForm.$invalid) {

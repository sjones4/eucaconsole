--- conflicted
+++ resolved
@@ -43,14 +43,9 @@
             $scope.rulesEgressTextarea.val(JSON.stringify($scope.rulesEgressArray));
             $scope.resetValues();
         };
-<<<<<<< HEAD
-        $scope.initRules = function (rulesJson) {
+        $scope.initRules = function (rulesJson, rulesEgressJson, jsonEndpoint) {
             rulesJson = rulesJson.replace(/__apos__/g, "\'").replace(/__dquote__/g, '\\"').replace(/__bslash__/g, "\\")
                 .replace(/__curlyfront__/g, "{").replace(/__curlyback__/g, "}");
-=======
-        $scope.initRules = function (rulesJson, rulesEgressJson, jsonEndpoint) {
-            rulesJson = rulesJson.replace(/__apos__/g, "\'").replace(/__dquote__/g, '\\"').replace(/__bslash__/g, "\\");
->>>>>>> ead40eca
             $scope.rulesArray = JSON.parse(rulesJson);
             $scope.rulesEgressArray = JSON.parse(rulesEgressJson);
             $scope.jsonEndpoint=jsonEndpoint;
@@ -400,7 +395,7 @@
                         });
                     });
                 },
-                create_option_text: 'Add Group',
+                create_option_text: 'Add Group'
             });
             $('#groupname-select').prop('selectedIndex', -1);
             $('#groupname-select').trigger('chosen:updated');
@@ -428,7 +423,7 @@
             $scope.ruleType = 'outbound';   // Needs to set 'outbound' for the rule comparison
             $scope.selectedProtocol = "-1"; 
             $scope.ipProtocol = "-1";
-            $scope.trafficType == "ip" 
+            $scope.trafficType = "ip";
             $scope.cidrIp = "0.0.0.0/0";
             $scope.fromPort = null;
             $scope.toPort = null;

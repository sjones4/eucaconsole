/**
 * @fileOverview Block Device Mapping Editor JS
 * @requires AngularJS
 *
 */
angular.module('BlockDeviceMappingEditor', [])
    .controller('BlockDeviceMappingEditorCtrl', function ($scope, $timeout) {
        $scope.bdmTextarea = $('#bdmapping');
        $scope.bdMapping = {};
        $scope.ephemeralCount = 0;
        $scope.setInitialNewValues = function () {
            $scope.newVolumeType = 'EBS';
            $scope.virtualName = '';
            $scope.newSnapshotID = '';
            $scope.newMappingPath = '';
            $scope.newSize = '2';
            $scope.newDOT = true;
        };
        $scope.initChosenSelector = function () {
<<<<<<< HEAD
            $scope.newSnapshotID = '';
            $('#new-blockdevice-entry').find('select[name="snapshot_id"]').chosen({'width': '100%'});
            $scope.cleanupSelections();
        };
        $scope.cleanupSelections = function () {
            // Timeout is needed to remove the empty option inject issue caused by Angular
            $timeout( function(){
                var snapshotSelector = $('#new-blockdevice-entry').find('select[name="snapshot_id"]');
                if( snapshotSelector.children('option').first().html() == '' ){
                    snapshotSelector.children('option').first().remove();
                } 
            }, 250);
=======
            var select = $('#new-blockdevice-entry').find('select[name="snapshot_id"]')
            if (select.length > 0) {
                select.chosen({'width': '100%'});
            }
>>>>>>> 4a7caa0c
        };
        // tempate-ed way to pass bdm in
        $scope.initBlockDeviceMappingEditor = function (bdmJson) {
            if (bdmJson != '{}') {
                $scope.bdMapping = JSON.parse(bdmJson);
            } else {
                $scope.bdMapping = undefined;
            }
            $scope.bdmTextarea.val(bdmJson);
            $scope.setInitialNewValues();
            $scope.initChosenSelector();
        };
        // live update of bdm json
        $scope.$on('setBDM', function($event, bdm) {
            if ($.isEmptyObject(bdm)) {
                $scope.bdMapping = undefined;
            } else {
                $scope.bdMapping = bdm;
            }
            $scope.bdmTextarea.val(JSON.stringify(bdm));
            $scope.setInitialNewValues();
            $scope.initChosenSelector();
        });
        $scope.addDevice = function () {
            // Validation checks
            var newMappingEntry = $('#new-mapping-path'),
                newSizeEntry = $('#new-size');
            // Be sure a mapping path is entered
            if (!newMappingEntry.val()) {
                newMappingEntry.focus();
                return false;
            }
            // Size must be entered
            if (!newSizeEntry.val()) {
                newSizeEntry.focus();
                return false;
            }
            if ($scope.newVolumeType === 'ephemeral') {
                $scope.virtualName = "ephemeral" + $scope.ephemeralCount; 
                $scope.ephemeralCount += 1;
                $scope.newSnapshotID = '';
                $scope.newSize = '';
                $scope.newDOT = false;
            }
            var bdMapping = $scope.bdMapping;
            bdMapping[$scope.newMappingPath] = {
                'virtual_name' : $scope.virtualName,
                'volume_type': 'None',
                'is_root': false,
                'snapshot_id': $scope.newSnapshotID,
                'size': $scope.newSize,
                'delete_on_termination': $scope.newDOT
            };
            $scope.bdmTextarea.val(JSON.stringify(bdMapping));
            $scope.setInitialNewValues();  // Reset values
            $scope.initChosenSelector();
            newMappingEntry.focus();
        };
        $scope.removeDevice = function (key) {
            var bdMapping = $scope.bdMapping;
            delete bdMapping[key];
            $scope.bdmTextarea.val(JSON.stringify(bdMapping));
        };
        $scope.isEphemeral = function(val) {
            if (val.virtual_name && val.virtual_name.indexOf('ephemeral') == 0) return true;
            return false;
        };
        $scope.updateRootDevice = function ($event, key, is_root) {
            var bdMappingText = $scope.bdmTextarea.val();
            if (bdMappingText && is_root) {
                var bdMapping = JSON.parse(bdMappingText);
                var rootDevice = bdMapping[key] || '';
                if (rootDevice) {
                    bdMapping[key]['size'] = parseInt($($event.target).val(), 10);
                    $scope.bdmTextarea.val(JSON.stringify(bdMapping));
                }
            }
        };
        $scope.showDOTflag = function (mapping) {
            if (mapping.is_root) return true;
            if (mapping.volume_type !== 'ephemeral') return true;
            return false;
        };
    })
;<|MERGE_RESOLUTION|>--- conflicted
+++ resolved
@@ -17,9 +17,11 @@
             $scope.newDOT = true;
         };
         $scope.initChosenSelector = function () {
-<<<<<<< HEAD
             $scope.newSnapshotID = '';
-            $('#new-blockdevice-entry').find('select[name="snapshot_id"]').chosen({'width': '100%'});
+            var select = $('#new-blockdevice-entry').find('select[name="snapshot_id"]')
+            if (select.length > 0) {
+                select.chosen({'width': '100%'});
+            }
             $scope.cleanupSelections();
         };
         $scope.cleanupSelections = function () {
@@ -30,12 +32,6 @@
                     snapshotSelector.children('option').first().remove();
                 } 
             }, 250);
-=======
-            var select = $('#new-blockdevice-entry').find('select[name="snapshot_id"]')
-            if (select.length > 0) {
-                select.chosen({'width': '100%'});
-            }
->>>>>>> 4a7caa0c
         };
         // tempate-ed way to pass bdm in
         $scope.initBlockDeviceMappingEditor = function (bdmJson) {

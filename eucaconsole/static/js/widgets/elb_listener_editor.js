--- conflicted
+++ resolved
@@ -46,15 +46,11 @@
                 if (options.protocol_list instanceof Array && options.protocol_list.length > 0) {
                     $scope.protocolList = $scope.protocolList.concat(options.protocol_list);
                 }
-<<<<<<< HEAD
-                if (options.hasOwnProperty('listener_list')) {
-                    if (options.listener_list instanceof Array && options.listener_list.length > 0) {
-                        $scope.setInitialListenerArray(options.listener_list);
-                    }
-                }
-                if (options.hasOwnProperty('port_range_pattern')) {
-                    $scope.portRangePattern = options.port_range_pattern;
-=======
+            }
+            if (options.hasOwnProperty('listener_list')) {
+                if (options.listener_list instanceof Array && options.listener_list.length > 0) {
+                    $scope.setInitialListenerArray(options.listener_list);
+                }
             }
             if (options.hasOwnProperty('port_range_pattern')) {
                 $scope.portRangePattern = options.port_range_pattern;
@@ -85,7 +81,6 @@
             $scope.$watch('classToPortDiv', function () {
                 if ($scope.classToPortDiv === 'error'){
                     $scope.isListenerNotComplete = true;
->>>>>>> 6bd02f7a
                 }
             });
             $scope.$watch('classFromPortDiv', function () {
@@ -160,6 +155,17 @@
             };
             return block;
         };
+        $scope.setInitialListenerArray = function (listener_list) {
+            angular.forEach(listener_list, function (listener) {
+                var block = {
+                    'fromProtocol': listener.protocol,
+                    'fromPort': listener.from_port,
+                    'toProtocol': listener.protocol,
+                    'toPort': listener.to_port,
+                };
+                $scope.listenerArray.push(block);
+            });
+        };
         $scope.addListener = function ($event) {
             $event.preventDefault();
             $scope.checkAddListenerButtonCondition(); 
@@ -168,49 +174,8 @@
                 if ($scope.isListenerNotComplete === true || $scope.hasDuplicatedListener === true) {
                     return false;
                 }
-<<<<<<< HEAD
-                return false;
-            };
-            $scope.createListenerArrayBlock = function () {
-                var block = {
-                    'fromProtocol': $scope.fromProtocol.value,
-                    'fromPort': $scope.fromPort,
-                    'toProtocol': $scope.toProtocol.value,
-                    'toPort': $scope.toPort,
-                };
-                return block;
-            };
-            $scope.setInitialListenerArray = function (listener_list) {
-                angular.forEach(listener_list, function (listener) {
-                    var block = {
-                        'fromProtocol': listener.protocol,
-                        'fromPort': listener.from_port,
-                        'toProtocol': listener.protocol,
-                        'toPort': listener.to_port,
-                    };
-                    $scope.listenerArray.push(block);
-                });
-            };
-            $scope.addListener = function ($event) {
-                $event.preventDefault();
-                $scope.checkAddListenerButtonCondition(); 
-                // timeout is needed for all DOM updates and validations to be complete
-                $timeout(function () {
-                    if ($scope.isListenerNotComplete === true || $scope.hasDuplicatedListener === true) {
-                        return false;
-                    }
-                    // Add the listener 
-                    $scope.listenerArray.push($scope.createListenerArrayBlock());
-                    $scope.syncListeners();
-                    $scope.$emit('listenerArrayUpdate');
-                });
-            };
-            $scope.removeListener = function (index) {
-                $scope.listenerArray.splice(index, 1);
-=======
                 // Add the listener 
                 $scope.listenerArray.push($scope.createListenerArrayBlock());
->>>>>>> 6bd02f7a
                 $scope.syncListeners();
                 $scope.$emit('listenerArrayUpdate');
             });

/**
 * @fileOverview Stack Detail Page JS
 * @requires AngularJS
 *
 */

angular.module('StackPage', ['MagicSearch', 'EucaConsoleUtils'])
    .controller('StackPageCtrl', function ($scope, $http, $timeout, eucaUnescapeJson) {
        $scope.stackStatusEndpoint = '';
        $scope.stackTemplateEndpoint = '';
        $scope.transitionalStates = ['Create-in-progress', 'Rollback-in-progress', 'Delete-in-progress'];
        $scope.stackStatus = '';
        $scope.templateLoading = true;
        $scope.eventsLoading = true;
        $scope.resources = [];
        $scope.initController = function (optionsJson) {
            var options = JSON.parse(eucaUnescapeJson(optionsJson));
            $scope.stack_name = optionsJson.stack_name;
            $scope.stackStatusEndpoint = options.stack_status_json_url;
            $scope.stackTemplateEndpoint = options.stack_template_url;
            $scope.stackEventsEndpointOrig = options.stack_events_url;
            $scope.stackEventsEndpoint = options.stack_events_url;
            if ($scope.stackStatusEndpoint) {
                $scope.getStackState();
            }
            if ($scope.stackEventsEndpoint) {
                $scope.getStackEvents();
            }
            //$scope.setWatch();
            $scope.setFocus();
        };
        $scope.isTransitional = function () {
            return $scope.transitionalStates.indexOf($scope.stackStatus) !== -1;
        };
        $scope.toggleTab = function (tab) {
            $(".tabs").children("dd").each(function() {
                var id = $(this).find("a").attr("href").substring(1);
                var $container = $("#" + id);
                $(this).removeClass("active");
                $container.removeClass("active");
                if (id == tab || $container.find("#" + tab).length) {
                    $(this).addClass("active");
                    $container.addClass("active");
                    $scope.currentTab = id; // Update the currentTab value for the help display
                    $scope.$broadcast('updatedTab', $scope.currentTab);
                }
             });
        };
        $scope.clickTab = function ($event, tab){
            $event.preventDefault();
            // If there exists unsaved changes, open the wanring modal instead
            if ($scope.isNotChanged === false) {
                $scope.openModalById('unsaved-changes-warning-modal');
                $scope.unsavedChangesWarningModalLeaveCallback = function() {
                    $scope.isNotChanged = true;
                    $scope.toggleTab(tab);
                    $('#unsaved-changes-warning-modal').foundation('reveal', 'close');
                };
                return;
            } 
            $scope.toggleTab(tab);
        };
        $scope.setWatch = function () {
            $(document).on('submit', '[data-reveal] form', function () {
                $(this).find('.dialog-submit-button').css('display', 'none');                
                $(this).find('.dialog-progress-display').css('display', 'block');                
            });
        };
        $scope.setFocus = function () {
            $(document).on('ready', function(){
                $('.actions-menu').find('a').get(0).focus();
            });
            $(document).on('opened.fndtn.reveal', '[data-reveal]', function () {
                var modal = $(this);
                var modalID = $(this).attr('id');
                if (modalID.match(/delete/)) {
                    var closeMark = modal.find('.close-reveal-modal');
                    if(!!closeMark){
                        closeMark.focus();
                    }
                } else {
                    var inputElement = modal.find('input[type!=hidden]').get(0);
                    var modalButton = modal.find('button').get(0);
                    if (!!inputElement) {
                        inputElement.focus();
                    } else {
                        if (!!modalButton) {
                            modalButton.focus();
                        }
                    }
                }
            });
        };
        $scope.getStackState = function () {
            $http.get($scope.stackStatusEndpoint).success(function(oData) {
                var results = oData ? oData.results : '';
                if (results) {
                    $scope.stackStatus = results.stack_status;
                    $scope.outputs = results.outputs;
                    $scope.resources = results.resources;
                    // Poll to obtain desired end state if current state is transitional
                    if ($scope.isTransitional()) {
                        $scope.isUpdating = true;
                        $timeout(function() {$scope.getStackState();}, 4000);  // Poll every 4 seconds
                        $scope.getStackEvents();
                    } else {
                        $scope.isUpdating = false;
                        $scope.updateStatusReasons();
                    }
                }
            });
        };
        $scope.getStackTemplate = function () {
            $http.get($scope.stackTemplateEndpoint).success(function(oData) {
                var results = oData ? oData.results : '';
                $scope.templateLoading = false;
                if (results) {
                    $scope.description = results.description;
                    $scope.parameters = results.parameters;
                }
            });
        };
        $scope.getStackEvents = function () {
            $scope.eventsLoading = true;
            $http.get($scope.stackEventsEndpoint).success(function(oData) {
                var results = oData ? oData.results : '';
                $scope.eventsLoading = false;
                if (results) {
                    for (var i=0; i<results.events.length; i++) {
                        results.events[i].status_reason = '';
                    }
                    $scope.unfilteredEvents = results.events;
                    $scope.searchEvents();
                    $('#events-table').stickyTableHeaders();
<<<<<<< HEAD
=======
                    $scope.updateStatusReasons();
                }
            });
        };
        $scope.updateStatusReasons = function() {
            if ($scope.unfilteredEvents === undefined) {
                return;
            }
            // look for first stack status and pull status reason
            $timeout(function() {
                for (var i=0; i<$scope.unfilteredEvents.length; i++) {
                    if ($scope.unfilteredEvents[i].type == 'AWS::CloudFormation::Stack') {
                        $scope.statusReason = $scope.unfilteredEvents[i].status_reason;
                        break;
                    }
                }
            });
            // look for status for each resource and pull status reason
            angular.forEach($scope.resources, function(value, key) {
                for (var i=0; i<$scope.unfilteredEvents.length; i++) {
                    if (value.physical_id == $scope.unfilteredEvents[i].physical_id) {
                        value.status_reason = $scope.unfilteredEvents[i].status_reason;
                        break;
                    }
>>>>>>> 8d83facf
                }
            });
        };
        $scope.searchEvents = function() {
            var filterText = ($scope.searchFilter || '').toLowerCase();
            if (filterText === '') {
                // If the search filter is empty, skip the filtering
                $scope.events = $scope.unfilteredEvents;
                return;
            }
            // Leverage Array.prototype.filter (ECMAScript 5)
            var filteredItems = $scope.unfilteredEvents.filter(function(item) {
                var filterKeys = ['status', 'type', 'physical_id', 'logical_id'];
                for (var i=0; i < filterKeys.length; i++) {  // Can't use $.each or Array.prototype.forEach here
                    var propName = filterKeys[i];
                    var itemProp = item.hasOwnProperty(propName) && item[propName];
                    if (itemProp && typeof itemProp === "string" && 
                        itemProp.toLowerCase().indexOf(filterText) !== -1) {
                        return item;
                    } else if (itemProp && typeof itemProp === "object") {
                        // In case of mutiple values, create a flat string and perform search
                        var flatString = $scope.getItemNamesInFlatString(itemProp);
                        if (flatString.toLowerCase().indexOf(filterText) !== -1) {
                            return item;
                        }
                    }
                }
            });
            // Update the items[] with the filtered items
            $scope.events = filteredItems;
        };
        $scope.$on('searchUpdated', function($event, query) {
            $scope.stackEventsEndpoint = decodeURIComponent($scope.stackEventsEndpointOrig + "?" + query);
            $scope.getStackEvents();
        });
        $scope.$on('textSearch', function($event, text, filter_keys) {
            $scope.searchFilter = text;
            $timeout(function() {
                $scope.searchEvents();
            });
        });
    })
;
<|MERGE_RESOLUTION|>--- conflicted
+++ resolved
@@ -132,8 +132,6 @@
                     $scope.unfilteredEvents = results.events;
                     $scope.searchEvents();
                     $('#events-table').stickyTableHeaders();
-<<<<<<< HEAD
-=======
                     $scope.updateStatusReasons();
                 }
             });
@@ -158,7 +156,6 @@
                         value.status_reason = $scope.unfilteredEvents[i].status_reason;
                         break;
                     }
->>>>>>> 8d83facf
                 }
             });
         };

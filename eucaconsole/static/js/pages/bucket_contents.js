--- conflicted
+++ resolved
@@ -17,18 +17,11 @@
         $scope.chunkSize = 10;  // set this based on how many keys we want to delete at once
         $scope.index = 0;
         $scope.items = null;
-<<<<<<< HEAD
         $scope.initController = function (deleteKeysUrl, getKeysUrl, prefix, copyObjUrl) {
             $scope.deleteKeysUrl = deleteKeysUrl;
             $scope.getKeysUrl = getKeysUrl;
             $scope.prefix = prefix;
             $scope.copyObjUrl = copyObjUrl;
-=======
-        $scope.initController = function (deleteKeysUrl, getKeysUrl, prefix) {
-            $scope.deleteKeysUrl = deleteKeysUrl;
-            $scope.getKeysUrl = getKeysUrl;
-            $scope.prefix = prefix;
->>>>>>> 93bc475d
         };
         $scope.revealModal = function (action, item) {
             var modal = $('#' + action + '-modal');
@@ -60,7 +53,6 @@
         $scope.deleteAll = function () {
             $scope.deletingAll = true;
             $scope.deleteChunk();
-<<<<<<< HEAD
         };
         $scope.deleteChunk = function () {
             var start = $scope.index * $scope.chunkSize;
@@ -163,13 +155,15 @@
         $scope.hasCopyItem = function () {
             return Modernizr.localstorage && localStorage.getItem('copy-object-buffer');
         };
-        $scope.doPaste = function (bucketName, item) {
+        $scope.doPaste = function (bucketName, item, subpath) {
             var id = $('.open').attr('id');  // hack to close action menu
             $('#table-'+id).trigger('click');
             var path = Modernizr.localstorage && localStorage.getItem('copy-object-buffer');
             var bucket = path.slice(0, path.indexOf('/'));
             var key = path.slice(path.indexOf('/')+1);
-            var subpath = item.details_url.slice(item.details_url.indexOf('itemdetails')+12);
+            if (subpath === undefined) {
+                subpath = item.details_url.slice(item.details_url.indexOf('itemdetails')+12);
+            }
             var url = $scope.copyObjUrl.replace('_name_', bucketName).replace('_subpath_', subpath);
             var data = "csrf_token="+$('#csrf_token').val()+'&src_bucket='+bucket+'&src_key='+key;
             $http({method:'POST', url:url, data:data,
@@ -179,6 +173,9 @@
                 if (oData.error == undefined) {
                     Notify.success(oData.message);
                     Modernizr.localstorage && localStorage.removeItem('copy-object-buffer');
+                    if (item === undefined) {    // in case where we're pasting in current context,
+                        $scope.$broadcast('refresh');
+                    }
                 } else {
                     Notify.failure(oData.message);
                 }
@@ -187,101 +184,6 @@
                 var errorMsg = oData['message'] || '';
                 Notify.failure(errorMsg);
               });
-=======
->>>>>>> 93bc475d
         };
-        $scope.deleteChunk = function () {
-            var start = $scope.index * $scope.chunkSize;
-            var end = start + $scope.chunkSize;
-            if (end > $scope.total) {
-                end = $scope.total;
-            }
-            var chunk = $scope.all_items.slice(start, end);
-            var data = "csrf_token="+$('#csrf_token').val()+"&keys="+chunk.join(',');
-            $http({method:'POST', url:$scope.deleteKeysUrl, data:data,
-                   headers: {'Content-Type': 'application/x-www-form-urlencoded'}}).
-              success(function(oData) {
-                if (oData.errors !== undefined) {
-                    console.log('error deleting some keys '+oData.errors);
-                }
-                $scope.progress = $scope.progress + $scope.chunkSize;
-                if ($scope.progress > $scope.total) {
-                    $scope.progress = $scope.total;
-                }
-                if ($scope.folder == '') {
-                    for (var i=0; i<chunk.length; i++) { // remove deleted items from table
-                        for (var j=0; j<$scope.items.length; j++) {
-                            var name = chunk[i].split('/').pop();
-                            if (name.indexOf('_$folder$') > -1) {
-                                name = name.slice(0, name.length - 9);
-                            }
-                            if (name == $scope.items[j].name) {
-                                $scope.items.splice(j, 1);
-                            }
-                        }
-                    }
-                }
-                if ($scope.deletingAll == true) {
-                    var chunks = $scope.total / $scope.chunkSize;
-                    $scope.index = $scope.index + 1;
-                    if ($scope.index >= chunks) {
-                        $scope.deletingAll = false;
-                        Notify.success(oData.message);
-                        if ($scope.folder != '') {
-                            $('#delete-folder-modal').foundation('reveal', 'close');
-                            for (var j=0; j<$scope.items.length; j++) {
-                                var name = $scope.folder;
-                                if (name.indexOf('_$folder$') > -1) {
-                                    name = name.slice(0, name.length - 9);
-                                }
-                                if (name == $scope.items[j].name) {
-                                    $scope.items.splice(j, 1);
-                                }
-                            }
-                            $scope.folder = '';
-                        }
-                        else {
-                            $('#delete-all-modal').foundation('reveal', 'close');
-                        }
-                    }
-                    else {
-                        $scope.deleteChunk();
-                    }
-                }
-              }).
-              error(function (oData, status) {
-                Notify.failure("some kind of error");
-              });
-        };
-        $scope.cancelDeleting = function () {
-            $scope.deletingAll = false;
-            $('#delete-all-modal').foundation('reveal', 'close');
-            $scope.$broadcast('refresh');
-        };
-        $scope.deleteObject = function () {
-            var data = "csrf_token="+$('#csrf_token').val()+"&keys="+$scope.prefix+'/'+$scope.obj_key;
-            $http({method:'POST', url:$scope.deleteKeysUrl, data:data,
-                   headers: {'Content-Type': 'application/x-www-form-urlencoded'}}).
-              success(function(oData) {
-                if (oData.errors !== undefined) {
-                    console.log('error deleting some keys '+oData.errors);
-                }
-                for (var j=0; j<$scope.items.length; j++) {
-                    var name = $scope.obj_key;
-                    if (name == $scope.items[j].name) {
-                        $scope.items.splice(j, 1);
-                    }
-                }
-                $('#delete-object-modal').foundation('reveal', 'close');
-                Notify.success(oData.message);
-                $scope.obj_key = '';
-              }).
-              error(function (oData, status) {
-                Notify.failure("some kind of error");
-              });
-        };
-        $scope.$on('itemsLoaded', function($event, items) {
-            $scope.items = items;
-        });
     })
 ;

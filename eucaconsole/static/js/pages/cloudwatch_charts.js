--- conflicted
+++ resolved
@@ -9,165 +9,7 @@
  *
  */
 
-<<<<<<< HEAD
-angular.module('CloudWatchCharts', ['EucaConsoleUtils'])
-.factory('CloudwatchAPI', ['$http', 'eucaHandleError', function ($http, eucaHandleError) {
-    return {
-        getChartData: function (params) {
-            return $http({
-                url: '/cloudwatch/api',
-                method: 'GET',
-                params: params
-            }).then(function success (oData) {
-                if (typeof oData === 'string' && oData.indexOf('<html') > -1) {
-                    $('#timed-out-modal').foundation('reveal', 'open');
-                }
-                return oData.data;
-            }, function error (errorResponse) {
-                eucaHandleError(
-                    errorResponse.statusText,
-                    errorResponse.status);
-            });
-        },
-
-        getAlarmsForMetric: function (metricName, params) {
-            return $http({
-                url: '/alarms/json/' + metricName,
-                method: 'GET',
-                params: params
-            }).then(function success (oData) {
-                return oData.data.results;
-            }, function error (errorResponse) {
-                eucaHandleError(
-                    errorResponse.statusText,
-                    errorResponse.status);
-            });
-        }
-    };
-}])
-.factory('ChartService', function () {
-    var margin = {
-        top: 15,
-        left: 68,
-        bottom: 60,
-        right: 38
-    };
-    var timeFormat = '%m/%d %H:%M';
-
-    return {
-        renderChart: function (target, results, params) {
-            var yFormat = '.0f';
-            params = params || {};
-
-            var chart = nv.models.lineChart()
-                .margin(margin)
-                .useInteractiveGuideline(true)
-                .showYAxis(true)
-                .showXAxis(true);
-
-            chart.xScale(d3.time.scale());
-            chart.xAxis.tickFormat(function (d) {
-                return d3.time.format(timeFormat)(new Date(d));
-            });
-
-            // Always use zero baseline
-            chart.forceY([0, 10]);
-
-            if(params.unit === 'Percent' || params.metric === 'VolumeIdleTime') {
-                chart.forceY([0, 100]);
-            }
-
-            // Adjust precision
-            if (params.unit === 'Kilobytes') {
-                yFormat = '.1f';
-            } else if (params.unit === 'Megabytes' || params.unit === 'Gigabytes') {
-                yFormat = '.2f';
-            }
-
-            if(params.preciseMetrics) {
-                yFormat = '.2f';
-            }
-
-            if(params.unit === 'Kilobytes') {
-                yFormat = '.1f';
-            } else if (params.unit === 'Megabytes' || params.unit === 'Gigabytes') {
-                yFormat = '.2f';
-            }
-
-            if (params.maxValue && params.maxValue < 10 && params.unit !== 'Count') {
-                chart.forceY([0, params.maxValue]);
-                yFormat = '0.2f';
-            }
-            if (['VolumeReadBytes', 'VolumeWriteBytes', 'VolumeReadOps', 'VolumeWriteOps'].indexOf(params.metric) !== -1) {
-                yFormat = '.1f';
-                if (params.maxValue && params.maxValue < 5) {
-                    yFormat = '.3f';
-                }
-            }
-
-            chart.yAxis.axisLabel(params.unit).tickFormat(d3.format(yFormat));
-
-            var s = d3.select(target)
-                .datum(results)
-                .call(chart);
-
-            var alarmLines = s.select('.nv-lineChart > g')
-                .append('g').attr('class', 'euca-alarmLines')
-                .datum(function () {
-                    return params.alarms.map(function (current) {
-                        return current.threshold;
-                    });
-                })
-                .call(function (selection) {
-                    this.datum().forEach(function (threshold) {
-                        if(params.unit === 'Percent') {
-                            threshold = threshold * 100;
-                        }
-                        var y = chart.yScale()(threshold),
-                            xDomain = chart.xScale().domain(),
-                            xEnd = chart.xScale()(xDomain[1]);
-
-                        selection.append('line')
-                            .attr('class', 'alarm')
-                            .attr('threshold', threshold)
-                            .attr('x1', 0)
-                            .attr('y1', y)
-                            .attr('x2', xEnd)
-                            .attr('y2', y);
-                    });
-                });
-
-            if (params.noXLabels) {
-                var svg = $(".time-shift svg");
-                svg.empty();
-                var minMax = d3.select(target).selectAll(".nv-x g.nvd3.nv-wrap.nv-axis .nv-axisMaxMin text");
-                var middle = d3.select(target).selectAll(".nv-x g.nvd3.nv-wrap.nv-axis .tick text");
-                var labels = minMax[0].slice(0, 2).concat(middle[0]);
-                // get translation from parent
-                labels.forEach(function(label) {
-                    var trans = document.createAttribute('transform');
-                    trans.value = label.parentElement.attributes.transform.value;
-                    label.attributes.setNamedItem(trans);
-                });
-                var context = document.createElementNS("http://www.w3.org/2000/svg", "g");
-                context.setAttribute("class", "nvd3");
-                context.setAttribute("transform", "translate(58,0)");
-                context = $(context);
-                context.append(labels);
-                svg.append(context);
-            }
-
-            return chart;
-        },
-
-        resetChart: function (target) {
-            d3.select(target).selectAll('svg > *').remove();
-        }
-    };
-})
-=======
 angular.module('CloudWatchCharts', ['EucaConsoleUtils', 'ChartAPIModule', 'ChartServiceModule'])
->>>>>>> dcfe06a6
 .controller('CloudWatchChartsCtrl', function ($scope, eucaUnescapeJson, eucaOptionsArray) {
     var vm = this;
     vm.duration = 3600;  // Default duration value is one hour

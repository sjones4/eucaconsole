--- conflicted
+++ resolved
@@ -25,7 +25,7 @@
             }, function error (errorResponse) {
                 eucaHandleError(
                     errorResponse.statusText,
-                    errorResponse.statuse);
+                    errorResponse.status);
             });
         },
 
@@ -36,10 +36,10 @@
                 params: params
             }).then(function success (oData) {
                 return oData.data.results;
-            }, function error (eucaHandleError) {
+            }, function error (errorResponse) {
                 eucaHandleError(
                     errorResponse.statusText,
-                    errorResponse.statuse);
+                    errorResponse.status);
             });
         }
     };
@@ -67,12 +67,18 @@
                 return d3.time.format(timeFormat)(new Date(d));
             });
 
-            if(params.unit === 'Percent') {
+            // Always use zero baseline
+            chart.forceY([0, 10]);
+
+            if(params.unit === 'Percent' || params.metric === 'VolumeIdleTime') {
                 chart.forceY([0, 100]);
             }
 
-            if(params.baseZero) {
-                chart.forceY([0, 10]);
+            // Adjust precision
+            if (params.unit === 'Kilobytes') {
+                yFormat = '.1f';
+            } else if (params.unit === 'Megabytes' || params.unit === 'Gigabytes') {
+                yFormat = '.2f';
             }
 
             if(params.preciseMetrics) {
@@ -85,8 +91,18 @@
                 yFormat = '.2f';
             }
 
-            chart.yAxis.axisLabel(params.unit)
-                .tickFormat(d3.format(yFormat));
+            if (params.maxValue && params.maxValue < 10) {
+                chart.forceY([0, params.maxValue]);
+                yFormat = '0.2f';
+            }
+            if (['VolumeReadBytes', 'VolumeWriteBytes', 'VolumeReadOps', 'VolumeWriteOps'].indexOf(params.metric) !== -1) {
+                yFormat = '.1f';
+                if (params.maxValue && params.maxValue < 5) {
+                    yFormat = '.3f';
+                }
+            }
+
+            chart.yAxis.axisLabel(params.unit).tickFormat(d3.format(yFormat));
 
             var s = d3.select(target)
                 .datum(results)
@@ -122,9 +138,7 @@
         },
 
         resetChart: function (target) {
-            d3.select(target)
-                .selectAll('svg > *')
-                .remove();
+            d3.select(target).selectAll('svg > *').remove();
         }
     };
 })
@@ -297,7 +311,6 @@
                 }];
             }
 
-
             CloudwatchAPI.getAlarmsForMetric(scope.metric, {
                 metric_name: scope.metric,
                 namespace: scope.namespace,
@@ -306,43 +319,12 @@
             }).then(function (alarms) {
                 var chart = ChartService.renderChart(target, results, {
                     unit: oData.unit || scope.unit,
-                    baseZero: parentCtrl.forceZeroBaselineMetrics.indexOf(scope.metric) !== -1,
                     preciseMetrics: preciseFormatterMetrics.indexOf(scope.metric) !== -1,
+                    maxValue: maxValue,
                     alarms: alarms
                 });
                 nv.utils.windowResize(chart.update);
             });
-<<<<<<< HEAD
-            // Adjust range
-            chart.forceY([0, 10]);  // Anchor chart to zero baseline
-            if (scope.unit === 'Percent' || scope.metric === 'VolumeIdleTime') {
-                chart.forceY([0, 100]);  // Set proper y-axis range for percentage units
-            }
-            if (maxValue && maxValue < 10) {
-                chart.forceY([0, maxValue]);
-                yformatter = '0.2f';
-            }
-            // Adjust precision
-            if (preciseFormatterMetrics.indexOf(scope.metric) !== -1) {
-                yformatter = '.2f';
-            }
-            if (['VolumeReadBytes', 'VolumeWriteBytes', 'VolumeReadOps', 'VolumeWriteOps'].indexOf(scope.metric) !== -1) {
-                yformatter = '.1f';
-                if (maxValue && maxValue < 5) {
-                    yformatter = '.3f';
-                }
-            }
-            if (unit === 'Kilobytes') {
-                yformatter = '.1f';
-            } else if (unit === 'Megabytes' || unit === 'Gigabytes') {
-                yformatter = '.2f';
-            }
-            chart.yAxis.axisLabel(unit).tickFormat(d3.format(yformatter));
-            d3.select('#' + chartElemId).datum(results).call(chart);
-            nv.utils.windowResize(chart.update);
-=======
-
->>>>>>> fdeaaa52
             parentCtrl.largeChartLoading = false;
         }, function (oData, status) {
             eucaHandleError(oData, status);

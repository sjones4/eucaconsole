/**
 * @fileOverview ELB Detail Page JS (General tab)
 * @requires AngularJS
 *
 */

<<<<<<< HEAD
angular.module('ELBPage', ['EucaConsoleUtils', 'ELBListenerEditor', 'ELBSecurityPolicyEditor', 'TagEditor'])
    .controller('ELBPageCtrl', function ($scope, $http, $timeout, eucaUnescapeJson, eucaHandleUnsavedChanges,
                                         eucaHandleError) {
=======
angular.module('ELBPage', ['EucaConsoleUtils', 'ELBListenerEditor', 'TagEditor'])
    .controller('ELBPageCtrl', function ($scope, $http, $timeout, eucaUnescapeJson, eucaHandleUnsavedChanges,
                                         eucaHandleError, eucaFixHiddenTooltips) {
>>>>>>> ec6381af
        $scope.elbForm = undefined;
        $scope.listenerArray = [];
        $scope.securityGroups = [];
        $scope.certificateARN = '';
        $scope.certificateName = '';
        $scope.newCertificateName = '';
        $scope.privateKey = '';
        $scope.publicKeyCertificate = '';
        $scope.certificateChain = '';
        $scope.tempListenerBlock = {};
        $scope.showsCertificateTabDiv = false;
        $scope.backendCertificateArray = [];
        $scope.backendCertificateName = '';
        $scope.backendCertificateBody = '';
        $scope.backendCertificateTextarea = '';
        $scope.isBackendCertificateNotComplete = true;
        $scope.hasDuplicatedBackendCertificate = false;
        $scope.classDuplicatedBackendCertificateDiv = '';
        $scope.classAddBackendCertificateButton = 'disabled';
        $scope.classUseThisCertificateButton = 'disabled';
        $scope.vpcNetwork = 'None';
        // TODO: Add this to ELB wizard
        $scope.sslProtocols = [];
        $scope.sslCiphers = [];
        $scope.sslServerOrderPref = false;
        $scope.isNotChanged = true;
        $scope.isInitComplete = false;
        $scope.unsavedChangesWarningModalLeaveCallback = null;
        $scope.initController = function (optionsJson) {
            var options = JSON.parse(eucaUnescapeJson(optionsJson));
            $scope.setInitialValues(options);
            $scope.setWatch();
            $timeout(function(){
                $scope.isInitComplete = true;
            }, 1000);
        };
        $scope.setInitialValues = function (options) {
            var certArnField = $('#certificate_arn');
<<<<<<< HEAD
            var elbForm = $('#elb-form');
            if (elbForm.length > 0) {
                $scope.elbForm = elbForm;
=======
            $scope.existingCertificateChoices = options.existing_certificate_choices;
            if ($('#elb-view-form').length > 0) {
                $scope.elbForm = $('#elb-view-form');
>>>>>>> ec6381af
            }
            if (options.securitygroups instanceof Array && options.securitygroups.length > 0) {
                $scope.securityGroups = options.securitygroups;
                // Timeout is needed for chosen to react after Angular updates the options
                $timeout(function(){
                    $('#securitygroup').trigger('chosen:updated');
                }, 500);
            }
            if (options.elb_vpc_network !== null) {
                $scope.vpcNetwork = options.elb_vpc_network;
                // Timeout is needed for the instance selector to be initizalized
                $timeout(function () {
                    $scope.$broadcast('eventWizardUpdateVPCNetwork', $scope.vpcNetwork);
                }, 500);
            }
            $scope.showsCertificateTabDiv = false;
            $scope.certificateTab = 'SSL';
            $scope.certificateRadioButton = 'existing';
            $scope.backendCertificateArray = [];
            if ($('#hidden_backend_certificates').length > 0) {
                $scope.backendCertificateTextarea = $('#hidden_backend_certificates');
            }
            $scope.isBackendCertificateNotComplete = true;
            $scope.hasDuplicatedBackendCertificate = false;
            $scope.classDuplicatedBackendCertificateDiv = '';
            $scope.classAddBackendCertificateButton = 'disabled';
            $scope.classUseThisCertificateButton = 'disabled';
            if (certArnField.children('option').length > 0) {
                $scope.certificateName = certArnField.children('option').first().text();
                $scope.certificateARN = certArnField.children('option').first().val();
            }
            $scope.initChosenSelectors();
        };
        $scope.initChosenSelectors = function () {
            $('#securitygroup').chosen({'width': '70%', search_contains: true});
        };
        $scope.setWatch = function () {
            eucaHandleUnsavedChanges($scope);
            eucaFixHiddenTooltips();
            $(document).on('submit', '[data-reveal] form', function () {
                $(this).find('.dialog-submit-button').css('display', 'none');
                $(this).find('.dialog-progress-display').css('display', 'block');
            });
            $scope.$watch('securityGroups', function () {
                if ($scope.isInitComplete === true) {
                    $scope.isNotChanged = false;
                }
            }, true);
            $scope.$on('eventUpdateListenerArray', function ($event, listenerArray) {
                if ($scope.isInitComplete === true) {
                    $scope.isNotChanged = false;
                }
                $scope.listenerArray = listenerArray;
            });
            $scope.$on('eventOpenSelectCertificateModal', function ($event, fromProtocol, toProtocol, fromPort, toPort,
                                                                    certificateTab, existingCertId) {
                if ((fromProtocol === 'HTTPS' || fromProtocol === 'SSL') &&
                    (toProtocol === 'HTTPS' || toProtocol === 'SSL')) {
                    $scope.showsCertificateTabDiv = true;
                } else {
                    $scope.showsCertificateTabDiv = false;
                }
                $scope.tempListenerBlock = {
                    'fromProtocol': fromProtocol,
                    'fromPort': fromPort,
                    'toProtocol': toProtocol,
                    'toPort': toPort
                };
                $scope.certificateTab = certificateTab;
                $scope.openSelectCertificateModal(existingCertId);
            });
            $scope.$watch('certificateTab', function () {
                $scope.adjustSelectCertificateModalTabDisplay();
                $scope.setClassUseThisCertificateButton();
            });
            $scope.$watch('certificateARN', function(){
                var certArnField = $('#certificate_arn');
                var hiddenArnInput = $('#hidden_certificate_arn_input');
                // Find the certficate name when selected on the select certificate dialog
                if (certArnField.find('option:selected').length > 0) {
                    $scope.certificateName = certArnField.find('option:selected').text();
                }
                // Assign the certificate ARN value as hidden input
                if (hiddenArnInput.length > 0) {
                    hiddenArnInput.val($scope.certificateARN);
                }
                $scope.setClassUseThisCertificateButton();
                $scope.$broadcast('eventUpdateCertificateARN', $scope.certificateARN, $scope.tempListenerBlock);
            });
            $scope.$watch('certificateName', function(){
                // Broadcast the certificate name change to the elb listener directive
                $scope.$broadcast('eventUpdateCertificateName', $scope.certificateName);
            });
            $scope.$watch('certificateRadioButton', function () {
                $scope.setClassUseThisCertificateButton();
            });
            $scope.$watch('newCertificateName', function(){
                $scope.setClassUseThisCertificateButton();
            });
            $scope.$watch('privateKey', function(){
                $scope.setClassUseThisCertificateButton();
            });
            $scope.$watch('publicKeyCertificate', function(){
                $scope.setClassUseThisCertificateButton();
            });
            $scope.$watch('backendCertificateName', function () {
                $scope.checkAddBackendCertificateButtonCondition();
            });
            $scope.$watch('backendCertificateBody', function () {
                $scope.checkAddBackendCertificateButtonCondition();
            });
            $scope.$watch('backendCertificateArray', function () {
                $scope.syncBackendCertificates();
                $scope.checkAddBackendCertificateButtonCondition();
                $scope.setClassUseThisCertificateButton();
            }, true);
            $scope.$watch('isBackendCertificateNotComplete', function () {
                $scope.setClassAddBackendCertificateButton();
            });
            $scope.$watch('hasDuplicatedBackendCertificate', function () {
                $scope.setClassAddBackendCertificateButton();
                $scope.classDuplicatedBackendCertificateDiv = '';
                // timeout is needed for the DOM update to complete
                $timeout(function () {
                    if ($scope.hasDuplicatedBackendCertificate === true) {
                        $scope.classDuplicatedBackendCertificateDiv = 'error';
                    }
                });
            });
            $scope.$on('tagUpdate', function($event) {
                $scope.isNotChanged = false;
            });
            $(document).on('input', 'input', function () {
                $scope.isNotChanged = false;
                $scope.$apply();
            });
        };
        $scope.openModalById = function (modalID) {
            var modal = $('#' + modalID);
            modal.foundation('reveal', 'open');
            modal.find('h3').click();  // Workaround for dropdown menu not closing
        };
        $scope.openSelectCertificateModal = function (existingCertId) {
            var modal = $('#select-certificate-modal');
            var certArnField = $('#certificate_arn');
            if (modal.length > 0) {
                modal.foundation('reveal', 'open');
                $scope.certificateRadioButton = 'existing';
                $('#certificate-type-radio-existing').prop('checked', true);
                angular.forEach($scope.listenerArray, function (block) {
                    if (block.fromPort === $scope.tempListenerBlock.fromPort &&
                        block.toPort === $scope.tempListenerBlock.toPort) {
                        $scope.certificateARN = block.certificateARN;
                        $scope.certificateName = block.certificateName;
                    }
                });
                // Set Certificate ARN field to existing SSL cert ID if opened via "Change" link in listener editor
                if (!!existingCertId) {
                    $scope.certificateARN = (certArnField.find('option[value$="' + existingCertId + '"]').val());
                }
                // Remove any empty options created by Angular model issue
                certArnField.find('option').each(function () {
                    if ($(this).text() === '') {
                        $(this).remove();
                    }
                });
            }
        };
        $scope.selectCertificateTab = function ($event, tab) {
            $event.preventDefault();
            $scope.certificateTab = tab;
        };
        $scope.adjustSelectCertificateModalTabDisplay = function () {
            var sslTab = $('#select-certificate-modal-tab-ssl');
            var backendTab = $('#select-certificate-modal-tab-backend');
            sslTab.removeClass('active');
            backendTab.removeClass('active');
            if ($scope.certificateTab === 'SSL') {
                sslTab.addClass('active');
            } else {
                backendTab.addClass('active');
            }
        };
        $scope.createBackendCertificateArrayBlock = function () {
            return {
                'name': $scope.backendCertificateName,
                'certificateBody': $scope.backendCertificateBody
            };
        };
        $scope.addBackendCertificate = function ($event) {
            $event.preventDefault();
            $scope.checkAddBackendCertificateButtonCondition();
            // timeout is needed for all DOM updates and validations to be complete
            $timeout(function () {
                if( $scope.isBackendCertificateNotComplete === true || $scope.hasDuplicatedBackendCertificate === true){
                    return false;
                }
                // Add the backend certificate
                $scope.backendCertificateArray.push($scope.createBackendCertificateArrayBlock());
                $scope.$emit('backendCertificateArrayUpdate');
                $scope.resetBackendCertificateValues();
            });
        };
        $scope.syncBackendCertificates = function () {
            if ($scope.backendCertificateTextarea.length > 0) {
                var backendCertificateJSON = JSON.stringify($scope.backendCertificateArray);
                $scope.backendCertificateTextarea.val(backendCertificateJSON);
            }
        };
        $scope.resetBackendCertificateValues = function () {
            // Remove the required attr from the body field to avoid false negative validation error
            // when the input fields are cleared
            $('#backend_certificate_body').removeAttr('required');
            $scope.backendCertificateName = '';
            $scope.backendCertificateBody = '';
            // timeout is needed for Foundation's validation to complete
            // re-insert the required attr to the input field
            $timeout(function () {
                $('#backend_certificate_body').attr('required', 'required');
            }, 1000);
        };
        $scope.removeBackendCertificate = function ($event, index) {
            $event.preventDefault();
            $scope.backendCertificateArray.splice(index, 1);
        };
        $scope.setClassAddBackendCertificateButton = function () {
            if ($scope.isBackendCertificateNotComplete === true || $scope.hasDuplicatedBackendCertificate === true) {
                $scope.classAddBackendCertificateButton = 'disabled';
            } else {
                $scope.classAddBackendCertificateButton = '';
            }
        };
        $scope.setClassUseThisCertificateButton = function () {
            if ($scope.certificateTab === 'SSL') {
                if ($scope.certificateRadioButton === 'existing') {
                    if (!$scope.certificateARN) {
                        $scope.classUseThisCertificateButton = 'disabled';
                    } else {
                        $scope.classUseThisCertificateButton = '';
                    }
                } else {
                    if ($scope.newCertificateName === undefined || $scope.newCertificateName === '') {
                        $scope.classUseThisCertificateButton = 'disabled';
                    } else if ($scope.privateKey === undefined || $scope.privateKey === '') {
                        $scope.classUseThisCertificateButton = 'disabled';
                    } else if ($scope.publicKeyCertificate === undefined || $scope.publicKeyCertificate === '') {
                        $scope.classUseThisCertificateButton = 'disabled';
                    } else {
                        $scope.classUseThisCertificateButton = '';
                    }
                }
            } else if ($scope.certificateTab === 'BACKEND') {
                if ($scope.backendCertificateArray.length === 0) {
                    $scope.classUseThisCertificateButton = 'disabled';
                } else {
                    $scope.classUseThisCertificateButton = '';
                }
            } else {
                $scope.classUseThisCertificateButton = 'disabled';
            }
        };
        $scope.checkAddBackendCertificateButtonCondition = function () {
            if ($scope.backendCertificateName === '' || $scope.backendCertificateName === undefined) {
                $scope.isBackendCertificateNotComplete = true;
            } else if ($scope.backendCertificateBody === '' || $scope.backendCertificateBody === undefined) {
                $scope.isBackendCertificateNotComplete = true;
            } else {
                $scope.isBackendCertificateNotComplete = false;
            }
            $scope.checkForDuplicatedBackendCertificate();
        };
        $scope.checkForDuplicatedBackendCertificate = function () {
            $scope.hasDuplicatedBackendCertificate = false;
            // Create a new array block based on the current user input on the panel
            var newBlock = $scope.createBackendCertificateArrayBlock();
            for( var i=0; i < $scope.backendCertificateArray.length; i++){
                // Compare the new array block with the existing ones
                if ($scope.compareBackendCertificates(newBlock, $scope.backendCertificateArray[i])) {
                    $scope.hasDuplicatedBackendCertificate = true;
                    return;
                }
            }
            return;
        };
        $scope.compareBackendCertificates = function (block1, block2) {
            return block1.name === block2.name;
        };
        $scope.handleCertificateCreate = function ($event, newCertURL) {
            $event.preventDefault();
            if ($scope.classUseThisCertificateButton === 'disabled') {
                return false;
            }
            if ($scope.certificateRadioButton === 'new') {
                $scope.createNewCertificate(newCertURL);
            }
            var modal = $('#select-certificate-modal');
            if (modal.length > 0) {
                modal.foundation('reveal', 'close');
                $scope.$broadcast('eventUseThisCertificate', $scope.certificateARN, $scope.certificateName);
            }
        };
        $scope.createNewCertificate = function (url) {
            var certForm = $('#select-certificate-form');
            var formData = certForm.serialize();
            $scope.certificateForm = certForm;
            $scope.certificateForm.trigger('validate');
            if (!$scope.certificateARN && !$scope.newCertificateName) {
                return false;
            }
            $http({
                headers: {'Content-Type': 'application/x-www-form-urlencoded'},
                method: 'POST',
                url: url,
                data: formData
            }).success(function (oData) {
                Notify.success(oData.message);
                if (oData.id) {
                    var newARN = oData.id;
                    $('#certificate_arn').append($("<option></option>")
                        .attr("value", newARN)
                        .text($scope.newCertificateName));
                    $scope.certificateARN = newARN;
                    // timeout is needed for the select element to be updated with the new option
                    $timeout(function () {
                        $scope.certificateName = $scope.newCertificateName;
                        // inform elb listener editor about the new certificate
                        $scope.$broadcast('eventUseThisCertificate', newARN, $scope.newCertificateName);
                    });
                }
            }).error(function (oData) {
                eucaHandleError(oData, status);
            });
        };
    })
;<|MERGE_RESOLUTION|>--- conflicted
+++ resolved
@@ -4,15 +4,9 @@
  *
  */
 
-<<<<<<< HEAD
 angular.module('ELBPage', ['EucaConsoleUtils', 'ELBListenerEditor', 'ELBSecurityPolicyEditor', 'TagEditor'])
     .controller('ELBPageCtrl', function ($scope, $http, $timeout, eucaUnescapeJson, eucaHandleUnsavedChanges,
-                                         eucaHandleError) {
-=======
-angular.module('ELBPage', ['EucaConsoleUtils', 'ELBListenerEditor', 'TagEditor'])
-    .controller('ELBPageCtrl', function ($scope, $http, $timeout, eucaUnescapeJson, eucaHandleUnsavedChanges,
                                          eucaHandleError, eucaFixHiddenTooltips) {
->>>>>>> ec6381af
         $scope.elbForm = undefined;
         $scope.listenerArray = [];
         $scope.securityGroups = [];
@@ -34,10 +28,6 @@
         $scope.classAddBackendCertificateButton = 'disabled';
         $scope.classUseThisCertificateButton = 'disabled';
         $scope.vpcNetwork = 'None';
-        // TODO: Add this to ELB wizard
-        $scope.sslProtocols = [];
-        $scope.sslCiphers = [];
-        $scope.sslServerOrderPref = false;
         $scope.isNotChanged = true;
         $scope.isInitComplete = false;
         $scope.unsavedChangesWarningModalLeaveCallback = null;
@@ -51,16 +41,11 @@
         };
         $scope.setInitialValues = function (options) {
             var certArnField = $('#certificate_arn');
-<<<<<<< HEAD
             var elbForm = $('#elb-form');
             if (elbForm.length > 0) {
                 $scope.elbForm = elbForm;
-=======
+            }
             $scope.existingCertificateChoices = options.existing_certificate_choices;
-            if ($('#elb-view-form').length > 0) {
-                $scope.elbForm = $('#elb-view-form');
->>>>>>> ec6381af
-            }
             if (options.securitygroups instanceof Array && options.securitygroups.length > 0) {
                 $scope.securityGroups = options.securitygroups;
                 // Timeout is needed for chosen to react after Angular updates the options

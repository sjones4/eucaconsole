--- conflicted
+++ resolved
@@ -20,21 +20,15 @@
             $scope.setInitialValues(options);
             $scope.setWatch();
         };
-<<<<<<< HEAD
         $scope.setInitialValues = function (options) {
+            var originalPingPort = parseInt($('#ping_port').val() || 80, 10);
+            var originalProtocol = $('#ping_protocol').val();
             $scope.bucketName = $scope.bucketNameField.val();
             $scope.bucketNameChoices = options.bucket_choices;
-            $scope.pingProtocol = $('#ping_protocol').val();
-            $scope.pingPort = parseInt($('#ping_port').val() || 80, 10);
-=======
-        $scope.setInitialValues = function () {
-            var originalPingPort = parseInt($('#ping_port').val() || 80, 10);
-            var originalProtocol = $('#ping_protocol').val();
             $scope.originalPingProtocol = originalProtocol;
             $scope.pingProtocol = originalProtocol;
             $scope.originalPingPort = originalPingPort;
             $scope.pingPort = originalPingPort;
->>>>>>> 6d8e1e70
             $scope.pingPath = $('#ping_path').val();
             if ($scope.pingProtocol === 'HTTP' || $scope.pingProtocol === 'HTTPS') {
                 $scope.pingPathRequired = true;

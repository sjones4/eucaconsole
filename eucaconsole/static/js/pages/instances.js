/**
 * @fileOverview Instances landing page JS
 * @requires AngularJS, jQuery
 *
 */

angular.module('InstancesPage', ['LandingPage', 'EucaConsoleUtils'])
    .controller('InstancesCtrl', function ($scope, $http, eucaHandleError) {
        $scope.instanceID = '';
        $scope.fileName = '';
        $scope.batchTerminateModal = $('#batch-terminate-modal');
        $scope.associateIPModal = $('#associate-ip-to-instance-modal');
        $scope.initChosenSelectors = function () {
            $scope.batchTerminateModal.on('open', function () {
                var instanceIdsSelect = $scope.batchTerminateModal.find('select');
                instanceIdsSelect.chosen({'width': '100%', 'search_contains': true});
                instanceIdsSelect.trigger('chosen:updated');
            });
            $scope.associateIPModal.on('open', function () {
                $('#ip_address').chosen({'width': '80%'});
                $('#ip_address').trigger('chosen:updated');
            });
        };
        $scope.initController = function () {
            $scope.initChosenSelectors();
            $('#file').on('change', $scope.getPassword);
        };
        $scope.createImageClicked = function (running_create, instance_id) {
            if (running_create) {
                $scope.instanceID = instance_id;
                var modal = $('#create-image-denied-modal');
                modal.foundation('reveal', 'open');
            }
            else {
                window.location = '/instances/' + instance_id + '/createimage';
            }
        };
        $scope.revealModal = function (action, instance) {
            var modal = $('#' + action + '-instance-modal'),
                securityGroups = instance.security_groups,
                securityGroupName = 'default';
            if (securityGroups && securityGroups.length) {
                securityGroupName = securityGroups[0].name || instance.security_groups[0].id;
            }
<<<<<<< HEAD
            $scope.instanceID = instance.id;
            $scope.instanceName = instance.name;
            $scope.rootDevice = instance.root_device;
=======
            $scope.instanceID = instance['id'];
            $scope.instanceName = instance['name'];
            $scope.instancePublicIP = instance['ip_address'];
            $scope.rootDevice = instance['root_device'];
>>>>>>> 707efe2c
            $scope.groupName = securityGroupName;
            $scope.securityGroups = securityGroups;
            $scope.keyName = instance.key_name;
            $scope.publicDNS = instance.public_dns_name;
            $scope.platform = instance.platform;
            $scope.ipAddress = instance.ip_address;
            modal.foundation('reveal', 'open');
        };
        $scope.removeFromView = function(instance, url) {
            url = url.replace("_id_", instance.id);
            var data = "csrf_token=" + $('#csrf_token').val() + "&instance_id=" + instance.id;
            $http({method:'POST', url:url, data:data,
                   headers: {'Content-Type': 'application/x-www-form-urlencoded'}}).
              success(function(oData) {
                var results = oData ? oData.results : [];
                $scope.$broadcast('refresh');
                Notify.success("Successfully removed terminated instance");
              }).
              error(function (oData, status) {
                if (status == 403) {
                    $('#timed-out-modal').foundation('reveal', 'open');
                }
                var errorMsg = oData.message || '';
                Notify.failure(errorMsg);
              });
        };
        $scope.unterminatedInstancesCount = function (items) {
            return items.filter(function (item) {
                return item.status !== 'terminated';
            }).length;
        };
        $scope.promptFile = function (url) {
            $('#file').trigger('click');
            $scope.password_url = url;
        };
        $scope.getPassword = function (evt) {
            $('#file').attr('display', 'none');
            var file = evt.target.files[0];
            var reader = new FileReader();
            reader.onloadend = function(evt) {
                if (evt.target.readyState == FileReader.DONE) {
                    var key_contents = evt.target.result;
                    var url = $scope.password_url.replace("_id_", $scope.instanceID);
                    var data = "csrf_token=" + $('#csrf_token').val() + "&key=" + $.base64.encode(key_contents);
                    $http({method:'POST', url:url, data:data,
                           headers: {'Content-Type': 'application/x-www-form-urlencoded'}}).
                      success(function(oData) {
                        var results = oData ? oData.results : [];
                        $('#the-password').text(results.password);
                      }).
                      error(function (oData, status) {
                        if (status == 403) {
                            $('#timed-out-modal').foundation('reveal', 'open');
                        }
                        var errorMsg = oData.message || '';
                        Notify.failure(errorMsg);
                      });
                }
            };
            reader.readAsText(file);
        };
        $scope.revealConsoleOutputModal = function(instance) {
            $(document).trigger('click');
            $scope.instanceName = instance.name;
            var consoleOutputEndpoint = "/instances/" + instance.id + "/consoleoutput/json";
            $scope.consoleOutput = '';
            $http.get(consoleOutputEndpoint).success(function(oData) {
                var results = oData ? oData.results : '';
                if (results) {
                    $scope.consoleOutput = $.base64.decode(results);
                    $('#console-output-modal').foundation('reveal', 'open');
                }
            }).error(function (oData, status) {
                eucaHandleError(oData, status);
            });
        };
        $scope.getCreateLaunchConfigPath = function (item) {
            var securityGroupsList = '';
            angular.forEach(item.security_groups, function (sgroup, index) {
                securityGroupsList += sgroup.id;
                if (index < item.security_groups.length - 1) {
                    securityGroupsList += ",";
                }
            });
            var launchConfigPath =  "/launchconfigs/new?image_id=" + item.image_id +
                "&amp;instance_type=" + item.instance_type +
                "&amp;keypair=" + item.key_name +
                "&amp;security_group=" + securityGroupsList +
                "&amp;preset=true";
            return launchConfigPath;
        };
    })
;
<|MERGE_RESOLUTION|>--- conflicted
+++ resolved
@@ -42,16 +42,10 @@
             if (securityGroups && securityGroups.length) {
                 securityGroupName = securityGroups[0].name || instance.security_groups[0].id;
             }
-<<<<<<< HEAD
             $scope.instanceID = instance.id;
             $scope.instanceName = instance.name;
+            $scope.instancePublicIP = instance.ip_address;
             $scope.rootDevice = instance.root_device;
-=======
-            $scope.instanceID = instance['id'];
-            $scope.instanceName = instance['name'];
-            $scope.instancePublicIP = instance['ip_address'];
-            $scope.rootDevice = instance['root_device'];
->>>>>>> 707efe2c
             $scope.groupName = securityGroupName;
             $scope.securityGroups = securityGroups;
             $scope.keyName = instance.key_name;

/**
 * @fileOverview CloudWatch Metrics landing page JS
 * @requires AngularJS, jQuery
 *
 */

angular.module('MetricsPage', ['LandingPage', 'CloudWatchCharts', 'EucaConsoleUtils', 'smart-table', 'angular.filter', 'CreateAlarmModal', 'ModalModule'])
    .directive('splitbar', function () {
        var pageElement = angular.element(document.body.parentElement);
        return {
            restrict: 'A',
            link: function (scope, element, attrs, ctrl) {
                var topContainer = element.parent().children().first();
                element.on('mousedown', function(e) {
                    pageElement.on('mousemove', function(event) {
                        var diff = element[0].getBoundingClientRect().top - event.clientY;
                        var rect = topContainer[0].getBoundingClientRect();
                        topContainer.height(rect.height - diff);
                    });
                });
                pageElement.on('mouseup', function(e) {
                    pageElement.off('mousemove');
                });
            }
        };
    })
    .controller('MetricsCtrl', function ($scope, $http, $timeout, eucaUnescapeJson, eucaHandleError, ModalService) {
        $http.defaults.headers.common['X-Requested-With'] = 'XMLHttpRequest';
        var vm = this;
        var categoryIndex = {};
        var headResources;
        var headMetricName;
        var itemNamesUrl;
        var graphParams = "";
        vm.initPage = function(itemNamesEndpoint) {
            itemNamesUrl = itemNamesEndpoint;
            enableInfiniteScroll();
        };
        function enableInfiniteScroll() {
            var splitTop = $(".split-top");
            splitTop.scroll(function() {
                if (splitTop.scrollTop() + splitTop.innerHeight() >= splitTop[0].scrollHeight) {
                    $scope.$broadcast("showMore");
                }
            });
        }
        function fetchResNames(ids, res_type) {
            var data = "csrf_token="+$('#csrf_token').val()+"&restype="+res_type;
            ids.forEach(function(id) {
                data = data + "&id="+id;
            });
            $http({method:'POST', url:itemNamesUrl, data:data,
                   headers: {'Content-Type': 'application/x-www-form-urlencoded'}}
            ).then( function success(oData) {
                var results = oData.data ? oData.data.results : [];
                vm.items.forEach(function(item) {
                    if (item.resources !== undefined) {
                        item.resources.forEach(function(res) {
                            if (results[res.res_id] !== undefined) {
                                res.res_name = results[res.res_id];
                            }
                        });
                    }
                });
            }, function error(errData) {
                eucaHandleError(errData.statusText, errData.status);
            });
        }
        $scope.$on('itemsLoaded', function($event, items) {
            vm.items = items;
            var resource_list, option_list, instances, images, volumes, params;
            // clear previous filters
            resource_list = [];
            items.forEach(function(metric, idx) {
                if (metric.heading === true) {
                    // record category indexes to help with sort
                    categoryIndex[metric.cat_name] = Object.keys(categoryIndex).length;
                    option_list = [];
                    return;
                }
                metric.resources.forEach(function(res) {
                    if (resource_list.indexOf(res.res_id) === -1) {
                        resource_list.push(res.res_id);
                    }
                });
            });
            instances = resource_list.filter(function(res) {
                return res.substring(0, 2) == "i-";
            });
            if (instances.length > 0) {
                fetchResNames(instances, 'instance');
            }
            images = resource_list.filter(function(res) {
                return res.substring(0, 4) == "emi-";
            });
            if (images.length > 0) {
                fetchResNames(images, 'image');
            }
            volumes = resource_list.filter(function(res) {
                return res.substring(0, 4) == "vol-";
            });
            if (volumes.length > 0) {
                fetchResNames(volumes, 'volume');
            }
            // set sticky table headers
            $('table.table').stickyTableHeaders({scrollableArea: $(".split-top")});
            // parse graph pre-selection
            params = $.url().param();
            if (params.graph !== undefined) {
                // parse graph params
                var graph = purl("?"+$.base64.decode(params.graph)).param();
                graph.dimensions = JSON.parse(graph.dimensions);
                items.forEach(function(metric, idx) {
                    if (metric.heading === true) return;
                    if (metric.metric_name == graph.metric) {
                        // check dimensions
                        graph.dimensions.forEach(function(dim) {
                            if (metric.resources.length === 0 && Object.keys(dim).length === 0) {
                                metric._selected = true;
                            }
                            if (metric.resources.length > 0 && metric.resources.every(function(res) {
                                    return (dim[res.res_type] === res.res_id);
                                })) {
                                metric._selected = true;
                            }
                        });
                    }
                });
                if (graph.stat !== undefined) {
                    if (graph.duration !== undefined) {
                        $scope.$broadcast("cloudwatch:updateLargeGraphParams", graph.stat, parseInt(graph.period), parseInt(graph.duration));
                    }
                    else {
                        $scope.$broadcast("cloudwatch:updateLargeGraphParams", graph.stat, parseInt(graph.period), undefined, new Date(graph.startTime), new Date(graph.endTime));
                    }
                }
            }
        });
        $scope.$on('cloudwatch:refreshLargeChart', function ($event, stat, period, timeRange, duration, startTime, endTime) {
            graphParams = "&stat="+stat+"&period="+period;
            if (timeRange == "relative") {
                graphParams += "&duration="+duration;
            }
            else {
                graphParams += "&startTime="+startTime.toUTCString()+"&endTime="+endTime.toUTCString();
            }
        });
        vm.clearSelections = function() {
            vm.items.forEach(function(metric) {
                metric._selected = false;
            });
        };
        vm.clearThisChart = function(charts) {
            charts.forEach(function(metric) {
                metric._selected = false;
            });
        };
        vm.sortGetters = {
            resources: function(value) {
                if (headResources === undefined) {
                    headResources = $("tr>th:nth-of-type(2)");
                }
                var decending = headResources.hasClass("st-sort-ascent");
                var idx = ""+categoryIndex[value.cat_name];
                if (decending) {
                    idx = Object.keys(categoryIndex).length - idx;
                }
                idx = " ".repeat(3-(""+idx).length) + idx;
                if (value.heading === true && value.res_ids === undefined || value.res_ids.length === 0) {
                    if (decending) {
                        return idx + "z".repeat(200);
                    }
                    else {
                        return idx + " ".repeat(200);
                    }
                }
                else {
                    return idx + value.res_ids[0] + " ".repeat(200 - value.res_ids[0].length);
                }
            },
            metric_name: function(value) {
                if (headMetricName === undefined) {
                    headMetricName = $("tr>th:nth-of-type(3)");
                }
                var decending = headMetricName.hasClass("st-sort-ascent");
                var idx = ""+categoryIndex[value.cat_name];
                if (decending) {
                    idx = Object.keys(categoryIndex).length - idx;
                }
                idx = " ".repeat(3-(""+idx).length) + idx;
                if (value.heading === true && value.res_ids === undefined || value.res_ids.length === 0) {
                    if (decending) {
                        return idx + "z".repeat(200);
                    }
                    else {
                        return idx + " ".repeat(200);
                    }
                }
                else {
                    return idx + value.metric_name + " ".repeat(30 - value.metric_name.length);
                }
                return value;
            }
        };
        vm.chartDimensions = function(chart) {
            var ret = [];
            chart.forEach(function(row) {
                var label = '';
                var dims = {};
                row.resources.forEach(function(res) {
                    label = label + res.res_name + " ";
                    dims[res.res_type] = res.res_id;
                });
                ret.push({'label': label, 'dimensions':dims});
            });
            return ret;
        };
        vm.copyUrl = function(chart) {
            var metric = '';
            var dims = [];
            if (Array.isArray(chart)) {
                chart.forEach(function(val) {
                    var tmp = {};
                    val.resources.forEach(function(res) {
                        tmp[res.res_type] = res.res_id;
                    });
                    dims.push(tmp);
                });
                metric = chart[0].metric_name;
            }
            else {
                var tmp = {};
                chart.resources.forEach(function(res) {
                    tmp[res.res_type] = res.res_id;
                });
                dims.push(tmp);
                metric = chart.metric_name;
            }
            var chartString = "metric="+metric+"&dimensions="+JSON.stringify(dims)+graphParams;
            var url = window.location.href;
            if (url.indexOf("?") > -1) {
                url = url.split("?")[0];
            }
            if (url.indexOf("#") > -1) {
                url = url.split("#")[0];
            }
            vm.graphURL = url+"?graph="+$.base64.encode(chartString);
            $("#metrics-copy-url-modal").foundation("reveal", "open");
            $timeout(function() {
                $(".metrics-url-field").select();
            }, 500);
        };
<<<<<<< HEAD
        vm.showGraphForItem = function(item) {
            console.log('show graph');
        }
=======
        vm.showCreateAlarm = function(metric) {
            var dims = {}; 
            if (!Array.isArray(metric)) {
                metric = [metric];
            }
            metric.forEach(function(row) {
                row.resources.forEach(function(res) {
                    if (dims[res.res_type] === undefined) {
                        dims[res.res_type] = [res.res_id];
                    }
                    else {
                        dims[res.res_type].push(res.res_id);
                    }
                });
            });
            $scope.metricForAlarm = Object.assign(metric[0]);
            $scope.metricForAlarm.dimensions = dims;
            ModalService.openModal('createAlarm');
        };
>>>>>>> 7ea6d3f2
    })
;
<|MERGE_RESOLUTION|>--- conflicted
+++ resolved
@@ -250,11 +250,9 @@
                 $(".metrics-url-field").select();
             }, 500);
         };
-<<<<<<< HEAD
-        vm.showGraphForItem = function(item) {
-            console.log('show graph');
+        vm.showGraphForItem = function(url, item) {
+            window.location = url;
         }
-=======
         vm.showCreateAlarm = function(metric) {
             var dims = {}; 
             if (!Array.isArray(metric)) {
@@ -274,6 +272,5 @@
             $scope.metricForAlarm.dimensions = dims;
             ModalService.openModal('createAlarm');
         };
->>>>>>> 7ea6d3f2
     })
 ;

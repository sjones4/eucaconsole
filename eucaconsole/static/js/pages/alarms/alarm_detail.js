angular.module('AlarmDetailPage', [
    'AlarmsComponents', 'EucaChosenModule', 'ChartAPIModule', 'ChartServiceModule',
<<<<<<< HEAD
    'AlarmServiceModule', 'AlarmActionsModule', 'ModalModule', 'CreateAlarmModal'
=======
    'AlarmServiceModule', 'AlarmActionsModule', 'EucaRoutes'
>>>>>>> 45fe5435
])
.directive('alarmDetail', ['eucaRoutes', function (eucaRoutes) {
    return {
        restrict: 'A',
        link: function (scope, element, attrs) {
            scope.alarm = JSON.parse(attrs.alarmDetail);

            var dimensions = [];
            Object.keys(scope.alarm.dimensions).forEach(function (key) {
                var val = scope.alarm.dimensions[key],
                    result;
                val.forEach(function (current) {
                    result = {};
                    result[key] = [current];
                    dimensions.push(JSON.stringify(result));
                });
            });
            scope.alarm.dimensions = dimensions;

            eucaRoutes.getRouteDeferred('cloudwatch_alarms').then(function (path) {
                scope.redirectPath = path;
            });
        },
        controller: ['$scope', '$window', 'AlarmService', 'ModalService',
        function ($scope, $window, AlarmService, ModalService) {
            var csrf_token = $('#csrf_token').val();

            $scope.saveChanges = function (event) {
                if($scope.alarmUpdateForm.$invalid || $scope.alarmUpdateForm.$pristine) {
                    var $error = $scope.alarmUpdateForm.$error;
                    Object.keys($error).forEach(function (error) {
                        $error[error].forEach(function (current) {
                            current.$setTouched();
                        });
                    });
                    return;
                }

                var dimensions = $scope.alarm.dimensions || [],
                    newDimensions = {};

                dimensions.forEach(function (dimension) {
                    var d = JSON.parse(dimension);
                    Object.keys(d).forEach(function (key) {
                        if(!(key in newDimensions)) {
                            newDimensions[key] = [];
                        }
                        newDimensions[key] = newDimensions[key].concat(d[key]);
                    });
                });

                $scope.alarm.dimensions = newDimensions;

                AlarmService.updateAlarm($scope.alarm, csrf_token, true)
                    .then(function success (response) {
                        $window.location.href = $scope.redirectPath;
                    }, function error (response) {
                        $window.location.href = $scope.redirectPath;
                    });
            };

            $scope.delete = function (event) {
                event.preventDefault();

                var alarms = [{
                    name: $scope.alarm.name
                }];

                AlarmService.deleteAlarms(alarms, csrf_token, true)
                    .then(function success (response) {
                        $window.location.href = $scope.redirectPath;
                    }, function error (response) {
                        Notify.failure(response.data.message);
                    }); 
            };

            $scope.copyAlarm = function () {
                ModalService.openModal('copyAlarm');
            };
        }]
    };
}])
.directive('metricChart', function () {
    return {
        restrict: 'A',
        scope: {
            metric: '@',
            namespace: '@',
            duration: '=',
            statistic: '=',
            unit: '@',
            dimensions: '='
        },
        link: function (scope, element) {
            scope.target = element[0];
        },
        controller: ['$scope', 'CloudwatchAPI', 'ChartService',
        function ($scope, CloudwatchAPI, ChartService) {

            // ids and idtype comes from passed in dimensions
            // iterate over dimensions, will need a separate
            // chart line for each dimension
            //
            $scope.$watch('dimensions', function (x) {
                if(!x) {
                    return;
                }

                Object.keys($scope.dimensions).forEach(function (dimension) {
                    var ids = $scope.dimensions[dimension];

                    CloudwatchAPI.getChartData({
                        ids: ids,
                        idtype: dimension,
                        metric: $scope.metric,
                        namespace: $scope.namespace,
                        duration: $scope.duration,
                        statistic: $scope.statistic,
                        unit: $scope.unit
                    }).then(function(oData) {
                        var results = oData ? oData.results : '';
                        var chart = ChartService.renderChart($scope.target, results, {
                            unit: oData.unit || scope.unit
                        });
                    });
                });
            });

        }]
    };
});<|MERGE_RESOLUTION|>--- conflicted
+++ resolved
@@ -1,10 +1,6 @@
 angular.module('AlarmDetailPage', [
     'AlarmsComponents', 'EucaChosenModule', 'ChartAPIModule', 'ChartServiceModule',
-<<<<<<< HEAD
-    'AlarmServiceModule', 'AlarmActionsModule', 'ModalModule', 'CreateAlarmModal'
-=======
-    'AlarmServiceModule', 'AlarmActionsModule', 'EucaRoutes'
->>>>>>> 45fe5435
+    'AlarmServiceModule', 'AlarmActionsModule', 'ModalModule', 'CreateAlarmModal', 'EucaRoutes'
 ])
 .directive('alarmDetail', ['eucaRoutes', function (eucaRoutes) {
     return {

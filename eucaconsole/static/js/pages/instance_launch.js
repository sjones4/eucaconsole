/**
 * @fileOverview Launch Instance page JS
 * @requires AngularJS
 *
 */

// Launch Instance page includes the Tag Editor, the Image Picker, BDM editor, and security group rules editor
angular.module('LaunchInstance', ['TagEditor', 'BlockDeviceMappingEditor', 'ImagePicker', 'SecurityGroupRules'])
    .controller('LaunchInstanceCtrl', function ($scope, $http, $timeout) {
        $http.defaults.headers.common['X-Requested-With'] = 'XMLHttpRequest';
        $scope.launchForm = $('#launch-instance-form');
        $scope.tagsObject = {};
        $scope.imageID = '';
        $scope.imageName = '';
        $scope.imagePlatform = '';
        $scope.imageRootDeviceType = '';
        $scope.urlParams = $.url().param();
        $scope.summarySection = $('.summary');
        $scope.instanceNumber = 1;
        $scope.instanceNames = [];
        $scope.keyPair = '';
        $scope.keyPairChoices = {};
        $scope.newKeyPairName = '';
        $scope.keyPairModal = $('#create-keypair-modal');
        $scope.showKeyPairMaterial = false;
        $scope.isLoadingKeyPair = false;
        $scope.securityGroupsRules = {};
        $scope.securityGroupsIDMap = {};
        $scope.selectedGroupRules = [];
        $scope.securityGroupModal = $('#create-securitygroup-modal');
        $scope.securityGroupForm = $('#create-securitygroup-form');
        $scope.securityGroupChoices = {};
        $scope.newSecurityGroupName = '';
        $scope.isLoadingSecurityGroup = false;
        $scope.role = '';
        $scope.roleList = [];
        $scope.currentStepIndex = 1;
        $scope.step1Invalid = true;
        $scope.step2Invalid = true;
        $scope.step3Invalid = true;
        $scope.imageJsonURL = '';
        $scope.isNotValid = true;
        $scope.existsImage = true;
        $scope.imageIDErrorClass = '';
        $scope.imageIDNonexistErrorClass = '';
        $scope.initController = function (securityGroupsRulesJson, keyPairChoices,
                                securityGroupChoices, securityGroupsIDMapJson, roles,
                                imageJsonURL) {
            securityGroupsRulesJson = securityGroupsRulesJson.replace(/__apos__/g, "\'");
            securityGroupChoices = securityGroupChoices.replace(/__apos__/g, "\'");
            securityGroupsIDMapJson = securityGroupsIDMapJson.replace(/__apos__/g, "\'");
            keyPairChoices = keyPairChoices.replace(/__apos__/g, "\'");
            $scope.securityGroupsRules = JSON.parse(securityGroupsRulesJson);
            $scope.keyPairChoices = JSON.parse(keyPairChoices);
            $scope.securityGroupChoices = JSON.parse(securityGroupChoices);
            $scope.securityGroupsIDMap = JSON.parse(securityGroupsIDMapJson);
            $scope.roleList = JSON.parse(roles);
            $scope.imageJsonURL = imageJsonURL;
            $scope.setInitialValues();
            $scope.updateSelectedSecurityGroupRules();
            $scope.preventFormSubmitOnEnter();
            $scope.watchTags();
            $scope.focusEnterImageID();
            $scope.setWatcher();
        };
        $scope.updateSelectedSecurityGroupRules = function () {
            $scope.selectedGroupRules = $scope.securityGroupsRules[$scope.securityGroup];
        };
        $scope.getSecurityGroupIDByName = function (securityGroupName) {
            return $scope.securityGroupsIDMap[securityGroupName];
        };
        $scope.preventFormSubmitOnEnter = function () {
            $(document).ready(function () {
                $('#image-id-input').keydown(function(evt) {
                    if (evt.keyCode === 13) {
                        evt.preventDefault();
                    }
                });
            });
        };
        $scope.setInitialValues = function () {
            $('#number').val($scope.instanceNumber);
            $scope.instanceType = 'm1.small';
            $scope.instanceZone = $('#zone').find(':selected').val();
            var lastKeyPair = Modernizr.localstorage && localStorage.getItem('lastkeypair_inst');
            if (lastKeyPair != null && $scope.keyPairChoices[lastKeyPair] !== undefined) {
                $('#keypair').val(lastKeyPair);
            }
            $scope.keyPair = $('#keypair').find(':selected').val();
            var lastSecGroup = Modernizr.localstorage && localStorage.getItem('lastsecgroup_inst');
            if (lastSecGroup != null && $scope.securityGroupChoices[lastSecGroup] !== undefined) {
                $('#securitygroup').val(lastSecGroup);
            }
            $scope.securityGroup = $('#securitygroup').find(':selected').val();
            $scope.imageID = $scope.urlParams['image_id'] || '';
            if( $scope.imageID == '' ){
                $scope.currentStepIndex = 1;
            }else{
                $scope.currentStepIndex = 2;
                $scope.step1Invalid = false;
                $scope.loadImageInfo($scope.imageID);
            }
        };
        $scope.saveOptions = function() {
            if (Modernizr.localstorage) {
                localStorage.setItem('lastkeypair_inst', $('#keypair').find(':selected').val());
                localStorage.setItem('lastsecgroup_inst', $('#securitygroup').find(':selected').val());
            }
        };
        $scope.updateTagsPreview = function () {
            // Need timeout to give the tags time to capture in hidden textarea
            $timeout(function() {
                var tagsTextarea = $('textarea#tags'),
                    tagsJson = tagsTextarea.val(),
                    removeButtons = $('.circle.remove');
                removeButtons.on('click', function () {
                    $scope.updateTagsPreview();
                });
                $scope.tagsObject = JSON.parse(tagsJson);
            }, 300);
        };
        $scope.watchTags = function () {
            var addTagButton = $('#add-tag-btn');
            addTagButton.on('click', function () {
                $scope.updateTagsPreview();
            });
        };
        $scope.checkRequiredInput = function () {
            if( $scope.currentStepIndex == 1 ){ 
                if( $scope.isNotValid == false && $scope.imageID.length < 12 ){
                    // Once invalid ID has been entered, do not enable the button unless the ID length is valid
                    // This prevents the error to be triggered as user is typing for the first time 
                    $scope.isNotValid = true;
                    $scope.imageIDErrorClass = "error";
                }else if( $scope.imageID === '' || $scope.imageID === undefined || $scope.imageID.length == 0 ){
                    // Do not enable the button if the input is empty. However, raise no error message
                    $scope.isNotValid = true;
                    $scope.imageIDErrorClass = "";
                }else if( $scope.imageID.length > 12 ){
                    // If the imageID length is longer then 12, disable the button and raise error message
                    $scope.isNotValid = true;
                    $scope.imageIDErrorClass = "error";
                }else if( $scope.imageID.length >= 4 &&  $scope.imageID.substring(0, 4) != "emi-" && $scope.imageID.substring(0, 4) != "ami-" ){ 
                    // If the imageID length is longer than 4, and they do not consist of "emi-" or "ami-", disable the button and raise error message
                    $scope.isNotValid = true;
                    $scope.imageIDErrorClass = "error";
                }else if( $scope.imageID.length == 12 ){
                    // If the above conditions are met and the image ID length is 12, enable the button
                    $scope.isNotValid = false;
                    $scope.imageIDErrorClass = "";
                }
            }else if( $scope.currentStepIndex == 2 ){
                if( $scope.instanceNumber === '' || $scope.instanceNumber === undefined ){
                    $scope.isNotValid = true;
                }else{
                    $scope.isNotValid = false;
                }
            }else if( $scope.currentStepIndex == 3 ){
                if( $scope.keyPair === '' || $scope.keyPair === undefined ){
                    $scope.isNotValid = true;
                }else{
                    $scope.isNotValid = false;
                }
            }
        };
        $scope.setWatcher = function () {
            $scope.setDialogFocus();
            $scope.$watch('currentStepIndex', function(){
                 $scope.setWizardFocus($scope.currentStepIndex);
            });
            $scope.$watch('imageID', function(newID, oldID){
                // Clear the image ID existence check variables
                $scope.existsImage = true;
                $scope.imageIDNonexistErrorClass = "";
                if (newID != oldID && $scope.imageID.length == 12) {
                    $scope.loadImageInfo(newID);
                }
                $scope.checkRequiredInput();
            });
            $scope.$watch('existsImage', function(newValue, oldValue){
                if( newValue != oldValue &&  $scope.existsImage == false ){
                    $scope.isNotValid = true;
                }
            });
            $scope.$watch('instanceNumber', function(){
                $scope.checkRequiredInput();
            });
            $scope.$watch('keyPair', function(){
                $scope.checkRequiredInput();
            });
            $('#number').on('keyup blur', function () {
                var val = $(this).val();
                if (val > 10) {
                    $(this).val(10);
                }
            });
<<<<<<< HEAD
            $('.cancel-link').on('click', function() {
                document.location.href = $(this).attr('href');
=======
            $scope.$watch('inputtype', function() {
                if ($scope.inputtype == 'text') {
                    $timeout(function() {
                        $('#userdata').focus();
                    });
                }
>>>>>>> 86575046
            });
        };
        $scope.loadImageInfo = function(id) {
            $http({
                headers: {'Content-Type': 'application/x-www-form-urlencoded'},
                method: 'GET',
                url: $scope.imageJsonURL.replace('_id_', id),
                data: ''
            }).success(function (oData) {
                var item = oData.results;
                $scope.imageName = item.name;
                $scope.imagePlatform = item.platform_name;
                $scope.imageRootDeviceType = item.root_device_type;
                $scope.summarySection.find('.step1').removeClass('hide');
                $scope.$broadcast('setBDM', item.block_device_mapping);
                $scope.existsImage = true;
                $scope.imageIDNonexistErrorClass = "";
            }).error(function (oData) {
                $scope.existsImage = false;
                $scope.imageIDNonexistErrorClass = "error";
            });
        };
        $scope.focusEnterImageID = function () {
            // Focus on "Enter Image ID" field if passed appropriate URL param
            if ($scope.urlParams['input_image_id']) {
                $('#image-id-input').focus();
            }
        };
        $scope.setDialogFocus = function () {
            $(document).on('open', '[data-reveal]', function () {
                // When a dialog opens, reset the progress button status
                $(this).find('.dialog-submit-button').css('display', 'block');                
                $(this).find('.dialog-progress-display').css('display', 'none');                
            });
            $(document).on('opened', '[data-reveal]', function () {
                var modal = $(this);
                modal.find('div.error').removeClass('error');
                var modalID = $(this).attr('id');
                if( modalID.match(/terminate/)  || modalID.match(/delete/) || modalID.match(/release/) ){
                    var closeMark = modal.find('.close-reveal-modal');
                    if(!!closeMark){
                        closeMark.focus();
                    }
                }else{
                    var inputElement = modal.find('input[type!=hidden]').get(0);
                    var modalButton = modal.find('button').get(0);
                    if (!!inputElement) {
                        inputElement.focus();
                    } else if (!!modalButton) {
                        modalButton.focus();
                    }
               }
            });
            $(document).on('submit', '[data-reveal] form', function () {
                // When a dialog is submitted, display the progress button status
                $(this).find('.dialog-submit-button').css('display', 'none');                
                $(this).find('.dialog-progress-display').css('display', 'block');                
            });
            $(document).on('close', '[data-reveal]', function () {
                var modal = $(this);
                modal.find('input[type="text"]').val('');
                modal.find('input:checked').attr('checked', false);
                modal.find('textarea').val('');
                modal.find('div.error').removeClass('error');
                var chosenSelect = modal.find('select');
                if (chosenSelect.length > 0) {
                    chosenSelect.prop('selectedIndex', 0);
                    chosenSelect.chosen();
                }
            });
            $(document).on('closed', '[data-reveal]', function () {
                $scope.setWizardFocus($scope.currentStepIndex);
            });
        };
        $scope.setWizardFocus = function (stepIdx) {
            var modal = $('div').filter("#step" + stepIdx);
            var inputElement = modal.find('input[type!=hidden]').get(0);
            var textareaElement = modal.find('textarea[class!=hidden]').get(0);
            var selectElement = modal.find('select').get(0);
            var modalButton = modal.find('button').get(0);
            if (!!textareaElement){
                textareaElement.focus();
            } else if (!!inputElement) {
                inputElement.focus();
            } else if (!!selectElement) {
                selectElement.focus();
            } else if (!!modalButton) {
                modalButton.focus();
            }
        };
        $scope.visitNextStep = function (nextStep, $event) {
            // Trigger form validation before proceeding to next step
            $scope.launchForm.trigger('validate');
            var currentStep = nextStep - 1,
                tabContent = $scope.launchForm.find('#step' + currentStep),
                invalidFields = tabContent.find('[data-invalid]');
            if (invalidFields.length > 0 || $scope.isNotValid === true) {
                invalidFields.focus();
                $event.preventDefault();
                if( $scope.currentStepIndex > nextStep){
                    $scope.currentStepIndex = nextStep;
                    $scope.checkRequiredInput();
                }
                return false;
            }
            // Handle the unsaved tag issue
            var existsUnsavedTag = false;
            $('input.taginput').each(function(){
                if($(this).val() !== ''){
                    existsUnsavedTag = true;
                }
            });
            if( existsUnsavedTag ){
                $event.preventDefault(); 
                $('#unsaved-tag-warn-modal').foundation('reveal', 'open');
                return false;
            }
            if (nextStep == 2 && $scope.step1Invalid) { $scope.clearErrors(2); $scope.step1Invalid = false; }
            if (nextStep == 3 && $scope.step2Invalid) { $scope.clearErrors(3); $scope.step2Invalid = false; }
            if (nextStep == 4 && $scope.step3Invalid) { $scope.clearErrors(4); $scope.step3Invalid = false; }
            
            // since above lines affects DOM, need to let that take affect first
            $timeout(function() {
                // If all is well, hide current and show new tab without clicking
                // since clicking invokes this method again (via ng-click) and
                // one ng action must complete before another can start
                var hash = "step"+nextStep;
                $(".tabs").children("dd").each(function() {
                    var link = $(this).find("a");
                    if (link.length != 0) {
                        var id = link.attr("href").substring(1);
                        var $container = $("#" + id);
                        $(this).removeClass("active");
                        $container.removeClass("active");
                        if (id == hash || $container.find("#" + hash).length) {
                            $(this).addClass("active");
                            $container.addClass("active");
                        }
                    }
                });
                // Unhide appropriate step in summary
                $scope.summarySection.find('.step' + nextStep).removeClass('hide');
                $scope.currentStepIndex = nextStep;
                $scope.checkRequiredInput();
            },50);
        };
        $scope.clearErrors = function(step) {
            $('#step'+step).find('div.error').each(function(idx, val) {
                $(val).removeClass('error');
            });
        };
        $scope.$on('imageSelected', function($event, item) {
            $scope.imageID = item.id;
            $scope.imageName = item.name;
            $scope.imagePlatform = item.platform_name;
            $scope.imageRootDeviceType = item.root_device_type;
            $scope.summarySection.find('.step1').removeClass('hide');
            $scope.checkRequiredInput();
        });
        $scope.buildNumberList = function () {
            // Return a 1-based list of integers of a given size ([1, 2, ... limit])
            var limit = parseInt($scope.instanceNumber, 10) || 10;
            var result = [];
            for (var i = 1; i <= limit; i++) {
                if (limit <= 10) result.push(i);
            }
            return result;
        };
        $scope.showCreateKeypairModal = function() {
            $scope.showKeyPairMaterial = false;
            var form = $('#launch-instance-form');
            var invalid_attr = 'data-invalid';
            form.removeAttr(invalid_attr);
            $(invalid_attr, form).removeAttr(invalid_attr);
            $('.error', form).not('small').removeClass('error');
            $scope.keyPairModal.foundation('reveal', 'open');
        };
        $scope.downloadKeyPair = function ($event, downloadUrl) {
            $event.preventDefault();
            var form = $($event.target);
            $.generateFile({
                csrf_token: form.find('input[name="csrf_token"]').val(),
                filename: $scope.newKeyPairName + '.pem',
                content: form.find('textarea[name="content"]').val(),
                script: downloadUrl
            });
            $scope.showKeyPairMaterial = false;
            var modal = $scope.keyPairModal;
            modal.foundation('reveal', 'close');
            $scope.newKeyPairName = '';
        };
        $scope.handleKeyPairCreate = function ($event, url) {
            $event.preventDefault();
            var formData = $($event.target).serialize();
            $scope.isLoadingKeyPair = true;
            $http({
                headers: {'Content-Type': 'application/x-www-form-urlencoded'},
                method: 'POST',
                url: url,
                data: formData
            }).success(function (oData) {
                $scope.showKeyPairMaterial = true;
                $scope.isLoadingKeyPair = false;
                $('#keypair-material').val(oData['payload']);
                // Add new key pair to choices and set it as selected
                $scope.keyPairChoices[$scope.newKeyPairName] = $scope.newKeyPairName;
                $scope.keyPair = $scope.newKeyPairName;
                Notify.success(oData.message);
            }).error(function (oData) {
                $scope.isLoadingKeyPair = false;
                if (oData.message) {
                    Notify.failure(oData.message);
                }
            });
        };
        $scope.handleSecurityGroupCreate = function ($event, url) {
            $event.preventDefault();
            $scope.isLoadingSecurityGroup = true;
            var formData = $($event.target).serialize();
            $scope.securityGroupForm.trigger('validate');
            if ($scope.securityGroupForm.find('[data-invalid]').length) {
                return false;
            }
            $http({
                headers: {'Content-Type': 'application/x-www-form-urlencoded'},
                method: 'POST',
                url: url,
                data: formData
            }).success(function (oData) {
                $scope.isLoadingSecurityGroup = false;
                // Add new security group to choices and set it as selected
                $scope.securityGroupChoices[$scope.newSecurityGroupName] = $scope.newSecurityGroupName;
                $scope.securityGroup = $scope.newSecurityGroupName;
                $scope.selectedGroupRules = JSON.parse($('#rules').val());
                $scope.securityGroupsRules[$scope.newSecurityGroupName] = $scope.selectedGroupRules;
                // Reset values
                $scope.newSecurityGroupName = '';
                $scope.newSecurityGroupDesc = '';
                $('textarea#rules').val('');
                var modal = $scope.securityGroupModal;
                modal.foundation('reveal', 'close');
                Notify.success(oData.message);
            }).error(function (oData) {
                $scope.isLoadingSecurityGroup = false;
                if (oData.message) {
                    Notify.failure(oData.message);
                }
            });
        };
    })
;
<|MERGE_RESOLUTION|>--- conflicted
+++ resolved
@@ -194,17 +194,12 @@
                     $(this).val(10);
                 }
             });
-<<<<<<< HEAD
-            $('.cancel-link').on('click', function() {
-                document.location.href = $(this).attr('href');
-=======
             $scope.$watch('inputtype', function() {
                 if ($scope.inputtype == 'text') {
                     $timeout(function() {
                         $('#userdata').focus();
                     });
                 }
->>>>>>> 86575046
             });
         };
         $scope.loadImageInfo = function(id) {

--- conflicted
+++ resolved
@@ -268,34 +268,6 @@
                 $scope.$broadcast('setBDM', item.block_device_mapping);
                 $scope.existsImage = true;
                 $scope.imageIDNonexistErrorClass = "";
-<<<<<<< HEAD
-                if (item.root_device_type == 'ebs') {
-                    // adjust vmtypes menu
-                    var rootSize = item.block_device_mapping[item.root_device_name].size;
-                    var selectedOne = false;
-                    angular.forEach($('#instance_type option'), function(value, idx) {
-                        var text = value.text;
-                        var size = text.split(',')[2].trim();
-                        size = size.substring(0, size.indexOf(' '));
-                        if (size < rootSize) {  // disable entries that won't fit
-                            value.disabled = true;
-                        }
-                        else {
-                            value.disabled = false;
-                            if (!selectedOne) {  // select first one that fits
-                                value.selected = true;
-                                selectedOne = true;
-                            }
-                        }
-                    });
-                }
-                else {
-                    angular.forEach($('#instance_type option'), function(value, idx) {
-                        value.disabled = false;
-                    });
-                }
-=======
->>>>>>> fe545b76
             }).error(function (oData) {
                 $scope.existsImage = false;
                 $scope.imageIDNonexistErrorClass = "error";

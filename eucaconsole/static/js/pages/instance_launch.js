/**
 * @fileOverview Launch Instance page JS
 * @requires AngularJS
 *
 */

// Launch Instance page includes the Tag Editor, the Image Picker, BDM editor, and security group rules editor
angular.module('LaunchInstance', ['TagEditor', 'BlockDeviceMappingEditor', 'ImagePicker', 'SecurityGroupRules'])
    .controller('LaunchInstanceCtrl', function ($scope, $http, $timeout) {
        $http.defaults.headers.common['X-Requested-With'] = 'XMLHttpRequest';
        $scope.launchForm = $('#launch-instance-form');
        $scope.tagsObject = {};
        $scope.imageID = '';
        $scope.imageName = '';
        $scope.imagePlatform = '';
        $scope.imageRootDeviceType = '';
        $scope.urlParams = $.url().param();
        $scope.summarySection = $('.summary');
        $scope.instanceNumber = 1;
        $scope.instanceNames = [];
        $scope.keyPairChoices = {};
        $scope.newKeyPairName = '';
        $scope.keyPairModal = $('#create-keypair-modal');
        $scope.showKeyPairMaterial = false;
        $scope.isLoadingKeyPair = false;
        $scope.securityGroupsRules = {};
        $scope.securityGroupsIDMap = {};
        $scope.selectedGroupRules = [];
        $scope.securityGroupModal = $('#create-securitygroup-modal');
        $scope.securityGroupForm = $('#create-securitygroup-form');
        $scope.securityGroupChoices = {};
        $scope.newSecurityGroupName = '';
        $scope.isLoadingSecurityGroup = false;
        $scope.roleList = [];
        $scope.currentStepIndex = 1;
<<<<<<< HEAD
        $scope.initController = function (securityGroupsRulesJson, keyPairChoices, securityGroupChoices, securityGroupsIDMapJson, roles) {
=======
        $scope.step1Invalid = true;
        $scope.step2Invalid = true;
        $scope.step3Invalid = true;
        $scope.imageJsonURL = '';
        $scope.initController = function (securityGroupsRulesJson, keyPairChoices,
                                securityGroupChoices, securityGroupsIDMapJson,
                                imageJsonURL) {
>>>>>>> fd3e9f3d
            $scope.securityGroupsRules = JSON.parse(securityGroupsRulesJson);
            $scope.keyPairChoices = JSON.parse(keyPairChoices);
            $scope.securityGroupChoices = JSON.parse(securityGroupChoices);
            $scope.securityGroupsIDMap = JSON.parse(securityGroupsIDMapJson);
<<<<<<< HEAD
            $scope.roleList = JSON.parse(roles);
=======
            $scope.imageJsonURL = imageJsonURL;
>>>>>>> fd3e9f3d
            $scope.setInitialValues();
            $scope.updateSelectedSecurityGroupRules();
            $scope.preventFormSubmitOnEnter();
            $scope.watchTags();
            $scope.focusEnterImageID();
            $scope.setWatcher();
        };
        $scope.updateSelectedSecurityGroupRules = function () {
            $scope.selectedGroupRules = $scope.securityGroupsRules[$scope.securityGroup];
        };
        $scope.getSecurityGroupIDByName = function (securityGroupName) {
            return $scope.securityGroupsIDMap[securityGroupName];
        };
        $scope.preventFormSubmitOnEnter = function () {
            $(document).ready(function () {
                $(window).keydown(function(evt) {
                    if (evt.keyCode === 13) {
                        evt.preventDefault();
                    }
                });
            });
        };
        $scope.setInitialValues = function () {
            $('#number').val($scope.instanceNumber);
            $scope.instanceType = 'm1.small';
            $scope.instanceZone = $('#zone').find(':selected').val();
            $scope.keyPair = $('#keypair').find(':selected').val();
            $scope.securityGroup = $('#securitygroup').find(':selected').val();
            $scope.imageID = $scope.urlParams['image_id'] || '';
            if( $scope.imageID == '' ){
                $scope.currentStepIndex = 1;
            }else{
                $scope.currentStepIndex = 2;
                $scope.step1Invalid = false;
                $scope.loadImageInfo($scope.imageID);
            }
        };
        $scope.updateTagsPreview = function () {
            // Need timeout to give the tags time to capture in hidden textarea
            $timeout(function() {
                var tagsTextarea = $('#tags'),
                    tagsJson = tagsTextarea.val(),
                    removeButtons = $('.circle.remove');
                removeButtons.on('click', function () {
                    $scope.updateTagsPreview();
                });
                $scope.tagsObject = JSON.parse(tagsJson);
            }, 300);
        };
        $scope.watchTags = function () {
            var addTagButton = $('#add-tag-btn');
            addTagButton.on('click', function () {
                $scope.updateTagsPreview();
            });
        };
        $scope.setWatcher = function () {
            $scope.setDialogFocus();
            $scope.$watch('currentStepIndex', function(){
                 $scope.setWizardFocus($scope.currentStepIndex);
            });
            $scope.$watch('imageID', function(newID, oldID){
                if (newID != oldID) {
                    $scope.loadImageInfo(newID);
                }
            });
        };
        $scope.loadImageInfo = function(id) {
            $http({
                headers: {'Content-Type': 'application/x-www-form-urlencoded'},
                method: 'GET',
                url: $scope.imageJsonURL.replace('_id_', id),
                data: '',
            }).success(function (oData) {
                var item = oData.results;
                $scope.imageName = item.name;
                $scope.imagePlatform = item.platform_name;
                $scope.imageRootDeviceType = item.root_device_type;
                $scope.summarySection.find('.step1').removeClass('hide');
            });
        };
        $scope.focusEnterImageID = function () {
            // Focus on "Enter Image ID" field if passed appropriate URL param
            if ($scope.urlParams['input_image_id']) {
                $('#image-id-input').focus();
            }
        };
        $scope.setDialogFocus = function () {
            $(document).on('open', '[data-reveal]', function () {
                // When a dialog opens, reset the progress button status
                $(this).find('.dialog-submit-button').css('display', 'block');                
                $(this).find('.dialog-progress-display').css('display', 'none');                
            });
            $(document).on('opened', '[data-reveal]', function () {
                var modal = $(this);
                modal.find('div.error').removeClass('error');
                var modalID = $(this).attr('id');
                if( modalID.match(/terminate/)  || modalID.match(/delete/) || modalID.match(/release/) ){
                    var closeMark = modal.find('.close-reveal-modal');
                    if(!!closeMark){
                        closeMark.focus();
                    }
                }else{
                    var inputElement = modal.find('input[type!=hidden]').get(0);
                    var modalButton = modal.find('button').get(0);
                    if (!!inputElement) {
                        inputElement.focus();
                    } else if (!!modalButton) {
                        modalButton.focus();
                    }
               }
            });
            $(document).on('submit', '[data-reveal] form', function () {
                // When a dialog is submitted, display the progress button status
                $(this).find('.dialog-submit-button').css('display', 'none');                
                $(this).find('.dialog-progress-display').css('display', 'block');                
            });
            $(document).on('close', '[data-reveal]', function () {
                var modal = $(this);
                modal.find('input[type="text"]').val('');
                modal.find('input:checked').attr('checked', false);
                modal.find('textarea').val('');
                modal.find('div.error').removeClass('error');
                var chosenSelect = modal.find('select');
                if (chosenSelect.length > 0) {
                    chosenSelect.prop('selectedIndex', 0);
                    chosenSelect.chosen();
                }
            });
            $(document).on('closed', '[data-reveal]', function () {
                $scope.setWizardFocus($scope.currentStepIndex);
            });
        };
        $scope.setWizardFocus = function (stepIdx) {
            var modal = $('div').filter("#step" + stepIdx);
            var inputElement = modal.find('input[type!=hidden]').get(0);
            var textareaElement = modal.find('textarea[class!=hidden]').get(0);
            var selectElement = modal.find('select').get(0);
            var modalButton = modal.find('button').get(0);
            if (!!textareaElement){
                textareaElement.focus();
            } else if (!!inputElement) {
                inputElement.focus();
            } else if (!!selectElement) {
                selectElement.focus();
            } else if (!!modalButton) {
                modalButton.focus();
            }
        };
        $scope.visitNextStep = function (nextStep, $event) {
            // Trigger form validation before proceeding to next step
            $scope.launchForm.trigger('validate');
            var currentStep = nextStep - 1,
                tabContent = $scope.launchForm.find('#step' + currentStep),
                invalidFields = tabContent.find('[data-invalid]');
            if (invalidFields.length > 0) {
                invalidFields.focus();
                $event.preventDefault();
                return false;
            }
            if (nextStep == 2 && $scope.step1Invalid) { $scope.clearErrors(2); $scope.step1Invalid = false; }
            if (nextStep == 3 && $scope.step2Invalid) { $scope.clearErrors(3); $scope.step2Invalid = false; }
            if (nextStep == 4 && $scope.step3Invalid) { $scope.clearErrors(4); $scope.step3Invalid = false; }
            
            // since above lines affects DOM, need to let that take affect first
            $timeout(function() {
                // If all is well, hide current and show new tab without clicking
                // since clicking invokes this method again (via ng-click) and
                // one ng action must complete before another can start
                var hash = "step"+nextStep;
                $(".tabs").children("dd").each(function() {
                    var link = $(this).find("a");
                    if (link.length != 0) {
                        var id = link.attr("href").substring(1);
                        var $container = $("#" + id);
                        $(this).removeClass("active");
                        $container.removeClass("active");
                        if (id == hash || $container.find("#" + hash).length) {
                            $(this).addClass("active");
                            $container.addClass("active");
                        }
                    }
                });
                // Unhide appropriate step in summary
                $scope.summarySection.find('.step' + nextStep).removeClass('hide');
                $scope.currentStepIndex = nextStep;
            },50);
        };
        $scope.clearErrors = function(step) {
            $('#step'+step).find('div.error').each(function(idx, val) {
                $(val).removeClass('error');
            });
        }
        $scope.$on('imageSelected', function($event, item) {
            $scope.imageID = item.id;
            $scope.imageName = item.name;
            $scope.imagePlatform = item.platform_name;
            $scope.imageRootDeviceType = item.root_device_type;
            $scope.summarySection.find('.step1').removeClass('hide');
        });
        $scope.buildNumberList = function (limit) {
            // Return a 1-based list of integers of a given size ([1, 2, ... limit])
            limit = parseInt(limit, 10);
            var result = [];
            for (var i = 1; i <= limit; i++) {
                result.push(i);
            }
            return result;
        };
        $scope.downloadKeyPair = function ($event, downloadUrl) {
            $event.preventDefault();
            var form = $($event.target);
            $.generateFile({
                csrf_token: form.find('input[name="csrf_token"]').val(),
                filename: $scope.newKeyPairName + '.pem',
                content: form.find('textarea[name="content"]').val(),
                script: downloadUrl
            });
            $scope.showKeyPairMaterial = false;
            var modal = $scope.keyPairModal;
            modal.foundation('reveal', 'close');
            $scope.newKeyPairName = '';
        };
        $scope.handleKeyPairCreate = function ($event, url) {
            $event.preventDefault();
            var formData = $($event.target).serialize();
            $scope.isLoadingKeyPair = true;
            $http({
                headers: {'Content-Type': 'application/x-www-form-urlencoded'},
                method: 'POST',
                url: url,
                data: formData
            }).success(function (oData) {
                $scope.showKeyPairMaterial = true;
                $scope.isLoadingKeyPair = false;
                $('#keypair-material').val(oData['payload']);
                // Add new key pair to choices and set it as selected
                $scope.keyPairChoices[$scope.newKeyPairName] = $scope.newKeyPairName;
                $scope.keyPair = $scope.newKeyPairName;
            }).error(function (oData) {
                $scope.isLoadingKeyPair = false;
                if (oData.message) {
                    Notify.failure(oData.message);
                }
            });
        };
        $scope.handleSecurityGroupCreate = function ($event, url) {
            $event.preventDefault();
            $scope.isLoadingSecurityGroup = true;
            var formData = $($event.target).serialize();
            $scope.securityGroupForm.trigger('validate');
            if ($scope.securityGroupForm.find('[data-invalid]').length) {
                return false;
            }
            $http({
                headers: {'Content-Type': 'application/x-www-form-urlencoded'},
                method: 'POST',
                url: url,
                data: formData
            }).success(function (oData) {
                $scope.isLoadingSecurityGroup = false;
                // Add new security group to choices and set it as selected
                $scope.securityGroupChoices[$scope.newSecurityGroupName] = $scope.newSecurityGroupName;
                $scope.securityGroup = $scope.newSecurityGroupName;
                $scope.selectedGroupRules = JSON.parse($('#rules').val());
                $scope.securityGroupsRules[$scope.newSecurityGroupName] = $scope.selectedGroupRules;
                // Reset values
                $scope.newSecurityGroupName = '';
                $scope.newSecurityGroupDesc = '';
                $('textarea#rules').val('');
                var modal = $scope.securityGroupModal;
                modal.foundation('reveal', 'close');
            }).error(function (oData) {
                $scope.isLoadingSecurityGroup = false;
                if (oData.message) {
                    Notify.failure(oData.message);
                }
            });
        };
    })
;
<|MERGE_RESOLUTION|>--- conflicted
+++ resolved
@@ -33,26 +33,19 @@
         $scope.isLoadingSecurityGroup = false;
         $scope.roleList = [];
         $scope.currentStepIndex = 1;
-<<<<<<< HEAD
-        $scope.initController = function (securityGroupsRulesJson, keyPairChoices, securityGroupChoices, securityGroupsIDMapJson, roles) {
-=======
         $scope.step1Invalid = true;
         $scope.step2Invalid = true;
         $scope.step3Invalid = true;
         $scope.imageJsonURL = '';
         $scope.initController = function (securityGroupsRulesJson, keyPairChoices,
-                                securityGroupChoices, securityGroupsIDMapJson,
+                                securityGroupChoices, securityGroupsIDMapJson, roles,
                                 imageJsonURL) {
->>>>>>> fd3e9f3d
             $scope.securityGroupsRules = JSON.parse(securityGroupsRulesJson);
             $scope.keyPairChoices = JSON.parse(keyPairChoices);
             $scope.securityGroupChoices = JSON.parse(securityGroupChoices);
             $scope.securityGroupsIDMap = JSON.parse(securityGroupsIDMapJson);
-<<<<<<< HEAD
             $scope.roleList = JSON.parse(roles);
-=======
             $scope.imageJsonURL = imageJsonURL;
->>>>>>> fd3e9f3d
             $scope.setInitialValues();
             $scope.updateSelectedSecurityGroupRules();
             $scope.preventFormSubmitOnEnter();

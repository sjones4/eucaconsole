--- conflicted
+++ resolved
@@ -4,13 +4,8 @@
  *
  */
 
-<<<<<<< HEAD
-angular.module('ImagesPage', ['LandingPage', 'EucaConsoleUtils'])
+angular.module('ImagesPage', ['LandingPage', 'EucaConsoleUtils', 'smart-table'])
     .controller('ImagesCtrl', function ($scope, $http, $q, eucaUnescapeJson, eucaHandleError) {
-=======
-angular.module('ImagesPage', ['LandingPage', 'EucaConsoleUtils', 'smart-table'])
-    .controller('ImagesCtrl', function ($scope, $http, eucaUnescapeJson, eucaHandleError) {
->>>>>>> 784d0090
         $scope.imageID = '';
         $scope.disabledExplanationVisible = false;
         $scope.snapshotImagesRegistered = [];

/**
 * @fileOverview Common JS for Landing pages
 * @requires AngularJS, jQuery, and Purl jQuery URL parser plugin
 *
 */


angular.module('LandingPage', ['CustomFilters', 'ngSanitize', 'MagicSearch', 'Expando'])
    .controller('ItemsCtrl', function ($scope, $http, $timeout, $sanitize, $location) {
        $http.defaults.headers.common['X-Requested-With'] = 'XMLHttpRequest';
        $scope.items = [];
        $scope.itemsLoading = true;
        $scope.state = {'allSelected': false};
        $scope.runningSmartRefresh = false;
        $scope.facetItems = [];
        $scope.unfilteredItems = [];
        $scope.filterKeys = [];
        $scope.sortBy = '';
        $scope.landingPageView = "tableview";
        $scope.jsonEndpoint = '';
        $scope.searchFilter = '';
        $scope.pageResource = '';
        $scope.sortByKey = '';
        $scope.landingPageViewKey = '';
        $scope.openDropdownID = ''; 
        $scope.limitCount = 100;  // Beyond this number a "show ___ more" button will appear.
        $scope.displayCount = $scope.limitCount;
        $scope.transitionalRefresh = true;
        $scope.serverFilter = false;
        $scope.initController = function (pageResource, sortKey, jsonItemsEndpoint, cloud_type) {
            pageResource = pageResource || window.location.pathname.split('/')[0];
            $scope.jsonEndpoint = jsonItemsEndpoint;
            $scope.initLocalStorageKeys(pageResource);
            $scope.setInitialSort(sortKey);
            $scope.getItems();
            $scope.setWatch();
            $scope.setFocus();
            $scope.enableInfiniteScroll();
<<<<<<< HEAD
            $scope.storeAWSRegion();
=======
            $scope.storeRegion();
            $scope.cloudType = cloud_type;
>>>>>>> fdeaaa52
            if (cloud_type !== undefined && cloud_type === "aws") {
                $scope.serverFilter = true;
            }
        };
        $scope.initLocalStorageKeys = function (pageResource){
            $scope.pageResource = pageResource;
            $scope.sortByKey = $scope.pageResource + "-sortBy";
            $scope.landingPageViewKey = $scope.pageResource + "-landingPageView";
        };
        $scope.setInitialSort = function (sortKey) {
            // This applies to saving initial sort for tile view
            // Table view sorting is persisted via angular-smart-table stPersist directive where configured
            var storedSort = Modernizr.sessionstorage && sessionStorage.getItem($scope.sortByKey),
                storedLandingPageView = Modernizr.localstorage && localStorage.getItem($scope.landingPageViewKey) || "tableview";
            $scope.sortBy = storedSort || sortKey;
            $scope.landingPageView = storedLandingPageView;
        };
        $scope.setWatch = function () {
            // Dismiss sorting dropdown on sort selection
            var sortingDropdown = $('#sorting-dropdown');
            $scope.$watch('sortBy',  function () {
                if (sortingDropdown.hasClass('open')) {
                    sortingDropdown.removeClass('open');
                    sortingDropdown.removeAttr('style');
                }
                // Set sortBy in sessionStorage
                if (Modernizr.sessionstorage) {
                    sessionStorage.setItem($scope.sortByKey, $scope.sortBy);
                }
            });
            // Landing page display preference (table/tile view) watcher
            $scope.$watch('landingPageView', function () {
                var gridviewBtn = $('#gridview-button'),
                    tableviewBtn = $('#tableview-button');
               if ($scope.landingPageView == 'gridview') {
                   gridviewBtn.addClass("selected");
                   tableviewBtn.removeClass("selected");
               } else {
                   tableviewBtn.addClass("selected");
                   gridviewBtn.removeClass("selected");
               }
               // Set landingPageView in localStorage
               if (Modernizr.localstorage) {
                   localStorage.setItem($scope.landingPageViewKey, $scope.landingPageView);
               }
            });
            // When unfilteredItems[] is updated, run it through the filter and build items[]
            $scope.$watch('unfilteredItems', function() {
                $scope.detectOpenDropdown();
                $scope.searchFilterItems();
            }, true); 
        };
        $scope.setFocus = function () {
            $('#search-filter').focus();
            $(document).on('opened.fndtn.reveal', '[data-reveal]', function () {
                var modal = $(this);
                var modalID = $(this).attr('id');
                if( modalID.match(/terminate/)  || modalID.match(/delete/) || 
                    modalID.match(/release/) || modalID.match(/reboot/) ){
                    var closeMark = modal.find('.close-reveal-modal');
                    if(!!closeMark){
                        closeMark.focus();
                    }
                }else{
                    var inputElement = modal.find('input[type!=hidden]').get(0);
                    var modalButton = modal.find('button').get(0);
                    if (!!inputElement) {
                        inputElement.focus();
                    } else if (!!modalButton) {
                        modalButton.focus();
                    }
               }
            });
            $(document).on('close.fndtn.reveal', '[data-reveal]', function () {
                var modal = $(this);
                modal.find('input[type="text"]').val('');
                modal.find('input[type="number"]').val('');
                modal.find('input:checked').attr('checked', false);
                modal.find('textarea').val('');
                modal.find('div.error').removeClass('error');
                var chosenSelect = modal.find('select');
                if (chosenSelect.length > 0 && chosenSelect.attr('multiple') === undefined) {
                    chosenSelect.prop('selectedIndex', 0);
                    chosenSelect.trigger("chosen:updated");
                }
            });
            $(document).on('closed.fndtn.reveal', '[data-reveal]', function () {
                $('#search-filter').focus();
            });
            $(document).on('submit', '[data-reveal] form', function () {
                $(this).find('.dialog-submit-button').css('display', 'none');                
                $(this).find('.dialog-progress-display').css('display', 'block');                
            });
        };
        $scope.storeRegion = function () {
            var regionKey = ($scope.cloudType == 'aws')?"aws-region":"euca-region";
            if ($('#region-dropdown').length > 0 && Modernizr.localstorage) {
                localStorage.setItem(
                    regionKey, $('#region-dropdown').children('li[data-selected="True"]').children('a').attr('id'));
            }
        };
        $scope.getItems = function (okToRefresh) {
            var csrf_token = $('#csrf_token').val();
            var data = "csrf_token="+csrf_token;
            $http({method:'POST', url:$scope.jsonEndpoint, data:data,
                   headers: {'Content-Type': 'application/x-www-form-urlencoded'}}).
              success(function(oData) {
                var results = oData ? oData.results : [];
                var transitionalCount = 0;
                $scope.itemsLoading = false;
                $scope.unfilteredItems = results;
                $scope.unfilteredItems.forEach(function (item) {
                    if (!!item.transitional) {
                        transitionalCount += 1;
                    }
                });
                // Auto-refresh items if any are in a transitional state
                if ($scope.transitionalRefresh && transitionalCount > 0) {
                    if (!$scope.runningSmartRefresh || okToRefresh !== undefined) {
                        $scope.runningSmartRefresh = true;
                        $timeout(function() { $scope.getItems(true); }, 5000);  // Poll every 5 seconds
                    }
                }
                else {
                    $scope.runningSmartRefresh = false;
                }
                // Emit 'itemsLoaded' signal when items[] is updated
                $timeout(function() {
                    $scope.$emit('itemsLoaded', $scope.items);
                    // and re-open any action menus
                    $scope.clickOpenDropdown();
                    $(document).foundation('tab', 'reflow');
                });
                if ($scope.serverFilter === false) {
                    $scope.facetFilterItems();
                }
                else {
                    $scope.facetItems = $scope.unfilteredItems;
                }
            }).error(function (oData, status) {
                if (oData === undefined && status === 0) {  // likely interrupted request
                    return;
                }
                var errorMsg = oData.message || null;
                if (errorMsg) {
                    if (errorMsg.indexOf('permissions') > -1) {
                        Notify.failure(errorMsg);
                    }
                    else if (status === 403 || status === 400) {  // S3 token expiration responses return a 400
                        $('#timed-out-modal').foundation('reveal', 'open');
                    } else {
                        Notify.failure(errorMsg);
                    }
                }
                
            });
        };
        var matchByFacet = function(facet, val) {
            if (typeof val === 'string') {
                if ($.inArray(val, facet) > -1 ||
                    $.inArray(val.toLowerCase(), facet) > -1) {
                    return true;
                }
            }
            if (typeof val === 'object') {
                // if object, assume it has valid id or name attribute
                if ($.inArray(val.id, facet) > -1 ||
                    $.inArray(val.name, facet) > -1) {
                    return true;
                }
            }
        };
        var filterByFacet = function(item) {
            // handle special case of empty facet value, match all
            if (this.facet.indexOf("") > -1) {
                return true;
            }
            var val = item[this.key];
            if (val === undefined || val === null) {
                return false;
            }
            if (Array.isArray(val)) {
                for (var i=0; i<val.length; i++) {
                    return matchByFacet(this.facet, val[i]);
                }
            }
            else {
                return matchByFacet(this.facet, val);
            }
        };
        /*  Apply facet filtering
         *  to apply text filtering, call searchFilterItems instead
         */
        $scope.facetFilterItems = function() {
            var query;
            var url = window.location.href;
            if (url.indexOf("?") > -1) {
                query = url.split("?")[1];
            }
            if (query !== undefined && query.length !== 0) {
                // prepare facets by grouping
                var tmp = query.split('&').sort();
                var facets = {};
                angular.forEach(tmp, function(item) {
                    var facet = item.split('=');
                    if (this[facet[0]] === undefined) {
                        this[facet[0]] = [];
                    }
                    this[facet[0]].push(facet[1]);
                }, facets);
                var results = $scope.unfilteredItems;
                // filter results
                for (var key in facets) {
                    results = results.filter(filterByFacet, {'facet': facets[key], 'key':key});
                }
                $scope.facetItems = results;
            }
            else {
                $scope.facetItems = $scope.unfilteredItems.slice();
            }
            $scope.searchFilterItems();
        };
        /*  Filter items client side based on search criteria.
         */
        $scope.searchFilterItems = function() {
            var filterText = ($scope.searchFilter || '').toLowerCase();
            if (filterText === '') {
                // If the search filter is empty, skip the filtering
                $scope.items = $scope.facetItems;
                return;
            }
            // Leverage Array.prototype.filter (ECMAScript 5)
            var filteredItems = $scope.facetItems.filter(function(item) {
                for (var i=0; i < $scope.filterKeys.length; i++) {  // Can't use $.each or Array.prototype.forEach here
                    var propName = $scope.filterKeys[i];
                    var itemProp = item.hasOwnProperty(propName) && item[propName];
                    if (itemProp && typeof itemProp === "string" && 
                        itemProp.toLowerCase().indexOf(filterText) !== -1) {
                        return item;
                    } else if (itemProp && typeof itemProp === "object") {
                        // In case of mutiple values, create a flat string and perform search
                        var flatString = $scope.getItemNamesInFlatString(itemProp);
                        if (flatString.toLowerCase().indexOf(filterText) !== -1) {
                            return item;
                        }
                    }
                }
            });
            // Update the items[] with the filtered items
            $scope.items = filteredItems;
        };
        $scope.getItemNamesInFlatString = function(items) {
            var flatString = '';
            angular.forEach(items, function(x) {
                if (x.hasOwnProperty('name')) {
                    flatString += x.name + ' ';
                }
            });
            return flatString;
        };
        $scope.switchView = function(view){
            $scope.landingPageView = view;
        };
        $scope.showMore = function () {
            if ($scope.displayCount < $scope.items.length) {
                $scope.displayCount += $scope.limitCount;
            }
        };
        $scope.enableInfiniteScroll = function () {
            $(window).scroll(function() {
                if ($(window).scrollTop() == $(document).height() - $(window).height()) {
                    $timeout(function () { $scope.showMore(); }, 50);
                }
            });
        };
        $scope.sanitizeContent = function (content) {
            return $sanitize(content);
        };
        // listen for refresh to allow other controllers to trigger this
        $scope.$on('refresh', function($event) {
            $scope.itemsLoading=true;
            $scope.getItems();
        });
        $scope.clickOpenDropdown = function () {
            if ($scope.openDropdownID !== '') {
               $('#' + $scope.openDropdownID).click();
            }
        };
        $scope.detectOpenDropdown = function () {
            $scope.openDropdownID = ''; 
            $('.f-dropdown').each(function() {
                if ($(this).hasClass('open')) {
                    $scope.openDropdownID = $(this).prev('.dropdown').attr('id'); 
                }
            });
        };
        $scope.handleItemSelection = function() {
            // set all checkbox state based on state of items.selected
            var allItemsCheckbox = document.getElementById('select-all-items-tableview');
            var checkedIems = $scope.items.filter(function (item) {
                return item.selected;
            });
            if (!checkedIems.length) {
                $scope.state.allSelected = false;
            }
            // Set indeterminate state on select-all checkbox when checked and at least one item is unselected
            allItemsCheckbox.indeterminate = !!($scope.state.allSelected && checkedIems.length < $scope.items.length);
            if (!$scope.state.allSelected && checkedIems.length === $scope.items.length) {
                $scope.state.allSelected = true;
            }
        };
        $scope.setAllState = function() {
            $timeout(function() {
                angular.forEach($scope.items, function(item) {
                    item.selected = $scope.state.allSelected;
                });
            });
        };
        $scope.$on('searchUpdated', function($event, query) {
            // update url
            var url = window.location.href;
            if (url.indexOf("?") > -1) {
                url = url.split("?")[0];
            }
            if (query.length > 0) {
                url = url + "?" + query;
            }
            window.history.pushState(query, "", url);
            // preferred code (to above), but adds extra hash between path and search
            //$location.search(query);
            //window.history.pushState(null, "", $location.absUrl());
            if ($scope.serverFilter === true) {
                url = $scope.jsonEndpoint;
                if (url.indexOf("?") > -1) {
                    url = url.split("?")[0];
                }
                if (query.length > 0) {
                    url = url + "?" + query;
                }
                $scope.jsonEndpoint = url;
                $scope.itemsLoading=true;
                $scope.getItems();
            }
            else {
                $scope.facetFilterItems();
            }
        });
        $scope.$on('textSearch', function($event, text, filter_keys) {
            $scope.searchFilter = text;
            $scope.filterKeys = filter_keys;
            $timeout(function() {
                $scope.searchFilterItems();
            });
        });
    }).directive('stPersist', function () {  // Save angular-smart-table sorting state on subsequent page loads
        return {
            require: '^stTable',
            link: function (scope, element, attr, ctrl) {
                var nameSpace = attr.stPersist;
                var defaultSortColumn;
                scope.$watch(function () {
                    return ctrl.tableState();
                }, function (newValue, oldValue) {
                    if (newValue !== oldValue) {
                        sessionStorage.setItem(nameSpace, JSON.stringify(newValue));
                    }
                }, true);
                //fetch the table state when the directive is loaded
                if (sessionStorage.getItem(nameSpace)) {
                    var savedState = JSON.parse(sessionStorage.getItem(nameSpace));
                    var tableState = ctrl.tableState();
                    angular.extend(tableState, savedState);
                    ctrl.pipe();
                }
            }
        };
    })
;<|MERGE_RESOLUTION|>--- conflicted
+++ resolved
@@ -36,12 +36,8 @@
             $scope.setWatch();
             $scope.setFocus();
             $scope.enableInfiniteScroll();
-<<<<<<< HEAD
-            $scope.storeAWSRegion();
-=======
             $scope.storeRegion();
             $scope.cloudType = cloud_type;
->>>>>>> fdeaaa52
             if (cloud_type !== undefined && cloud_type === "aws") {
                 $scope.serverFilter = true;
             }

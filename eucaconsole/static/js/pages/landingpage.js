/**
 * @fileOverview Common JS for Landing pages
 * @requires AngularJS, jQuery, and Purl jQuery URL parser plugin
 *
 */


<<<<<<< HEAD
angular.module('LandingPage', ['CustomFilters', 'ngSanitize', 'MagicSearch'])
    .controller('ItemsCtrl', function ($scope, $http, $timeout, $sanitize) {
=======
angular.module('LandingPage', ['CustomFilters', 'ngSanitize', 'EucaConsoleUtils'])
    .controller('ItemsCtrl', function ($scope, $http, $timeout, $sanitize, eucaHandleError) {
>>>>>>> 5a4456ac
        $http.defaults.headers.common['X-Requested-With'] = 'XMLHttpRequest';
        $scope.items = [];
        $scope.itemsLoading = true;
        $scope.unfilteredItems = [];
        $scope.filterKeys = [];
        $scope.sortBy = '';
        $scope.landingPageView = "tableview";
        $scope.jsonEndpoint = '';
        $scope.searchFilter = '';
        $scope.pageResource = '';
        $scope.sortByKey = '';
        $scope.landingPageViewKey = '';
        $scope.openDropdownID = ''; 
        $scope.limitCount = 100;  // Beyond this number a "show ___ more" button will appear.
        $scope.displayCount = $scope.limitCount;
        $scope.transitionalRefresh = true;
        $scope.initController = function (pageResource, sortKey, jsonItemsEndpoint) {
            $scope.initChosenFilters();
            pageResource = pageResource || window.location.pathname.split('/')[0];
            $scope.jsonEndpoint = jsonItemsEndpoint;
            $scope.initLocalStorageKeys(pageResource);
            $scope.setInitialSort(sortKey);
            $scope.getItems();
            $scope.setWatch();
            $scope.setFocus();
            $scope.setDropdownMenusListener();
            $scope.enableInfiniteScroll();
            $scope.storeAWSRegion();
        };
        $scope.initChosenFilters = function () {
            !!$(document).chosen && $('#filters').find('select').chosen({
                'width': '100%', 'search_contains': true, 'placeholder_text_multiple': 'select...'
            });
        };
        $scope.initLocalStorageKeys = function (pageResource){
            $scope.pageResource = pageResource;
            $scope.sortByKey = $scope.pageResource + "-sortBy";
            $scope.landingPageViewKey = $scope.pageResource + "-landingPageView";
        };
        $scope.setInitialSort = function (sortKey) {
            var storedSort = Modernizr.sessionstorage && sessionStorage.getItem($scope.sortByKey),
                storedLandingPageView = Modernizr.localstorage && localStorage.getItem($scope.landingPageViewKey) || "tableview";
            $scope.sortBy = storedSort || sortKey;
            $scope.landingPageView = storedLandingPageView;
        };
        $scope.setWatch = function () {
            // Dismiss sorting dropdown on sort selection
            var sortingDropdown = $('#sorting-dropdown');
            $scope.$watch('sortBy',  function () {
                if (sortingDropdown.hasClass('open')) {
                    sortingDropdown.removeClass('open');
                    sortingDropdown.removeAttr('style');
                }
                // Set sortBy in sessionStorage
                Modernizr.sessionstorage && sessionStorage.setItem($scope.sortByKey, $scope.sortBy);
            });
            // Landing page display preference (table/tile view) watcher
            $scope.$watch('landingPageView', function () {
                var gridviewBtn = $('#gridview-button'),
                    tableviewBtn = $('#tableview-button');
               if ($scope.landingPageView == 'gridview') {
                   gridviewBtn.addClass("selected");
                   tableviewBtn.removeClass("selected");
               } else {
                   tableviewBtn.addClass("selected");
                   gridviewBtn.removeClass("selected");
               }
               // Set landingPageView in localStorage
               Modernizr.localstorage && localStorage.setItem($scope.landingPageViewKey, $scope.landingPageView);
            });
            // Emit 'itemsLoaded' signal when items[] is updated
            $scope.$watch('items', function() {
                $scope.$emit('itemsLoaded', $scope.items);
                $scope.clickOpenDropdown();
            }, true);
            // When unfilteredItems[] is updated, run it through the filter and build items[]
            $scope.$watch('unfilteredItems', function() {
                $scope.detectOpenDropdown();
                $scope.searchFilterItems();
            }, true); 
        };
        $scope.setFocus = function () {
            $('#search-filter').focus();
            $(document).on('opened', '[data-reveal]', function () {
                var modal = $(this);
                var modalID = $(this).attr('id');
                if( modalID.match(/terminate/)  || modalID.match(/delete/) || 
                    modalID.match(/release/) || modalID.match(/reboot/) ){
                    var closeMark = modal.find('.close-reveal-modal');
                    if(!!closeMark){
                        closeMark.focus();
                    }
                }else{
                    var inputElement = modal.find('input[type!=hidden]').get(0);
                    var modalButton = modal.find('button').get(0);
                    if (!!inputElement) {
                        inputElement.focus();
                    } else if (!!modalButton) {
                        modalButton.focus();
                    }
               }
            });
            $(document).on('close', '[data-reveal]', function () {
                var modal = $(this);
                modal.find('input[type="text"]').val('');
                modal.find('input[type="number"]').val('');
                modal.find('input:checked').attr('checked', false);
                modal.find('textarea').val('');
                modal.find('div.error').removeClass('error');
                var chosenSelect = modal.find('select');
                if (chosenSelect.length > 0 && chosenSelect.attr('multiple') == undefined) {
                    chosenSelect.prop('selectedIndex', 0);
                    chosenSelect.trigger("chosen:updated");
                }
            });
            $(document).on('closed', '[data-reveal]', function () {
                $('#search-filter').focus();
            });
            $(document).on('submit', '[data-reveal] form', function () {
                $(this).find('.dialog-submit-button').css('display', 'none');                
                $(this).find('.dialog-progress-display').css('display', 'block');                
            });
        };
        $scope.setDropdownMenusListener = function () {
            var modals = $('[data-reveal]');
            modals.on('open', function () {
                $('.gridwrapper').find('.f-dropdown').filter('.open').css('display', 'none');
            });
            modals.on('close', function () {
                $('.gridwrapper').find('.f-dropdown').filter('.open').css('display', 'block');
            });
        };
        $scope.storeAWSRegion = function () {
            if ($('#region-dropdown').length > 0 && Modernizr.localstorage) {
                localStorage.setItem(
                    'aws-region', $('#region-dropdown').children('li[data-selected="True"]').children('a').attr('id'));
            }
        };
        $scope.getItems = function () {
            var csrf_token = $('#csrf_token').val();
            var data = "csrf_token="+csrf_token;
            $http({method:'POST', url:$scope.jsonEndpoint, data:data,
                   headers: {'Content-Type': 'application/x-www-form-urlencoded'}}).
              success(function(oData) {
                var results = oData ? oData.results : [];
                var transitionalCount = 0;
                $scope.itemsLoading = false;
                $scope.unfilteredItems = results;
                $scope.unfilteredItems.forEach(function (item) {
                    if (!!item['transitional']) {
                        transitionalCount += 1;
                    }
                });
                // Auto-refresh items if any are in a transitional state
                if ($scope.transitionalRefresh && transitionalCount > 0) {
                    $timeout(function() { $scope.getItems(); }, 5000);  // Poll every 5 seconds
                }
            }).error(function (oData, status) {
                eucaHandleErrorS3(oData, status);
            });
        };
        /*  Filter items client side based on search criteria.
         *  @param {array} filterProps Array of properties to filter items on
         */
        $scope.searchFilterItems = function(filterProps) {
            var filterText = ($scope.searchFilter || '').toLowerCase();
            if (filterProps != '' && filterProps != undefined){
                // Store the filterProps input for later use as well
                $scope.filterKeys = filterProps;
            }
            if (filterText == '') {
                // If the search filter is empty, skip the filtering
                $scope.items = $scope.unfilteredItems;
                return;
            }
            // Leverage Array.prototype.filter (ECMAScript 5)
            var filteredItems = $scope.unfilteredItems.filter(function(item) {
                for (var i=0; i < $scope.filterKeys.length; i++) {  // Can't use $.each or Array.prototype.forEach here
                    var propName = $scope.filterKeys[i];
                    var itemProp = item.hasOwnProperty(propName) && item[propName];
                    if (itemProp && typeof itemProp === "string" && 
                        itemProp.toLowerCase().indexOf(filterText) !== -1) {
                        return item;
                    }
                }
            });
            // Update the items[] with the filtered items
            $scope.items = filteredItems;
        };
        $scope.switchView = function(view){
            $scope.landingPageView = view;
        };
        $scope.showMore = function () {
            if ($scope.displayCount < $scope.items.length) {
                $scope.displayCount += $scope.limitCount;
            }
        };
        $scope.enableInfiniteScroll = function () {
            $(window).scroll(function() {
                if ($(window).scrollTop() == $(document).height() - $(window).height()) {
                    $timeout(function () { $scope.showMore(); }, 50);
                }
            });
        };
        $scope.sanitizeContent = function (content) {
            return $sanitize(content);
        };
        // listen for refresh to allow other controllers to trigger this
        $scope.$on('refresh', function($event) {
            $scope.itemsLoading=true;
            $scope.getItems();
        });
        $scope.clickOpenDropdown = function () {
            if ($scope.openDropdownID != '') {
               $('#' + $scope.openDropdownID).click();
            }
        };
        $scope.detectOpenDropdown = function () {
            $scope.openDropdownID = ''; 
            $('.f-dropdown').each(function() {
                if ($(this).hasClass('open')) {
                    $scope.openDropdownID = $(this).prev('.dropdown').attr('id'); 
                }
            });
            
        };
        $scope.$on('searchUpdated', function($event, query) {
            window.location.search = query;
        });
        $scope.$on('textSearch', function($event, text, filter_keys) {
            $scope.searchFilter = text;
            $timeout(function() {
                $scope.searchFilterItems(filter_keys);
            });
        });
    })
;<|MERGE_RESOLUTION|>--- conflicted
+++ resolved
@@ -5,13 +5,8 @@
  */
 
 
-<<<<<<< HEAD
-angular.module('LandingPage', ['CustomFilters', 'ngSanitize', 'MagicSearch'])
-    .controller('ItemsCtrl', function ($scope, $http, $timeout, $sanitize) {
-=======
-angular.module('LandingPage', ['CustomFilters', 'ngSanitize', 'EucaConsoleUtils'])
+angular.module('LandingPage', ['CustomFilters', 'ngSanitize', 'MagicSearch', 'EucaConsoleUtils'])
     .controller('ItemsCtrl', function ($scope, $http, $timeout, $sanitize, eucaHandleError) {
->>>>>>> 5a4456ac
         $http.defaults.headers.common['X-Requested-With'] = 'XMLHttpRequest';
         $scope.items = [];
         $scope.itemsLoading = true;

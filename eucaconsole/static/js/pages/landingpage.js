/**
 * @fileOverview Common JS for Landing pages
 * @requires AngularJS, jQuery, and Purl jQuery URL parser plugin
 *
 */


<<<<<<< HEAD
angular.module('LandingPage', ['CustomFilters', 'ngSanitize', 'MagicSearch', 'EucaConsoleUtils'])
    .controller('ItemsCtrl', function ($scope, $http, $timeout, $sanitize, eucaHandleError) {
=======
angular.module('LandingPage', ['CustomFilters', 'ngSanitize', 'EucaConsoleUtils'])
    .controller('ItemsCtrl', function ($scope, $http, $timeout, $sanitize, eucaHandleErrorS3) {
>>>>>>> d800d9c3
        $http.defaults.headers.common['X-Requested-With'] = 'XMLHttpRequest';
        $scope.items = [];
        $scope.itemsLoading = true;
        $scope.unfilteredItems = [];
        $scope.filterKeys = [];
        $scope.sortBy = '';
        $scope.landingPageView = "tableview";
        $scope.jsonEndpoint = '';
        $scope.searchFilter = '';
        $scope.pageResource = '';
        $scope.sortByKey = '';
        $scope.landingPageViewKey = '';
        $scope.openDropdownID = ''; 
        $scope.limitCount = 100;  // Beyond this number a "show ___ more" button will appear.
        $scope.displayCount = $scope.limitCount;
        $scope.transitionalRefresh = true;
        $scope.initController = function (pageResource, sortKey, jsonItemsEndpoint) {
            $scope.initChosenFilters();
            pageResource = pageResource || window.location.pathname.split('/')[0];
            $scope.jsonEndpoint = jsonItemsEndpoint;
            $scope.initLocalStorageKeys(pageResource);
            $scope.setInitialSort(sortKey);
            $scope.getItems();
            $scope.setWatch();
            $scope.setFocus();
            $scope.setDropdownMenusListener();
            $scope.enableInfiniteScroll();
            $scope.storeAWSRegion();
        };
        $scope.initChosenFilters = function () {
            !!$(document).chosen && $('#filters').find('select').chosen({
                'width': '100%', 'search_contains': true, 'placeholder_text_multiple': 'select...'
            });
        };
        $scope.initLocalStorageKeys = function (pageResource){
            $scope.pageResource = pageResource;
            $scope.sortByKey = $scope.pageResource + "-sortBy";
            $scope.landingPageViewKey = $scope.pageResource + "-landingPageView";
        };
        $scope.setInitialSort = function (sortKey) {
            var storedSort = Modernizr.sessionstorage && sessionStorage.getItem($scope.sortByKey),
                storedLandingPageView = Modernizr.localstorage && localStorage.getItem($scope.landingPageViewKey) || "tableview";
            $scope.sortBy = storedSort || sortKey;
            $scope.landingPageView = storedLandingPageView;
        };
        $scope.setWatch = function () {
            // Dismiss sorting dropdown on sort selection
            var sortingDropdown = $('#sorting-dropdown');
            $scope.$watch('sortBy',  function () {
                if (sortingDropdown.hasClass('open')) {
                    sortingDropdown.removeClass('open');
                    sortingDropdown.removeAttr('style');
                }
                // Set sortBy in sessionStorage
                Modernizr.sessionstorage && sessionStorage.setItem($scope.sortByKey, $scope.sortBy);
            });
            // Landing page display preference (table/tile view) watcher
            $scope.$watch('landingPageView', function () {
                var gridviewBtn = $('#gridview-button'),
                    tableviewBtn = $('#tableview-button');
               if ($scope.landingPageView == 'gridview') {
                   gridviewBtn.addClass("selected");
                   tableviewBtn.removeClass("selected");
               } else {
                   tableviewBtn.addClass("selected");
                   gridviewBtn.removeClass("selected");
               }
               // Set landingPageView in localStorage
               Modernizr.localstorage && localStorage.setItem($scope.landingPageViewKey, $scope.landingPageView);
            });
            // When unfilteredItems[] is updated, run it through the filter and build items[]
            $scope.$watch('unfilteredItems', function() {
                $scope.detectOpenDropdown();
                $scope.searchFilterItems();
            }, true); 
        };
        $scope.setFocus = function () {
            $('#search-filter').focus();
            $(document).on('opened', '[data-reveal]', function () {
                var modal = $(this);
                var modalID = $(this).attr('id');
                if( modalID.match(/terminate/)  || modalID.match(/delete/) || 
                    modalID.match(/release/) || modalID.match(/reboot/) ){
                    var closeMark = modal.find('.close-reveal-modal');
                    if(!!closeMark){
                        closeMark.focus();
                    }
                }else{
                    var inputElement = modal.find('input[type!=hidden]').get(0);
                    var modalButton = modal.find('button').get(0);
                    if (!!inputElement) {
                        inputElement.focus();
                    } else if (!!modalButton) {
                        modalButton.focus();
                    }
               }
            });
            $(document).on('close', '[data-reveal]', function () {
                var modal = $(this);
                modal.find('input[type="text"]').val('');
                modal.find('input[type="number"]').val('');
                modal.find('input:checked').attr('checked', false);
                modal.find('textarea').val('');
                modal.find('div.error').removeClass('error');
                var chosenSelect = modal.find('select');
                if (chosenSelect.length > 0 && chosenSelect.attr('multiple') == undefined) {
                    chosenSelect.prop('selectedIndex', 0);
                    chosenSelect.trigger("chosen:updated");
                }
            });
            $(document).on('closed', '[data-reveal]', function () {
                $('#search-filter').focus();
            });
            $(document).on('submit', '[data-reveal] form', function () {
                $(this).find('.dialog-submit-button').css('display', 'none');                
                $(this).find('.dialog-progress-display').css('display', 'block');                
            });
        };
        $scope.setDropdownMenusListener = function () {
            var modals = $('[data-reveal]');
            modals.on('open', function () {
                $('.gridwrapper').find('.f-dropdown').filter('.open').css('display', 'none');
            });
            modals.on('close', function () {
                $('.gridwrapper').find('.f-dropdown').filter('.open').css('display', 'block');
            });
        };
        $scope.storeAWSRegion = function () {
            if ($('#region-dropdown').length > 0 && Modernizr.localstorage) {
                localStorage.setItem(
                    'aws-region', $('#region-dropdown').children('li[data-selected="True"]').children('a').attr('id'));
            }
        };
        $scope.getItems = function () {
            var csrf_token = $('#csrf_token').val();
            var data = "csrf_token="+csrf_token;
            $http({method:'POST', url:$scope.jsonEndpoint, data:data,
                   headers: {'Content-Type': 'application/x-www-form-urlencoded'}}).
              success(function(oData) {
                var results = oData ? oData.results : [];
                var transitionalCount = 0;
                $scope.itemsLoading = false;
                $scope.unfilteredItems = results;
                $scope.unfilteredItems.forEach(function (item) {
                    if (!!item['transitional']) {
                        transitionalCount += 1;
                    }
                });
                // Auto-refresh items if any are in a transitional state
                if ($scope.transitionalRefresh && transitionalCount > 0) {
                    $timeout(function() { $scope.getItems(); }, 5000);  // Poll every 5 seconds
                }
                // Emit 'itemsLoaded' signal when items[] is updated
                $timeout(function() {
                    $scope.$emit('itemsLoaded', $scope.items);
                    // and re-open any action menus
                    $scope.clickOpenDropdown();
                });
            }).error(function (oData, status) {
                eucaHandleErrorS3(oData, status);
            });
        };
        /*  Filter items client side based on search criteria.
         *  @param {array} filterProps Array of properties to filter items on
         */
        $scope.searchFilterItems = function(filterProps) {
            var filterText = ($scope.searchFilter || '').toLowerCase();
            if (filterProps != '' && filterProps != undefined){
                // Store the filterProps input for later use as well
                $scope.filterKeys = filterProps;
            }
            if (filterText == '') {
                // If the search filter is empty, skip the filtering
                $scope.items = $scope.unfilteredItems;
                return;
            }
            // Leverage Array.prototype.filter (ECMAScript 5)
            var filteredItems = $scope.unfilteredItems.filter(function(item) {
                for (var i=0; i < $scope.filterKeys.length; i++) {  // Can't use $.each or Array.prototype.forEach here
                    var propName = $scope.filterKeys[i];
                    var itemProp = item.hasOwnProperty(propName) && item[propName];
                    if (itemProp && typeof itemProp === "string" && 
                        itemProp.toLowerCase().indexOf(filterText) !== -1) {
                        return item;
                    } else if (itemProp && typeof itemProp === "object") {
                        // In case of mutiple values, create a flat string and perform search
                        var flatString = '';
                        angular.forEach(itemProp, function(x) {
                            if (x.hasOwnProperty('name')) {
                                flatString += x.name + ' ';
                            }
                        });
                        if (flatString.toLowerCase().indexOf(filterText) !== -1) {
                            return item;
                        }
                    }
                }
            });
            // Update the items[] with the filtered items
            $scope.items = filteredItems;
        };
        $scope.switchView = function(view){
            $scope.landingPageView = view;
        };
        $scope.showMore = function () {
            if ($scope.displayCount < $scope.items.length) {
                $scope.displayCount += $scope.limitCount;
            }
        };
        $scope.enableInfiniteScroll = function () {
            $(window).scroll(function() {
                if ($(window).scrollTop() == $(document).height() - $(window).height()) {
                    $timeout(function () { $scope.showMore(); }, 50);
                }
            });
        };
        $scope.sanitizeContent = function (content) {
            return $sanitize(content);
        };
        // listen for refresh to allow other controllers to trigger this
        $scope.$on('refresh', function($event) {
            $scope.itemsLoading=true;
            $scope.getItems();
        });
        $scope.clickOpenDropdown = function () {
            if ($scope.openDropdownID != '') {
               $('#' + $scope.openDropdownID).click();
            }
        };
        $scope.detectOpenDropdown = function () {
            $scope.openDropdownID = ''; 
            $('.f-dropdown').each(function() {
                if ($(this).hasClass('open')) {
                    $scope.openDropdownID = $(this).prev('.dropdown').attr('id'); 
                }
            });
            
        };
        $scope.$on('searchUpdated', function($event, query) {
            window.location.search = query;
        });
        $scope.$on('textSearch', function($event, text, filter_keys) {
            $scope.searchFilter = text;
            $timeout(function() {
                $scope.searchFilterItems(filter_keys);
            });
        });
    })
;<|MERGE_RESOLUTION|>--- conflicted
+++ resolved
@@ -5,13 +5,8 @@
  */
 
 
-<<<<<<< HEAD
 angular.module('LandingPage', ['CustomFilters', 'ngSanitize', 'MagicSearch', 'EucaConsoleUtils'])
-    .controller('ItemsCtrl', function ($scope, $http, $timeout, $sanitize, eucaHandleError) {
-=======
-angular.module('LandingPage', ['CustomFilters', 'ngSanitize', 'EucaConsoleUtils'])
     .controller('ItemsCtrl', function ($scope, $http, $timeout, $sanitize, eucaHandleErrorS3) {
->>>>>>> d800d9c3
         $http.defaults.headers.common['X-Requested-With'] = 'XMLHttpRequest';
         $scope.items = [];
         $scope.itemsLoading = true;

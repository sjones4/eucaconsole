/**
 * @fileOverview Common JS for Landing pages
 * @requires AngularJS, jQuery, and Purl jQuery URL parser plugin
 *
 */


<<<<<<< HEAD
angular.module('LandingPage', ['CustomFilters', 'ngSanitize', 'MagicSearch', 'EucaConsoleUtils'])
    .controller('ItemsCtrl', function ($scope, $http, $timeout, $sanitize, eucaHandleErrorS3) {
=======
angular.module('LandingPage', ['CustomFilters', 'ngSanitize'])
    .controller('ItemsCtrl', function ($scope, $http, $timeout, $sanitize) {
>>>>>>> e1d8d29b
        $http.defaults.headers.common['X-Requested-With'] = 'XMLHttpRequest';
        $scope.items = [];
        $scope.itemsLoading = true;
        $scope.unfilteredItems = [];
        $scope.filterKeys = [];
        $scope.sortBy = '';
        $scope.landingPageView = "tableview";
        $scope.jsonEndpoint = '';
        $scope.searchFilter = '';
        $scope.pageResource = '';
        $scope.sortByKey = '';
        $scope.landingPageViewKey = '';
        $scope.openDropdownID = ''; 
        $scope.limitCount = 100;  // Beyond this number a "show ___ more" button will appear.
        $scope.displayCount = $scope.limitCount;
        $scope.transitionalRefresh = true;
        $scope.initController = function (pageResource, sortKey, jsonItemsEndpoint) {
            $scope.initChosenFilters();
            pageResource = pageResource || window.location.pathname.split('/')[0];
            $scope.jsonEndpoint = jsonItemsEndpoint;
            $scope.initLocalStorageKeys(pageResource);
            $scope.setInitialSort(sortKey);
            $scope.getItems();
            $scope.setWatch();
            $scope.setFocus();
            $scope.setDropdownMenusListener();
            $scope.enableInfiniteScroll();
            $scope.storeAWSRegion();
        };
        $scope.initChosenFilters = function () {
            !!$(document).chosen && $('#filters').find('select').chosen({
                'width': '100%', 'search_contains': true, 'placeholder_text_multiple': 'select...'
            });
        };
        $scope.initLocalStorageKeys = function (pageResource){
            $scope.pageResource = pageResource;
            $scope.sortByKey = $scope.pageResource + "-sortBy";
            $scope.landingPageViewKey = $scope.pageResource + "-landingPageView";
        };
        $scope.setInitialSort = function (sortKey) {
            var storedSort = Modernizr.sessionstorage && sessionStorage.getItem($scope.sortByKey),
                storedLandingPageView = Modernizr.localstorage && localStorage.getItem($scope.landingPageViewKey) || "tableview";
            $scope.sortBy = storedSort || sortKey;
            $scope.landingPageView = storedLandingPageView;
        };
        $scope.setWatch = function () {
            // Dismiss sorting dropdown on sort selection
            var sortingDropdown = $('#sorting-dropdown');
            $scope.$watch('sortBy',  function () {
                if (sortingDropdown.hasClass('open')) {
                    sortingDropdown.removeClass('open');
                    sortingDropdown.removeAttr('style');
                }
                // Set sortBy in sessionStorage
                Modernizr.sessionstorage && sessionStorage.setItem($scope.sortByKey, $scope.sortBy);
            });
            // Landing page display preference (table/tile view) watcher
            $scope.$watch('landingPageView', function () {
                var gridviewBtn = $('#gridview-button'),
                    tableviewBtn = $('#tableview-button');
               if ($scope.landingPageView == 'gridview') {
                   gridviewBtn.addClass("selected");
                   tableviewBtn.removeClass("selected");
               } else {
                   tableviewBtn.addClass("selected");
                   gridviewBtn.removeClass("selected");
               }
               // Set landingPageView in localStorage
               Modernizr.localstorage && localStorage.setItem($scope.landingPageViewKey, $scope.landingPageView);
            });
            // When unfilteredItems[] is updated, run it through the filter and build items[]
            $scope.$watch('unfilteredItems', function() {
                $scope.detectOpenDropdown();
                $scope.searchFilterItems();
            }, true); 
        };
        $scope.setFocus = function () {
            $('#search-filter').focus();
            $(document).on('opened', '[data-reveal]', function () {
                var modal = $(this);
                var modalID = $(this).attr('id');
                if( modalID.match(/terminate/)  || modalID.match(/delete/) || 
                    modalID.match(/release/) || modalID.match(/reboot/) ){
                    var closeMark = modal.find('.close-reveal-modal');
                    if(!!closeMark){
                        closeMark.focus();
                    }
                }else{
                    var inputElement = modal.find('input[type!=hidden]').get(0);
                    var modalButton = modal.find('button').get(0);
                    if (!!inputElement) {
                        inputElement.focus();
                    } else if (!!modalButton) {
                        modalButton.focus();
                    }
               }
            });
            $(document).on('close', '[data-reveal]', function () {
                var modal = $(this);
                modal.find('input[type="text"]').val('');
                modal.find('input[type="number"]').val('');
                modal.find('input:checked').attr('checked', false);
                modal.find('textarea').val('');
                modal.find('div.error').removeClass('error');
                var chosenSelect = modal.find('select');
                if (chosenSelect.length > 0 && chosenSelect.attr('multiple') == undefined) {
                    chosenSelect.prop('selectedIndex', 0);
                    chosenSelect.trigger("chosen:updated");
                }
            });
            $(document).on('closed', '[data-reveal]', function () {
                $('#search-filter').focus();
            });
            $(document).on('submit', '[data-reveal] form', function () {
                $(this).find('.dialog-submit-button').css('display', 'none');                
                $(this).find('.dialog-progress-display').css('display', 'block');                
            });
        };
        $scope.setDropdownMenusListener = function () {
            var modals = $('[data-reveal]');
            modals.on('open', function () {
                $('.gridwrapper').find('.f-dropdown').filter('.open').css('display', 'none');
            });
            modals.on('close', function () {
                $('.gridwrapper').find('.f-dropdown').filter('.open').css('display', 'block');
            });
        };
        $scope.storeAWSRegion = function () {
            if ($('#region-dropdown').length > 0 && Modernizr.localstorage) {
                localStorage.setItem(
                    'aws-region', $('#region-dropdown').children('li[data-selected="True"]').children('a').attr('id'));
            }
        };
        $scope.getItems = function () {
            var csrf_token = $('#csrf_token').val();
            var data = "csrf_token="+csrf_token;
            $http({method:'POST', url:$scope.jsonEndpoint, data:data,
                   headers: {'Content-Type': 'application/x-www-form-urlencoded'}}).
              success(function(oData) {
                var results = oData ? oData.results : [];
                var transitionalCount = 0;
                $scope.itemsLoading = false;
                $scope.unfilteredItems = results;
                $scope.unfilteredItems.forEach(function (item) {
                    if (!!item['transitional']) {
                        transitionalCount += 1;
                    }
                });
                // Auto-refresh items if any are in a transitional state
                if ($scope.transitionalRefresh && transitionalCount > 0) {
                    $timeout(function() { $scope.getItems(); }, 5000);  // Poll every 5 seconds
                }
                // Emit 'itemsLoaded' signal when items[] is updated
                $timeout(function() {
                    $scope.$emit('itemsLoaded', $scope.items);
                    // and re-open any action menus
                    $scope.clickOpenDropdown();
                });
            }).error(function (oData, status) {
                var errorMsg = oData['message'] || null;
                if (errorMsg) {
                    if (status === 403 || status === 400) {  // S3 token expiration responses return a 400
                        $('#timed-out-modal').foundation('reveal', 'open');
                    } else {
                        Notify.failure(errorMsg);
                    }
                }
                
            });
        };
        /*  Filter items client side based on search criteria.
         *  @param {array} filterProps Array of properties to filter items on
         */
        $scope.searchFilterItems = function(filterProps) {
            var filterText = ($scope.searchFilter || '').toLowerCase();
            if (filterProps != '' && filterProps != undefined){
                // Store the filterProps input for later use as well
                $scope.filterKeys = filterProps;
            }
            if (filterText == '') {
                // If the search filter is empty, skip the filtering
                $scope.items = $scope.unfilteredItems;
                return;
            }
            // Leverage Array.prototype.filter (ECMAScript 5)
            var filteredItems = $scope.unfilteredItems.filter(function(item) {
                for (var i=0; i < $scope.filterKeys.length; i++) {  // Can't use $.each or Array.prototype.forEach here
                    var propName = $scope.filterKeys[i];
                    var itemProp = item.hasOwnProperty(propName) && item[propName];
                    if (itemProp && typeof itemProp === "string" && 
                        itemProp.toLowerCase().indexOf(filterText) !== -1) {
                        return item;
                    } else if (itemProp && typeof itemProp === "object") {
                        // In case of mutiple values, create a flat string and perform search
                        var flatString = '';
                        angular.forEach(itemProp, function(x) {
                            if (x.hasOwnProperty('name')) {
                                flatString += x.name + ' ';
                            }
                        });
                        if (flatString.toLowerCase().indexOf(filterText) !== -1) {
                            return item;
                        }
                    }
                }
            });
            // Update the items[] with the filtered items
            $scope.items = filteredItems;
        };
        $scope.switchView = function(view){
            $scope.landingPageView = view;
        };
        $scope.showMore = function () {
            if ($scope.displayCount < $scope.items.length) {
                $scope.displayCount += $scope.limitCount;
            }
        };
        $scope.enableInfiniteScroll = function () {
            $(window).scroll(function() {
                if ($(window).scrollTop() == $(document).height() - $(window).height()) {
                    $timeout(function () { $scope.showMore(); }, 50);
                }
            });
        };
        $scope.sanitizeContent = function (content) {
            return $sanitize(content);
        };
        // listen for refresh to allow other controllers to trigger this
        $scope.$on('refresh', function($event) {
            $scope.itemsLoading=true;
            $scope.getItems();
        });
        $scope.clickOpenDropdown = function () {
            if ($scope.openDropdownID != '') {
               $('#' + $scope.openDropdownID).click();
            }
        };
        $scope.detectOpenDropdown = function () {
            $scope.openDropdownID = ''; 
            $('.f-dropdown').each(function() {
                if ($(this).hasClass('open')) {
                    $scope.openDropdownID = $(this).prev('.dropdown').attr('id'); 
                }
            });
            
        };
        $scope.$on('searchUpdated', function($event, query) {
            window.location.search = query;
        });
        $scope.$on('textSearch', function($event, text, filter_keys) {
            $scope.searchFilter = text;
            $timeout(function() {
                $scope.searchFilterItems(filter_keys);
            });
        });
    })
;<|MERGE_RESOLUTION|>--- conflicted
+++ resolved
@@ -5,13 +5,8 @@
  */
 
 
-<<<<<<< HEAD
-angular.module('LandingPage', ['CustomFilters', 'ngSanitize', 'MagicSearch', 'EucaConsoleUtils'])
-    .controller('ItemsCtrl', function ($scope, $http, $timeout, $sanitize, eucaHandleErrorS3) {
-=======
-angular.module('LandingPage', ['CustomFilters', 'ngSanitize'])
+angular.module('LandingPage', ['CustomFilters', 'ngSanitize', 'MagicSearch'])
     .controller('ItemsCtrl', function ($scope, $http, $timeout, $sanitize) {
->>>>>>> e1d8d29b
         $http.defaults.headers.common['X-Requested-With'] = 'XMLHttpRequest';
         $scope.items = [];
         $scope.itemsLoading = true;

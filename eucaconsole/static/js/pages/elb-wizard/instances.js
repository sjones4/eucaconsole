/**
 * Copyright 2016 Hewlett Packard Enterprise Development LP
 *
 * @fileOverview AngularJS elb wizard instance tab controller
 * @requires AngularJS
 *
 */

angular.module('ELBWizard')
<<<<<<< HEAD
.controller('InstancesController', ['$scope', '$routeParams', 'InstancesService', 'eucaHandleError',
    function ($scope, $routeParams, InstancesService, eucaHandleError) {
        var vm = this;
        vm.vpcNetwork = 'None';
        vm.availabilityZones = [];
        vm.availabilityZoneChoices = [{id:'one', label:'one'}];
        vm.vpcSubnetChoices = [{id:'default', label:'default'}];
        vm.instances = [];
        InstancesService.getInstances($('#csrf_token').val()).then(
            function success(result) {
                result.forEach(function(val) { vm.instances.push(val); });
                vm.instancesLoading = false;
            },
            function error(errData) {
                eucaHandleError(errData.data.message, errData.status);
                vm.instancesLoading = false;
            });
    }
]);
=======
.controller('InstancesController', ['$scope', '$routeParams', 'ELBWizardService', function ($scope, $routeParams, ELBWizardService) {
    $scope.vpcNetwork = 'None';
    $scope.availabilityZones = [];
    $scope.availabilityZoneChoices = [{id:'one', label:'one'}];
    $scope.vpcSubnetChoices = [{id:'default', label:'default'}];

    this.submit = function () {
        if($scope.instanceForm.$invalid) {
            return;
        }
        ELBWizardService.next({});
    };
}]);
>>>>>>> 6a3cf459
<|MERGE_RESOLUTION|>--- conflicted
+++ resolved
@@ -7,9 +7,9 @@
  */
 
 angular.module('ELBWizard')
-<<<<<<< HEAD
 .controller('InstancesController', ['$scope', '$routeParams', 'InstancesService', 'eucaHandleError',
-    function ($scope, $routeParams, InstancesService, eucaHandleError) {
+            'ELBWizardService',
+    function ($scope, $routeParams, InstancesService, eucaHandleError, ELBWizardService) {
         var vm = this;
         vm.vpcNetwork = 'None';
         vm.availabilityZones = [];
@@ -25,20 +25,11 @@
                 eucaHandleError(errData.data.message, errData.status);
                 vm.instancesLoading = false;
             });
+        vm.submit = function () {
+            if(vm.instanceForm.$invalid) {
+                return;
+            }
+            ELBWizardService.next({});
+        };
     }
-]);
-=======
-.controller('InstancesController', ['$scope', '$routeParams', 'ELBWizardService', function ($scope, $routeParams, ELBWizardService) {
-    $scope.vpcNetwork = 'None';
-    $scope.availabilityZones = [];
-    $scope.availabilityZoneChoices = [{id:'one', label:'one'}];
-    $scope.vpcSubnetChoices = [{id:'default', label:'default'}];
-
-    this.submit = function () {
-        if($scope.instanceForm.$invalid) {
-            return;
-        }
-        ELBWizardService.next({});
-    };
-}]);
->>>>>>> 6a3cf459
+]);
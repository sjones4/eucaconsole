/**
 * @fileOverview Launch Config Wizard JS
 * @requires AngularJS
 *
 */

// Launch Config Wizard includes the Image Picker, BDM editor, and security group rules editor
angular.module('LaunchConfigWizard', ['ImagePicker', 'BlockDeviceMappingEditor', 'SecurityGroupRules'])
    .controller('LaunchConfigWizardCtrl', function ($scope, $http, $timeout) {
        $scope.launchForm = $('#launch-config-form');
        $scope.imageID = '';
        $scope.imageName = '';
        $scope.imagePlatform = '';
        $scope.imageRootDeviceType = '';
        $scope.imageLocation = '';
        $scope.urlParams = $.url().param();
        $scope.summarySection = $('.summary');
        $scope.launchconfigName = '';
        $scope.instanceTypeSelected = '';
        $scope.securityGroups = [];
        $scope.securityGroupJsonEndpoint = '';
        $scope.securityGroupCollection = {};
        $scope.securityGroupsRules = {};
        $scope.keyPairChoices = {};
        $scope.keyPair = '';
        $scope.newKeyPairName = '';
        $scope.keyPairSelected = '';
        $scope.keyPairModal = $('#create-keypair-modal');
        $scope.showKeyPairMaterial = false;
        $scope.isLoadingKeyPair = false;
        $scope.selectedGroupRules = {};
        $scope.securityGroupModal = $('#create-securitygroup-modal');
        $scope.securityGroupForm = $('#create-securitygroup-form');
        $scope.securityGroupChoices = {};
        $scope.isRuleExpanded = {};
        $scope.newSecurityGroupName = '';
        $scope.securityGroupSelected = '';
        $scope.isLoadingSecurityGroup = false;
        $scope.isCreateSGChecked = true;
        $scope.role = '';
        $scope.roleList = [];
        $scope.currentStepIndex = 1;
        $scope.step1Invalid = true;
        $scope.step2Invalid = true;
        $scope.step3Invalid = true;
        $scope.imageJsonURL = '';
        $scope.isNotValid = true;
        $scope.existsImage = true;
        $scope.imageIDErrorClass = '';
        $scope.imageIDNonexistErrorClass = '';
        $scope.initController = function (securityGroupsRulesJson, keyPairChoices,
                                securityGroupChoices, securityGroupJsonURL, roles,
                                imageJsonURL) {
<<<<<<< HEAD
            securityGroupsRulesJson = securityGroupsRulesJson.replace(/__apos__/g, "\'")
                .replace(/__curlyfront__/g, "{").replace(/__curlyback__/g, "}");
            securityGroupChoices = securityGroupChoices.replace(/__apos__/g, "\'")
                .replace(/__curlyfront__/g, "{").replace(/__curlyback__/g, "}");
            securityGroupsIDMapJson = securityGroupsIDMapJson.replace(/__apos__/g, "\'")
                .replace(/__curlyfront__/g, "{").replace(/__curlyback__/g, "}");
            keyPairChoices = keyPairChoices.replace(/__apos__/g, "\'")
                .replace(/__curlyfront__/g, "{").replace(/__curlyback__/g, "}");
=======
            securityGroupsRulesJson = securityGroupsRulesJson.replace(/__apos__/g, "\'");
            securityGroupChoices = securityGroupChoices.replace(/__apos__/g, "\'");
            keyPairChoices = keyPairChoices.replace(/__apos__/g, "\'");
>>>>>>> ead40eca
            $scope.securityGroupsRules = JSON.parse(securityGroupsRulesJson);
            $scope.keyPairChoices = JSON.parse(keyPairChoices);
            $scope.securityGroupChoices = JSON.parse(securityGroupChoices);
            $scope.roleList = JSON.parse(roles);
            $scope.imageJsonURL = imageJsonURL;
            $scope.securityGroupJsonEndpoint = securityGroupJsonURL;
            $scope.getAllSecurityGroups(); 
            $scope.setInitialValues();
            $scope.preventFormSubmitOnEnter();
            $scope.initChosenSelectors();
            $scope.setWatcher();
            $scope.setFocus();
        };
        $scope.initChosenSelectors = function () {
            $('#securitygroup').chosen({'width': '100%', search_contains: true});
        }
        $scope.preventFormSubmitOnEnter = function () {
            $(document).ready(function () {
                $('#image-id-input').keydown(function(evt) {
                    if (evt.keyCode === 13) {
                        evt.preventDefault();
                    }
                });
            });
        };
        $scope.getAllSecurityGroups = function () {
            var csrf_token = $('#csrf_token').val();
            var data = "csrf_token=" + csrf_token
            $http({
                method:'POST', url:$scope.securityGroupJsonEndpoint, data:data,
                headers: {'Content-Type': 'application/x-www-form-urlencoded'}
            }).success(function(oData) {
                var results = oData ? oData.results : [];
                $scope.securityGroupCollection = results;
            }).error(function (oData) {
                if (oData.message) {
                    Notify.failure(oData.message);
                }
            });
        };
        $scope.updateSecurityGroup = function () {
            angular.forEach($scope.securityGroups, function(securityGroupID) {
                $scope.selectedGroupRules[securityGroupID] = $scope.securityGroupsRules[securityGroupID];
            });
        };
        $scope.updateSecurityGroupChoices = function () {
            $scope.securityGroups = [];
            angular.forEach($scope.securityGroupCollection, function(sGroup){
                var securityGroupName = sGroup['name'];
                if (sGroup['vpc_id'] !== null) {
                    securityGroupName = securityGroupName + " (" + sGroup['vpc_id'] + ")";
                } 
                $scope.securityGroupChoices[sGroup['id']] = securityGroupName;
            }); 
            // Timeout is needed for chosen to react after Angular updates the options
            $timeout(function(){
                $('#securitygroup').trigger('chosen:updated');
            }, 500);
        };
        $scope.setInitialValues = function () {
            $scope.instanceType = 'm1.small';
            $scope.instanceTypeSelected = $scope.urlParams['instance_type'] || '';
            $scope.instanceNumber = '1';
            $scope.instanceZone = $('#zone').find(':selected').val();
            var lastKeyPair = Modernizr.localstorage && localStorage.getItem('lastkeypair_lc');
            if (lastKeyPair != null && $scope.keyPairChoices[lastKeyPair] !== undefined) {
                $('#keypair').val(lastKeyPair);
            }
            $scope.keyPair = $('#keypair').find(':selected').val();
            var lastSecGroup = Modernizr.localstorage && localStorage.getItem('lastsecgroup_lc');
            if (lastSecGroup != null && $scope.securityGroupChoices[lastSecGroup] !== undefined) {
                $('#securitygroup').val(lastSecGroup);
            }
            $scope.securityGroups.push($('#securitygroup').find(':selected').val() || 'default');
            $scope.imageID = $scope.urlParams['image_id'] || '';
            $scope.keyPairSelected = $scope.urlParams['keypair'] || '';
            $scope.securityGroupSelected = $scope.urlParams['security_group'] || '';
            if( $scope.instanceTypeSelected != '' )
                $scope.instanceType = $scope.instanceTypeSelected;
            if( $scope.keyPairSelected != '' )
                $scope.keyPair = $scope.keyPairSelected;
            if( $scope.securityGroupSelected != '' ){
                $scope.securityGroups.push($scope.securityGroupSelected);
            }
            if( $scope.imageID == '' ){
                $scope.currentStepIndex = 1;
            }else{
                $scope.currentStepIndex = 2;
                $scope.step1Invalid = false;
                $scope.loadImageInfo($scope.imageID);
            }
            $scope.isCreateSGChecked = $('#create_sg_from_lc').is(':checked');
        };
        $scope.saveOptions = function() {
            if (Modernizr.localstorage) {
                localStorage.setItem('lastkeypair_lc', $('#keypair').find(':selected').val());
                localStorage.setItem('lastsecgroup_lc', $('#securitygroup').find(':selected').val());
            }
        };
        $scope.checkRequiredInput = function () {
            if( $scope.currentStepIndex == 1 ){ 
                if( $scope.isNotValid == false && $scope.imageID.length < 12 ){
                    // Once invalid ID has been entered, do not enable the button unless the ID length is valid
                    // This prevents the error to be triggered as user is typing for the first time 
                    $scope.isNotValid = true;
                    $scope.imageIDErrorClass = "error";
                }else if( $scope.imageID === '' || $scope.imageID === undefined || $scope.imageID.length == 0 ){
                    // Do not enable the button if the input is empty. However, raise no error message
                    $scope.isNotValid = true;
                    $scope.imageIDErrorClass = "";
                }else if( $scope.imageID.length > 12 ){
                    // If the imageID length is longer then 12, disable the button and raise error message
                    $scope.isNotValid = true;
                    $scope.imageIDErrorClass = "error";
                }else if( $scope.imageID.length >= 4 &&  $scope.imageID.substring(0, 4) != "emi-" && $scope.imageID.substring(0, 4) != "ami-" ){ 
                    // If the imageID length is longer than 4, and they do not consist of "emi-" or "ami-", disable the button and raise error message
                    $scope.isNotValid = true;
                    $scope.imageIDErrorClass = "error";
                }else if( $scope.imageID.length == 12 ){
                    // If the above conditions are met and the image ID length is 12, enable the button
                    $scope.isNotValid = false;
                    $scope.imageIDErrorClass = "";
                }
            }else if( $scope.currentStepIndex == 2 ){
                if( $scope.launchconfigName === '' || $scope.launchconfigName === undefined ){
                    $scope.isNotValid = true;
                }else{
                    $scope.isNotValid = false;
                }
            }else if( $scope.currentStepIndex == 3 ){
                if ($scope.keyPair === '' || $scope.keyPair === undefined) {
                    if ($scope.urlParams.hasOwnProperty('keypair')) {
                        $scope.isNotValid = false;  // Prevent disabling primary button when keypair is preset to "none"
                    } else {
                        $scope.isNotValid = true;
                    }
                } else if ($scope.securityGroups == undefined || $scope.securityGroups.length == 0) {
                    $scope.isNotValid = true;
                } else {
                    $scope.isNotValid = false;
                }
            }
        };
        $scope.setWatcher = function (){
            $scope.$watch('currentStepIndex', function(){
                 if( $scope.currentStepIndex != 1 ){
                     $scope.setWizardFocus($scope.currentStepIndex);
                 }
                $scope.checkRequiredInput();
            });
            $scope.$watch('securityGroups', function(){
                $scope.updateSecurityGroup();
                $scope.checkRequiredInput();
            }, true);
            $scope.$watch('securityGroupVPC', function () {
                $scope.$broadcast('updateVPC', $scope.securityGroupVPC);
            });
            $scope.$watch('securityGroupCollection', function () {
                $scope.updateSecurityGroupChoices();
            });
            $scope.$watch('imageID', function(newID, oldID){
                // Clear the image ID existence check variables
                $scope.existsImage = true;
                $scope.imageIDNonexistErrorClass = "";
                if (newID != oldID && $scope.imageID.length == 12) {
                    $scope.loadImageInfo(newID);
                }
                $scope.checkRequiredInput();
            });
            $scope.$watch('existsImage', function(newValue, oldValue){
                if( newValue != oldValue &&  $scope.existsImage == false ){
                    $scope.isNotValid = true;
                }
            });
            $scope.$watch('launchconfigName', function(){
                $scope.checkRequiredInput();
            });
            $scope.$watch('keyPair', function(){
                $scope.checkRequiredInput();
            });
            $(document).on('open', '[data-reveal]', function () {
                // When a dialog opens, reset the progress button status
                $(this).find('.dialog-submit-button').css('display', 'block');                
                $(this).find('.dialog-progress-display').css('display', 'none');                
            });
            $(document).on('submit', '[data-reveal] form', function () {
                // When a dialog is submitted, display the progress button status
                $(this).find('.dialog-submit-button').css('display', 'none');                
                $(this).find('.dialog-progress-display').css('display', 'block');                
            });
            $(document).on('close', '[data-reveal]', function () {
                var modal = $(this);
                modal.find('input[type="text"]').val('');
                modal.find('input[type="number"]').val('');
                modal.find('input:checked').attr('checked', false);
                modal.find('textarea').val('');
                modal.find('div.error').removeClass('error');
                var chosenSelect = modal.find('select');
                if (chosenSelect.length > 0 && chosenSelect.attr('multiple') == undefined) {
                    chosenSelect.prop('selectedIndex', 0);
                    chosenSelect.trigger("chosen:updated");
                }
            });
            $scope.$watch('inputtype', function() {
                if ($scope.inputtype == 'text') {
                    $timeout(function() {
                        $('#userdata').focus();
                    });
                }
            });
        };
        $scope.loadImageInfo = function(id) {
            $http({
                headers: {'Content-Type': 'application/x-www-form-urlencoded'},
                method: 'GET',
                url: $scope.imageJsonURL.replace('_id_', id),
                data: ''
            }).success(function (oData) {
                var item = oData.results;
                $scope.imageName = item.name;
                $scope.imagePlatform = item.platform_name;
                $scope.imageRootDeviceType = item.root_device_type;
                $scope.imageLocation = item.location;
                $scope.summarySection.find('.step1').removeClass('hide');
                $scope.$broadcast('setBDM', item.block_device_mapping);
                $scope.existsImage = true;
                $scope.imageIDNonexistErrorClass = "";
            }).error(function (oData) {
                $scope.existsImage = false;
                $scope.imageIDNonexistErrorClass = "error";
            });
        };
        $scope.setFocus = function () {
            $(document).on('opened', '[data-reveal]', function () {
                var modal = $(this);
                var modalID = $(this).attr('id');
                if( modalID.match(/terminate/)  || modalID.match(/delete/) || modalID.match(/release/) ){
                    var closeMark = modal.find('.close-reveal-modal');
                    if(!!closeMark){
                        closeMark.focus();
                    }
                }else{
                    var inputElement = modal.find('input[type!=hidden]').get(0);
                    var modalButton = modal.find('button').get(0);
                    if (!!inputElement && inputElement.value == '') {
                        inputElement.focus();
                    } else if (!!modalButton) {
                        modalButton.focus();
                    }
               }
            });
        };
        $scope.setWizardFocus = function (stepIdx) {
            var tabElement = $(document).find('#tabStep'+stepIdx).get(0);
            if (!!tabElement) {
                tabElement.focus();
            }
        };
        $scope.visitNextStep = function (nextStep, $event) {
            // Trigger form validation before proceeding to next step
            $scope.launchForm.trigger('validate');
            var currentStep = nextStep - 1,
                tabContent = $scope.launchForm.find('#step' + currentStep),
                invalidFields = tabContent.find('[data-invalid]');
            if (invalidFields.length || $scope.isNotValid === true) {
                invalidFields.focus();
                $event.preventDefault();
                // Handle the case where the tab was clicked to visit the previous step
                if( $scope.currentStepIndex > nextStep){
                    $scope.currentStepIndex = nextStep;
                    $scope.checkRequiredInput();
                }
                return false;
            }
            if (nextStep == 2 && $scope.step1Invalid) { $scope.clearErrors(2); $scope.step1Invalid = false; }
            if (nextStep == 3 && $scope.step2Invalid) { $scope.clearErrors(3); $scope.step2Invalid = false; }
            if (nextStep == 4 && $scope.step3Invalid) { $scope.clearErrors(4); $scope.step3Invalid = false; }

            // since above lines affects DOM, need to let that take affect first
            $timeout(function() {
            // If all is well, click the relevant tab to go to next step
            // since clicking invokes this method again (via ng-click) and
            // one ng action must complete before another can star
                var hash = "step"+nextStep;
                $("#wizard-tabs").children("dd").each(function() {
                    var link = $(this).find("a");
                    if (link.length != 0) {
                        var id = link.attr("href").substring(1);
                        var $container = $("#" + id);
                        $(this).removeClass("active");
                        $container.removeClass("active");
                        if (id == hash || $container.find("#" + hash).length) {
                            $(this).addClass("active");
                            $container.addClass("active");
                        }
                    }
                });
                // Unhide appropriate step in summary
                $scope.summarySection.find('.step' + nextStep).removeClass('hide');
                $scope.currentStepIndex = nextStep;
                $scope.checkRequiredInput();
            },50);
        };
        $scope.clearErrors = function(step) {
            $('#step'+step).find('div.error').each(function(idx, val) {
                $(val).removeClass('error');
            });
        }
        $scope.$on('imageSelected', function($event, item) {
            $scope.imageID = item.id;
            $scope.imageName = item.name;
            $scope.imagePlatform = item.platform_name;
            $scope.imageRootDeviceType = item.root_device_type;
            $scope.imageLocation = item.location;
            $scope.summarySection.find('.step1').removeClass('hide');
            $scope.checkRequiredInput();
        });
        $scope.showCreateKeypairModal = function() {
            $scope.showKeyPairMaterial = false;
            var form = $('#launch-config-form');
            var invalid_attr = 'data-invalid';
            form.removeAttr(invalid_attr);
            $(invalid_attr, form).removeAttr(invalid_attr);
            $('.error', form).not('small').removeClass('error');
            $scope.keyPairModal.foundation('reveal', 'open');
        };
        $scope.downloadKeyPair = function ($event, downloadUrl) {
            $event.preventDefault();
            var form = $($event.target);
            $.generateFile({
                csrf_token: form.find('input[name="csrf_token"]').val(),
                filename: $scope.newKeyPairName + '.pem',
                content: form.find('textarea[name="content"]').val(),
                script: downloadUrl
            });
            $scope.showKeyPairMaterial = false;
            var modal = $scope.keyPairModal;
            modal.foundation('reveal', 'close');
            $scope.newKeyPairName = '';
        };
        $scope.handleKeyPairCreate = function ($event, url) {
            $event.preventDefault();
            if ($scope.newKeyPairName.indexOf('/') !== -1 || $scope.newKeyPairName.indexOf('\\') !== -1) {
                return; 
            }
            var formData = $($event.target).serialize();
            $scope.isLoadingKeyPair = true;
            $http({
                headers: {'Content-Type': 'application/x-www-form-urlencoded'},
                method: 'POST',
                url: url,
                data: formData
            }).success(function (oData) {
                $scope.showKeyPairMaterial = true;
                $scope.isLoadingKeyPair = false;
                $('#keypair-material').val(oData['payload']);
                // Add new key pair to choices and set it as selected
                $scope.keyPairChoices[$scope.newKeyPairName] = $scope.newKeyPairName;
                $scope.keyPair = $scope.newKeyPairName;
                Notify.success(oData.message);
            }).error(function (oData) {
                $scope.isLoadingKeyPair = false;
                if (oData.message) {
                    Notify.failure(oData.message);
                }
            });
        };
        $scope.handleSecurityGroupCreate = function ($event, url) {
            $event.preventDefault();
            $scope.isLoadingSecurityGroup = true;
            var formData = $($event.target).serialize();
            $scope.securityGroupForm.trigger('validate');
            if ($scope.securityGroupForm.find('[data-invalid]').length) {
                return false;
            }
            $http({
                headers: {'Content-Type': 'application/x-www-form-urlencoded'},
                method: 'POST',
                url: url,
                data: formData
            }).success(function (oData) {
                $scope.isLoadingSecurityGroup = false;
                // Add new security group to choices and set it as selected
                var newSecurityGroupID = '';
                if (oData.id) {
                    newSecurityGroupID = oData.id;
                }
                var newlyCreatedSecurityGroupName = $scope.newSecurityGroupName;
                if ($scope.securityGroupVPC) {
                    newlyCreatedSecurityGroupName = newlyCreatedSecurityGroupName + " (" + $scope.securityGroupVPC + ")";
                }
                $scope.securityGroupChoices[newSecurityGroupID] = newlyCreatedSecurityGroupName;
                $scope.securityGroups.push(newSecurityGroupID);
                var groupRulesObject = JSON.parse($('#rules').val());
                var groupRulesEgressObject = JSON.parse($('#rules_egress').val());
                var groupRulesObjectCombined = groupRulesObject.concat(groupRulesEgressObject); 
                $scope.selectedGroupRules[newSecurityGroupID] = groupRulesObjectCombined; 
                $scope.securityGroupsRules[newSecurityGroupID] = groupRulesObjectCombined;
                // Reset values
                $scope.newSecurityGroupName = '';
                $scope.newSecurityGroupDesc = '';
                $('textarea#rules').val('');
                $('textarea#rules_egress').val('');
                // Timeout is needed for chosen to react after Angular updates the options
                $timeout(function(){
                    $('#securitygroup').trigger('chosen:updated');
                }, 500);
                var modal = $scope.securityGroupModal;
                modal.foundation('reveal', 'close');
                Notify.success(oData.message);
            }).error(function (oData) {
                $scope.isLoadingSecurityGroup = false;
                if (oData.message) {
                    Notify.failure(oData.message);
                }
            });
        };
    })
;
<|MERGE_RESOLUTION|>--- conflicted
+++ resolved
@@ -51,20 +51,12 @@
         $scope.initController = function (securityGroupsRulesJson, keyPairChoices,
                                 securityGroupChoices, securityGroupJsonURL, roles,
                                 imageJsonURL) {
-<<<<<<< HEAD
             securityGroupsRulesJson = securityGroupsRulesJson.replace(/__apos__/g, "\'")
                 .replace(/__curlyfront__/g, "{").replace(/__curlyback__/g, "}");
             securityGroupChoices = securityGroupChoices.replace(/__apos__/g, "\'")
                 .replace(/__curlyfront__/g, "{").replace(/__curlyback__/g, "}");
-            securityGroupsIDMapJson = securityGroupsIDMapJson.replace(/__apos__/g, "\'")
-                .replace(/__curlyfront__/g, "{").replace(/__curlyback__/g, "}");
             keyPairChoices = keyPairChoices.replace(/__apos__/g, "\'")
                 .replace(/__curlyfront__/g, "{").replace(/__curlyback__/g, "}");
-=======
-            securityGroupsRulesJson = securityGroupsRulesJson.replace(/__apos__/g, "\'");
-            securityGroupChoices = securityGroupChoices.replace(/__apos__/g, "\'");
-            keyPairChoices = keyPairChoices.replace(/__apos__/g, "\'");
->>>>>>> ead40eca
             $scope.securityGroupsRules = JSON.parse(securityGroupsRulesJson);
             $scope.keyPairChoices = JSON.parse(keyPairChoices);
             $scope.securityGroupChoices = JSON.parse(securityGroupChoices);

/**
 * @fileOverview Launch Config Wizard JS
 * @requires AngularJS
 *
 */

// Launch Config Wizard includes the Image Picker, BDM editor, and security group rules editor
angular.module('LaunchConfigWizard', ['ImagePicker', 'BlockDeviceMappingEditor', 'SecurityGroupRules'])
    .controller('LaunchConfigWizardCtrl', function ($scope, $http, $timeout) {
        $scope.launchForm = $('#launch-config-form');
        $scope.imageID = '';
        $scope.urlParams = $.url().param();
        $scope.summarySection = $('.summary');
        $scope.instanceTypeSelected = '';
        $scope.securityGroup = '';
        $scope.securityGroups = [];
        $scope.securityGroupsRules = {};
        $scope.securityGroupsIDMap = {};
        $scope.keyPairChoices = {};
        $scope.newKeyPairName = '';
        $scope.keyPairSelected = '';
        $scope.keyPairModal = $('#create-keypair-modal');
        $scope.showKeyPairMaterial = false;
        $scope.isLoadingKeyPair = false;
        $scope.securityGroupsRules = {};
        $scope.selectedGroupRules = {};
        $scope.securityGroupModal = $('#create-securitygroup-modal');
        $scope.securityGroupForm = $('#create-securitygroup-form');
        $scope.securityGroupSelect = $('select#securitygroup');
        $scope.securityGroupChoices = {};
        $scope.newSecurityGroupName = '';
        $scope.securityGroupSelected = '';
        $scope.isLoadingSecurityGroup = false;
        $scope.currentStepIndex = 1;
        $scope.step2Invalid = true;
        $scope.step3Invalid = true;
        $scope.initController = function (securityGroupsRulesJson, keyPairChoices, securityGroupChoices, securityGroupsIDMapJson) {
            $scope.securityGroupsRules = JSON.parse(securityGroupsRulesJson);
            $scope.keyPairChoices = JSON.parse(keyPairChoices);
            $scope.securityGroupChoices = JSON.parse(securityGroupChoices);
            $scope.securityGroupsIDMap = JSON.parse(securityGroupsIDMapJson);
            $scope.setInitialValues();
            $scope.preventFormSubmitOnEnter();
            $scope.updateSelectedSecurityGroupRules();
            $scope.setWatcher();
            $scope.setFocus();
        };
        $scope.updateSecurityGroup = function () {
            $scope.securityGroup = $('div#securitygroup_chosen').find('li.search-choice:last').text() || $scope.securityGroup;
<<<<<<< HEAD
            $scope.selectedGroupRules = $scope.securityGroupsRules[$scope.securityGroup];
=======
            $scope.selectedGroupRules[$scope.securityGroup] = $scope.securityGroupsRules[$scope.securityGroup];
        };
        $scope.updateSelectedSecurityGroupRules = function () {
            // Timeout is needed for chosen widget to update the search choices 
            $timeout(function() {
                $scope.updateSecurityGroup();
            }, 250);
>>>>>>> 484ee5a7
        };
        $scope.updateSelectedSecurityGroupRules = function () {
            // Timeout is needed for chosen widget to update the search choices 
            $timeout(function() {
                $scope.updateSecurityGroup();
            }, 250);
        };
        $scope.getSecurityGroupIDByName = function (securityGroupName) {
            return $scope.securityGroupsIDMap[securityGroupName];
        };
        $scope.preventFormSubmitOnEnter = function () {
            $(document).ready(function () {
                $(window).keydown(function(evt) {
                    if (evt.keyCode === 13) {
                        evt.preventDefault();
                    }
                });
            });
        };
        $scope.setInitialValues = function () {
            $scope.instanceType = 'm1.small';
            $scope.instanceTypeSelected = $scope.urlParams['instance_type'] || '';
            $scope.instanceNumber = '1';
            $scope.instanceZone = $('#zone').find(':selected').val();
            $scope.keyPair = $('#keypair').find(':selected').val();
            $scope.securityGroup = $('#securitygroup').find(':selected').val() || 'default';
            $scope.securityGroups.push($scope.securityGroup);
            $scope.imageID = $scope.urlParams['image_id'] || '';
            $scope.keyPairSelected = $scope.urlParams['keypair'] || '';
            $scope.securityGroupSelected = $scope.urlParams['security_group'] || '';
            if( $scope.instanceTypeSelected != '' )
                $scope.instanceType = $scope.instanceTypeSelected;
            if( $scope.keyPairSelected != '' )
                $scope.keyPair = $scope.keyPairSelected;
            if( $scope.securityGroupSelected != '' ){
                $scope.securityGroup = $scope.securityGroupSelected;
                $scope.securityGroups = [];
                $scope.securityGroups.push($scope.securityGroupSelected);
            }
            if( $scope.imageID == '' ){
                $scope.currentStepIndex = 1;
            }else{
                $scope.currentStepIndex = 2;
            }
        };
        $scope.setWatcher = function (){
            $scope.$watch('currentStepIndex', function(){
                 $scope.setWizardFocus($scope.currentStepIndex);
            });
            $scope.$watch('securityGroups', function(){
                $scope.updateSecurityGroup();
            });
            // Timeout is needed for chosen widget update
            $timeout(function(){
                $scope.securityGroupSelect.chosen({'width': '100%', 'search_contains': true});
                $scope.securityGroupSelect.trigger('chosen:updated');
            }, 250);
            $(document).on('open', '[data-reveal]', function () {
                // When a dialog opens, reset the progress button status
                $(this).find('.dialog-submit-button').css('display', 'block');                
                $(this).find('.dialog-progress-display').css('display', 'none');                
            });
            $(document).on('submit', '[data-reveal] form', function () {
                // When a dialog is submitted, display the progress button status
                $(this).find('.dialog-submit-button').css('display', 'none');                
                $(this).find('.dialog-progress-display').css('display', 'block');                
            });
            $(document).on('close', '[data-reveal]', function () {
                var modal = $(this);
                modal.find('input[type="text"]').val('');
                modal.find('input[type="number"]').val('');
                modal.find('input:checked').attr('checked', false);
                modal.find('textarea').val('');
                modal.find('div.error').removeClass('error');
                var chosenSelect = modal.find('select');
                if (chosenSelect.length > 0 && chosenSelect.attr('multiple') == undefined) {
                    chosenSelect.prop('selectedIndex', 0);
                    chosenSelect.trigger("chosen:updated");
                }
            });
        };
        $scope.setFocus = function () {
            $(document).on('opened', '[data-reveal]', function () {
                var modal = $(this);
                var modalID = $(this).attr('id');
                if( modalID.match(/terminate/)  || modalID.match(/delete/) || modalID.match(/release/) ){
                    var closeMark = modal.find('.close-reveal-modal');
                    if(!!closeMark){
                        closeMark.focus();
                    }
                }else{
                    var inputElement = modal.find('input[type!=hidden]').get(0);
                    var modalButton = modal.find('button').get(0);
                    if (!!inputElement) {
                        inputElement.focus();
                    } else if (!!modalButton) {
                        modalButton.focus();
                    }
               }
            });
        };
        $scope.setWizardFocus = function (stepIdx) {
            var modal = $('div').filter("#step" + stepIdx);
            var inputElement = modal.find('input[type!=hidden]').get(0);
            var textareaElement = modal.find('textarea[class!=hidden]').get(0);
            var selectElement = modal.find('select').get(0);
            var modalButton = modal.find('button').get(0);
            if (!!textareaElement){
                textareaElement.focus();
            } else if (!!modalButton) {
                modalButton.focus();
            } else if (!!inputElement) {
                inputElement.focus();
            } else if (!!selectElement) {
                selectElement.focus();
            }
        };
        $scope.inputImageID = function (url) {
            url += '?image_id=' + $scope.imageID;
            document.location.href = url;
        };
        $scope.visitNextStep = function (nextStep, $event) {
            // Trigger form validation before proceeding to next step
            $scope.launchForm.trigger('validate');
            var currentStep = nextStep - 1,
                tabContent = $scope.launchForm.find('#step' + currentStep),
                invalidFields = tabContent.find('[data-invalid]');
            if (invalidFields.length) {
                invalidFields.focus();
                $event.preventDefault();
                return false;
            }
            if (nextStep == 3) { $scope.step2Invalid = false; }
            if (nextStep == 4) { $scope.step3Invalid = false; }

            // since above lines affects DOM, need to let that take affect first
            $timeout(function() {
            // If all is well, click the relevant tab to go to next step
            // since clicking invokes this method again (via ng-click) and
            // one ng action must complete before another can start
            var hash = "step"+nextStep;
                $(".tabs").children("dd").each(function() {
                    var link = $(this).find("a");
                    if (link.length != 0) {
                        var id = link.attr("href").substring(1);
                        var $container = $("#" + id);
                        $(this).removeClass("active");
                        $container.removeClass("active");
                        if (id == hash || $container.find("#" + hash).length) {
                            $(this).addClass("active");
                            $container.addClass("active");
                        }
                    }
                });
            },50);
            // Unhide appropriate step in summary
            $scope.summarySection.find('.step' + nextStep).removeClass('hide');
            $scope.currentStepIndex = nextStep;
        };
        $scope.downloadKeyPair = function ($event, downloadUrl) {
            $event.preventDefault();
            var form = $($event.target);
            $.generateFile({
                csrf_token: form.find('input[name="csrf_token"]').val(),
                filename: $scope.newKeyPairName + '.pem',
                content: form.find('textarea[name="content"]').val(),
                script: downloadUrl
            });
            $scope.showKeyPairMaterial = false;
            var modal = $scope.keyPairModal;
            modal.foundation('reveal', 'close');
            $scope.newKeyPairName = '';
        };
        $scope.handleKeyPairCreate = function ($event, url) {
            $event.preventDefault();
            var formData = $($event.target).serialize();
            $scope.isLoadingKeyPair = true;
            $http({
                headers: {'Content-Type': 'application/x-www-form-urlencoded'},
                method: 'POST',
                url: url,
                data: formData
            }).success(function (oData) {
                $scope.showKeyPairMaterial = true;
                $scope.isLoadingKeyPair = false;
                $('#keypair-material').val(oData['payload']);
                // Add new key pair to choices and set it as selected
                $scope.keyPairChoices[$scope.newKeyPairName] = $scope.newKeyPairName;
                $scope.keyPair = $scope.newKeyPairName;
            }).error(function (oData) {
                $scope.isLoadingKeyPair = false;
                if (oData.message) {
                    Notify.failure(oData.message);
                }
            });
        };
        $scope.handleSecurityGroupCreate = function ($event, url) {
            $event.preventDefault();
            $scope.isLoadingSecurityGroup = true;
            var formData = $($event.target).serialize();
            $scope.securityGroupForm.trigger('validate');
            if ($scope.securityGroupForm.find('[data-invalid]').length) {
                return false;
            }
            $http({
                headers: {'Content-Type': 'application/x-www-form-urlencoded'},
                method: 'POST',
                url: url,
                data: formData
            }).success(function (oData) {
                $scope.isLoadingSecurityGroup = false;
                // Add new security group to choices and set it as selected
                $scope.securityGroupChoices[$scope.newSecurityGroupName] = $scope.newSecurityGroupName;
                $scope.securityGroup = $scope.newSecurityGroupName;
                $scope.securityGroups.push($scope.newSecurityGroupName);
<<<<<<< HEAD
                $scope.selectedGroupRules = JSON.parse($('#rules').val());
                $scope.securityGroupsRules[$scope.newSecurityGroupName] = $scope.selectedGroupRules;
=======
                $scope.selectedGroupRules[$scope.securityGroup] = JSON.parse($('#rules').val());
                $scope.securityGroupsRules[$scope.newSecurityGroupName] = JSON.parse($('#rules').val());
>>>>>>> 484ee5a7
                // Timeout is needed for chosen widget update
                $timeout(function(){
                    $scope.securityGroupSelect.trigger('chosen:updated');
                }, 250);
                // Reset values
                $scope.newSecurityGroupName = '';
                $scope.newSecurityGroupDesc = '';
                $('textarea#rules').val('');
                var modal = $scope.securityGroupModal;
                modal.foundation('reveal', 'close');
            }).error(function (oData) {
                $scope.isLoadingSecurityGroup = false;
                if (oData.message) {
                    Notify.failure(oData.message);
                }
            });
        };
    })
;
<|MERGE_RESOLUTION|>--- conflicted
+++ resolved
@@ -47,17 +47,7 @@
         };
         $scope.updateSecurityGroup = function () {
             $scope.securityGroup = $('div#securitygroup_chosen').find('li.search-choice:last').text() || $scope.securityGroup;
-<<<<<<< HEAD
-            $scope.selectedGroupRules = $scope.securityGroupsRules[$scope.securityGroup];
-=======
             $scope.selectedGroupRules[$scope.securityGroup] = $scope.securityGroupsRules[$scope.securityGroup];
-        };
-        $scope.updateSelectedSecurityGroupRules = function () {
-            // Timeout is needed for chosen widget to update the search choices 
-            $timeout(function() {
-                $scope.updateSecurityGroup();
-            }, 250);
->>>>>>> 484ee5a7
         };
         $scope.updateSelectedSecurityGroupRules = function () {
             // Timeout is needed for chosen widget to update the search choices 
@@ -273,13 +263,8 @@
                 $scope.securityGroupChoices[$scope.newSecurityGroupName] = $scope.newSecurityGroupName;
                 $scope.securityGroup = $scope.newSecurityGroupName;
                 $scope.securityGroups.push($scope.newSecurityGroupName);
-<<<<<<< HEAD
-                $scope.selectedGroupRules = JSON.parse($('#rules').val());
-                $scope.securityGroupsRules[$scope.newSecurityGroupName] = $scope.selectedGroupRules;
-=======
                 $scope.selectedGroupRules[$scope.securityGroup] = JSON.parse($('#rules').val());
                 $scope.securityGroupsRules[$scope.newSecurityGroupName] = JSON.parse($('#rules').val());
->>>>>>> 484ee5a7
                 // Timeout is needed for chosen widget update
                 $timeout(function(){
                     $scope.securityGroupSelect.trigger('chosen:updated');

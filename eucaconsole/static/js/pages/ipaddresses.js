/**
 * @fileOverview Elastic IPs landing page JS
 * @requires AngularJS, jQuery
 *
 */

// Pull in common landing page module
angular.module('ElasticIPsPage', ['LandingPage'])
    .controller('ElasticIPsCtrl', function ($scope) {
        $scope.publicIP = '';
        $scope.instanceID = '';
<<<<<<< HEAD
        $scope.urlParams = $location.search();
=======
        $scope.isNotValid = true;
        $scope.urlParams = $.url().param();
>>>>>>> 86575046
        $scope.initChosenSelectors = function () {
            $('#instance_id').chosen({'width': '80%', 'search_contains': true});
        };
        $scope.initController = function () {
            $scope.initChosenSelectors();
            // Open allocate IP modal based on query string arg
            if ($scope.urlParams['allocate']) {
                $('#allocate-ip-modal').foundation('reveal', 'open');
            }
            $scope.setWatch();
        };
        $scope.setWatch = function () {
            $(document).on('close', '[data-reveal]', function () {
                // Turn off the listeners on #ipcount
                $(document).off('input', '#ipcount');
                $(document).off('change', '#ipcount');
                // Reset the submit button to be disabled
                $scope.isNotValid = true;
                $scope.$apply();
            });
        };
        $scope.revealModal = function (action, eip) {
            var modal = $('#' + action + '-ip-modal');
            $scope.instanceID = eip['instance_name'] || '';
            $scope.publicIP = eip['public_ip'];
            modal.foundation('reveal', 'open');
        };
    });
<|MERGE_RESOLUTION|>--- conflicted
+++ resolved
@@ -9,12 +9,8 @@
     .controller('ElasticIPsCtrl', function ($scope) {
         $scope.publicIP = '';
         $scope.instanceID = '';
-<<<<<<< HEAD
-        $scope.urlParams = $location.search();
-=======
         $scope.isNotValid = true;
         $scope.urlParams = $.url().param();
->>>>>>> 86575046
         $scope.initChosenSelectors = function () {
             $('#instance_id').chosen({'width': '80%', 'search_contains': true});
         };

--- conflicted
+++ resolved
@@ -36,18 +36,11 @@
             $scope.createVPCSubnetZonesMap();
             $scope.setInitialVPCSubnets();
         };
-<<<<<<< HEAD
-        $scope.initController = function (scalingGroupName, policiesCount) {
-            $scope.scalingGroupName = scalingGroupName.replace(/__apos__/g, "\'")
-                .replace(/__curlyfront__/g, "{").replace(/__curlyback__/g, "}");
-            $scope.policiesCount = policiesCount;
-=======
         $scope.initController = function (optionsJson) {
             var options = JSON.parse(eucaUnescapeJson(optionsJson));
             // scalingGroupName, policiesCount
             $scope.scalingGroupName = options['scaling_group_name'];
             $scope.policiesCount = options['policies_count'];
->>>>>>> ead40eca
             $scope.setInitialValues();
             $scope.initChosenSelectors();
             $scope.setWatch();

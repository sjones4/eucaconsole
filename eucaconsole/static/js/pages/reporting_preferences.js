--- conflicted
+++ resolved
@@ -2,35 +2,12 @@
 .controller('PreferencesController', ['$scope', '$routeParams', 'BucketService', 'eucaHandleError', 'ModalService', 'ReportingService',
 function ($scope, $routeParams, BucketService, eucaHandleError, ModalService, ReportingService) {
     var vm = this;
-<<<<<<< HEAD
-    /*jshint multistr: true */
-    vm.defaultPolicy = '{ \n\
-    "Version": "", \n\
-    "Statement": [{ \n\
-        "Effect": "Allow", \n\
-        "Action": "s3:PutObject", \n\
-        "Resource": "arn:aws:s3:::<bucket_name>/*", \n\
-        "Principal": { \n\
-            "AWS": "blah" \n\
-        } \n\
-    ] \n\
-}';
-    vm.values = {
-        reportsEnabled: false,
-        bucketName: '',
-        bucketPolicy: vm.defaultPolicy,
-        tagKeys: []
-    };
-    vm.buckets = [];
-    vm.bucketPolicy = '';
-=======
     vm.values = {
         reportsEnabled: false,
         bucketName: '',
         tagKeys: []
     };
     vm.buckets = [];
->>>>>>> 9ed44e73
     vm.tagKeyChoices = [];
 
     ReportingService.getReportingPrefs().then(
@@ -61,10 +38,7 @@
         vm.savingChanges = true;
         ReportingService.setReportingPrefs(vm.values.reportsEnabled, vm.values.bucketName, vm.values.tagKeys, $('#csrf_token').val()).then(
             function success(result) {
-<<<<<<< HEAD
                 Notify.success(result.message);
-=======
->>>>>>> 9ed44e73
                 vm.savingChanges = false;
             },
             function error(errData) {
@@ -77,19 +51,6 @@
         ModalService.openModal('createBucketDialog');
     };
 
-<<<<<<< HEAD
-    vm.showBucketPolicy = function() {
-        vm.bucketPolicy = vm.values.bucketPolicy;
-        ModalService.openModal('bucketPolicyDialog');
-    };
-
-    vm.saveBuckePolicy = function($event) {
-        vm.values.bucketPolicy = vm.bucketPolicy;
-        ModalService.closeModal('bucketPolicyDialog');
-    };
-
-=======
->>>>>>> 9ed44e73
     $scope.$watch('preferences.values.bucketName', function(newVal, oldVal) {
         if (newVal === oldVal) return;
         if (vm.buckets.indexOf(newVal) > -1) return;

/**
 * Copyright 2017 Ent. Services Development Corporation LP
 *
 * @fileOverview factory methods for S3 bucket CORS config XHR calls
 * @requires AngularJS
 *
 */
angular.module('CorsServiceModule', [])
.factory('CorsService', ['$http', '$interpolate', function ($http, $interpolate) {
    $http.defaults.headers.common['X-Requested-With'] = 'XMLHttpRequest';

    return {
        setCorsConfig: function (bucketName, csrfToken, corsConfigXml) {
            return $http({
                method: 'PUT',
                url: $interpolate('/buckets/{{name}}/cors_configuration')({name: bucketName}),
                data: {
                    csrf_token: csrfToken,
                    cors_configuration_xml: corsConfigXml
                }
            });
        },

        deleteCorsConfig: function (bucketName, csrfToken) {
<<<<<<< HEAD
            return $http({
                method: 'DELETE',
                url: $interpolate('/buckets/{{name}}/cors_configuration')({name: bucketName}),
                params: {
                    csrf_token: csrfToken
                }
            });
=======
            return eucaRoutes.getRouteDeferred('bucket_cors_configuration', { name: bucketName })
                .then(function (path) {
                    return $http({
                        method: 'DELETE',
                        url: path,
                        data: {
                            csrf_token: csrfToken
                        }
                    });
                });
>>>>>>> c9bcc316
        }
   };
}]);<|MERGE_RESOLUTION|>--- conflicted
+++ resolved
@@ -22,26 +22,13 @@
         },
 
         deleteCorsConfig: function (bucketName, csrfToken) {
-<<<<<<< HEAD
             return $http({
                 method: 'DELETE',
                 url: $interpolate('/buckets/{{name}}/cors_configuration')({name: bucketName}),
-                params: {
+                data: {
                     csrf_token: csrfToken
                 }
             });
-=======
-            return eucaRoutes.getRouteDeferred('bucket_cors_configuration', { name: bucketName })
-                .then(function (path) {
-                    return $http({
-                        method: 'DELETE',
-                        url: path,
-                        data: {
-                            csrf_token: csrfToken
-                        }
-                    });
-                });
->>>>>>> c9bcc316
         }
    };
 }]);
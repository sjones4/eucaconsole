@charset "UTF-8";

/* @fileOverview Koala application-wide Sass CSS styles */

// Copyright 2013-2016 Hewlett Packard Enterprise Development LP
//
// Redistribution and use of this software in source and binary forms,
// with or without modification, are permitted provided that the following
// conditions are met:
//
// Redistributions of source code must retain the above copyright notice,
// this list of conditions and the following disclaimer.
//
// Redistributions in binary form must reproduce the above copyright
// notice, this list of conditions and the following disclaimer in the
// documentation and/or other materials provided with the distribution.
//
// THIS SOFTWARE IS PROVIDED BY THE COPYRIGHT HOLDERS AND CONTRIBUTORS
// "AS IS" AND ANY EXPRESS OR IMPLIED WARRANTIES, INCLUDING, BUT NOT
// LIMITED TO, THE IMPLIED WARRANTIES OF MERCHANTABILITY AND FITNESS FOR
// A PARTICULAR PURPOSE ARE DISCLAIMED. IN NO EVENT SHALL THE COPYRIGHT
// OWNER OR CONTRIBUTORS BE LIABLE FOR ANY DIRECT, INDIRECT, INCIDENTAL,
// SPECIAL, EXEMPLARY, OR CONSEQUENTIAL DAMAGES (INCLUDING, BUT NOT
// LIMITED TO, PROCUREMENT OF SUBSTITUTE GOODS OR SERVICES; LOSS OF USE,
// DATA, OR PROFITS; OR BUSINESS INTERRUPTION) HOWEVER CAUSED AND ON ANY
// THEORY OF LIABILITY, WHETHER IN CONTRACT, STRICT LIABILITY, OR TORT
// (INCLUDING NEGLIGENCE OR OTHERWISE) ARISING IN ANY WAY OUT OF THE USE
// OF THIS SOFTWARE, EVEN IF ADVISED OF THE POSSIBILITY OF SUCH DAMAGE.

/* Sass Imports */
// Normalize/reset CSS styles
@import "includes/normalize";

// This includes all of the foundation global elements that are needed to work with any of the other files.
// Note: foundation/settings imports includes/eucavariables
@import "includes/eucavariables";

// Behold, here are all the Foundation 5 components.
@import
//  "foundation/components/accordion",
  "foundation/components/alert-boxes",
  "foundation/components/block-grid",
  "foundation/components/breadcrumbs",
  "foundation/components/button-groups",
  "foundation/components/buttons",
//  "foundation/components/clearing",
  "foundation/components/dropdown",
  "foundation/components/dropdown-buttons",
//  "foundation/components/flex-video",
  "foundation/components/forms",
  "foundation/components/grid",
  "foundation/components/inline-lists",
//  "foundation/components/joyride",
  "foundation/components/keystrokes",
  "foundation/components/labels",
  "foundation/components/magellan",
//  "foundation/components/orbit",
//  "foundation/components/pagination",
  "foundation/components/panels",
//  "foundation/components/pricing-tables",
  "foundation/components/progress-bars",
  "foundation/components/reveal",
//  "foundation/components/side-nav",
  "foundation/components/split-buttons",
  "foundation/components/sub-nav",
  "foundation/components/switch",
  "foundation/components/tables",
  "foundation/components/tabs",
//  "foundation/components/thumbs",
  "foundation/components/tooltips",
  "foundation/components/top-bar",
  "foundation/components/type",
  "foundation/components/offcanvas",
  "foundation/components/visibility";


/* =========================================================== */
/* Eucalyptus Management Console main styles */


/* -----------------------------------------
   Fonts
----------------------------------------- */
@font-face {
    font-family: 'Lato';
    font-style: normal;
    font-weight: 400;
    src: local("Lato Regular"), local("Lato Regular"), url(../fonts/Lato/Lato-Regular.woff) format("woff");
}

@font-face {
    font-family: 'Lato';
    font-style: normal;
    font-weight: 700;
    src: local("Lato Bold"), local("Lato Bold"), url(../fonts/Lato/Lato-Bold.woff) format("woff");
}

@font-face {
    font-family: 'PT Sans';
    font-style: normal;
    font-weight: 400;
    src: local("PT Sans Regular"), local("PT Sans Regular"), url(../fonts/PT_Sans/PT_Sans-Web-Regular.ttf) format("ttf");
}

@font-face {
    font-family: 'PT Sans';
    font-style: normal;
    font-weight: 700;
    src: local("PT Sans Bold"), local("PT Sans Bold"), url(../fonts/PT_Sans/PT_Sans-Web-Bold.ttf) format("ttf");
}



/* -----------------------------------------
   Master Layout
----------------------------------------- */
html {
    background-color: $dxc-black;
}

body {
    position: relative;
    color: $dxc-black;
    background: $dxc-black;
    min-height: 100%;
    font-family: $euca-text-font-family;
    overflow-y: scroll;
}

h1, h2, h3, h4, h5, h6 {
    font-family: $euca-header-font-family;
    color: $dxc-black;
}

h6 {
    text-transform: uppercase;
}

a {
    color: $dxc-black;
}

p {
    color: $dxc-black;
    font-family: $euca-text-font-family;
    font-size: $euca-font-size;
}
label {
    color: $dxc-black;
    font-family: $euca-text-font-family;
    font-size: $euca-font-size;
    cursor: default;
    &.inline {
        display: inline-block;
    }
}

b, strong {
    font-weight: bold;
}

/* -----------------------------------------
   Header
----------------------------------------- */

// Logo bar (top-most bar)
#logobar-wrapper {
    border-bottom: 1px solid $dxc-lightgray;
}
#logobar {
    padding: 6px 0 0 0;
    margin-top: 8px;
    font-family: $euca-header-font-family;
    color: $dxc-white;
    a {
        font-family: $euca-text-font-family;
        font-size: $euca-s-font-size;
        color: $dxc-white;
        &:hover {
            text-decoration: none;
        }
    }
    section {
        position: relative;
        line-height: 1rem;
        display: inline-block;
        float: right;
        margin-top: 4px;
        .icon {
            font-size: 1.5rem;
        }
    }
    .dropdown {
        display: inline-block;
        margin-left: 1.3rem;
        color: $dxc-white;
        .icon {
            display: inline-block;
        }
    }
    .f-dropdown {
        width: auto;
        min-width: 8rem;
        a {
            color: $dxc-black;
        }
        &.open {
            width: auto !important;
        }
    }
    .fi-list {
        margin-left: 8px;
        position: relative;
        top: -10px;
    }
    .down-caret {
        border-top-color: $dxc-white;
    }
    .product-name {
        font-size: 1.4rem;
        position: relative;
        top: -8px;
        padding-left: 1rem;
    }
    #selected-region.aws {
        position: relative;
        display: inline-block;
        padding-left: 24px;
        background: transparent url(../img/aws_favicon.png) no-repeat left 0;
    }
    #region-dropdown {
        min-width: 12rem;
        li[data-selected] {
            display: none;
        }
    }
    #offcanvas-icon {
        left: -1000px;
        display: none;
        margin-right: 12px;
        i {
            font-size: 1.8rem;
        }
    }
    #user-dropdown-section {
        position: relative;
        left: -10px;
    }
}


// Breadcrumbs
#breadcrumbs {
    position: relative;
    overflow: hidden;
    margin-bottom: 0.7rem;
    padding-left: 16px;
    padding-top: 6px;
    padding-bottom: 1px;
    font-family: $euca-header-font-family;
    letter-spacing: 1px;
    font-weight: normal;
    li {
        a {
            color: $dxc-black;
            &:hover {
                color: $dxc-darkgray;
            }
        }
        margin-top: 0.3rem;
        font-size: $euca-s-font-size;
        &.current a {
            font-family: $euca-text-font-family;
            &:hover {
                color: $dxc-black;
            }
        }
    }
    .icon-block{
        display: none;
        position: absolute;
        top: 0; bottom: 0; right: 0;
        vertical-align: middle;
        padding-bottom: 2px;
    }
    .help-icon {
        position: relative;
        padding: 8px 16px;
        border-left: 1px solid $dxc-lightgray;
        font-weight: bold;
        text-align: center;
    }
    .breadcrumbs > ::before {
        position: relative;
        top: -1px;
        font-size: 0.7rem;
    }
    .fi-home {
        color: $dxc-black;
        &:hover {
            color: $dxc-darkgray;
        }
    }
}

// Subnav styles
.sub-nav {
    position: relative;
    top: -1.5rem;
    left: 1rem;
    margin-bottom: -1rem;
    dd {
        a {
            font-weight: bold;
            margin-right: 0.5rem;
            &:hover {
                text-decoration: underline;
            }
        }
        &.active a:hover {
            color: white;
            text-decoration: none;
        }
    }
}


/* -----------------------------------------
   Main Content
----------------------------------------- */
#maincontent {
    background: lighten($dxc-lightgray, 10%);
    position: relative;
    padding-bottom: 3rem;
}

#contentwrap {
    position: relative;
    padding-bottom: 3rem;
    min-height: 30rem;
}

@media screen and (min-width: $topbar-breakpoint) {
    #login-panel { margin-bottom: 5rem; }
    #maincontent { min-height: 65rem; }
}


/* -----------------------------------------
   Misc
----------------------------------------- */
#pagetitle, .pagetitle {
    font-family: $euca-header-font-family;
    font-size: $euca-xl-font-size;
    margin-left: 1rem;
    margin-bottom: 1rem;
    &.landingpage {
        margin-left: 0;
        position: absolute;
        top: 0; left: 1rem;
    }
    em {
        font-style: normal;
        color: $dxc-black;
    }
}

.subsection-label {
    font-size: $euca-font-size;
    color: $dxc-darkgray;
    margin-bottom: 6px;
}

.upper {
    text-transform: uppercase;
}

hr {
    border: 1px solid $dxc-lightgray;
    border-width: 1px 0 0;
}

a.has-tip {
    border-bottom: none !important;
}

.tooltip {
    font-family: $euca-text-font-family;
    font-size: $euca-s-font-size;
    border: 2px solid $dxc-lightgray;
    max-width: 260px;
    > .nub {
        border: 6px solid $dxc-lightgray;
        border-color: transparent transparent $dxc-lightgray transparent;
        top: -12px;
    }
}

.breakword {
    word-wrap: break-word;
}

i.fi-plus.circle {
    border: 2px solid black;
    border-radius: 100px;
    padding: 0 2px;
    font-size: 0.7rem;
}

i.fi-minus-circle {
    font-size: 1.4rem;
    &:hover {
        color: darkred;
    }
}

a.circle {
    color: black;
    display: inline-block;
}

.down-caret {
    position: relative;
    top: -1px;
    display: inline-block;
    border-right: 6px solid transparent;
    border-top: 6px solid $dxc-black;
    border-left: 6px solid transparent;
    content: '';
}

.up-caret {
    position: relative;
    top: -1px;
    display: inline-block;
    border-right: 6px solid transparent;
    border-bottom: 6px solid $dxc-black;
    border-left: 6px solid transparent;
    content: '';
}

#notifications {
    margin-left: 1rem;
    margin-right: 1rem;
    margin-top: -1rem;
    font-weight: bold;
    .marked { position: relative; }
    .alert-box {
        position: fixed;
        padding: 0 0;
        top: 0;
        left: 50%;
        transform: translateX(-50%);
        z-index: 9999999;
        width: 100%;
        color: $dxc-black;
        background-color: white;
        box-shadow: 6px 6px 10px rgba(0, 0, 0, 0.15);
        &.success {
            border: 2px solid green;
            .icon {
                background-color: green;
                span:before {
                    content: "\2713"
                }
            }
        }
        &.warning {
<<<<<<< HEAD
            border: 2px solid $hpe-gold;
            .icon {
                background-color: $hpe-gold;
=======
            border: 2px solid $dxc-yellow;
            .icon {
                background-color: $dxc-yellow;
>>>>>>> 9ba03780
                span:before {
                    content: "\26A0"
                }
            }
        }
        &.info{
            border: 2px solid $dxc-black;
            .icon {
                background-color: $dxc-black;
                span:before {
                    content: "\24D8"
                }
            }
        }
        &.secondary{
            border: 2px solid $dxc-darkgray;
            color: $dxc-black;
        }
        &.alert {
            border: 2px solid darkred;
            .icon {
                background-color: darkred;
                span:before {
                    content: "!"
                }
            }
        }
        .icon {
            width: 50px;
            position: absolute;
            left: 0;
            top: 0;
            bottom: 0;
            text-align: center;
            span {
                color: white;
                font-size: 30px;
            }
        }
        .message {
            padding: 0.875rem 2rem 0.875rem 4.5rem;
        }
        .close {
            opacity: 1.0;
        }
        .close:hover {
            font-weight: bold;
       }
    }
}

@media screen and (min-width: $euca-extrasmall-breakpoint) {
    #notifications {
        .alert-box {
            top: 10px;
            width: 75%;
        }
    }
}

@media screen and (min-width: 768px) {
    #notifications {
        .alert-box {
            top: 10px;
            width: 50%;
        }
    }
}

@media screen and (min-width: $topbar-breakpoint) {
    #notifications {
        .alert-box {
            top: 10px;
            width: 33%;
        }
    }
}

textarea.console-output {
    width: 100%;
    min-height: 30rem;
    background-color: black;
    color: white;
    font-family: Courier, "courier new", monospace;
    font-weight: bold;
}

textarea.policy-area {
    width: 100%;
    min-height: 30rem;
    font-family: Courier, "courier new", monospace;
    font-weight: bold;
}

.policy-row-item {
    vertical-align: middle;
    padding: 0.25rem;
}

.helptext-icon {
    color: $dxc-darkgray;
    font-size: 1.2rem;
}

.expando {
    .title {
        display: inline-block;
        font-family: $euca-text-font-family;
        font-size: $euca-l-font-size;
        text-transform: none;
        &:hover a, &:hover i {
            color: $dxc-darkgray;
            text-decoration: none;
        }
        a {
            color: $dxc-black;
        }
    }
}

// Action icons such as the three vertical dots
.action-icon {
    display: inline-block;
    font-size: 1.4rem;
    color: $dxc-black;
    padding-right: 0.5rem;
    padding-left: 0.5rem;
    &:hover {
        cursor: pointer;
        color: $dxc-darkgray;
    }
}

.flex-space {
    @include flexbox-mixin;
    .flex-column-0 {
        @include flexgrow-mixin(0);
    }
    .flex-column-1 {
        @include flexgrow-mixin(1);
    }
}

/* -----------------------------------------
   Tag editor
----------------------------------------- */
#tag-editor {
    small {
        font-size: $euca-s-font-size;
    }
    @include item-list;
    .propagates {
        color: $dxc-darkgray;
        font-size: $euca-font-size;
    }
    .add-label {
        margin-bottom: 6px;
        color: $dxc-darkgray;
        font-family: $euca-text-font-family;
    }
    #add-tag-btn {
        margin-bottom: 0;
    }
    &.autoscale {
        #autoscale-tag-name-input-div, #autoscale-tag-value-input-div {
            position: relative;
            left: 1rem;
        }
        #propagate-wrapper {
            white-space: nowrap;
            line-height: 2.2rem;
        }
    }
}


/* -----------------------------------------
   Block device mapping (BDM) editor
----------------------------------------- */

#bdmapping-editor {
    .bdmapping-table {
        width: 100%;
        input.number {
            padding: 0 1px 0 6px;
        }
    }
    th {
        padding-left: 9px;
        &.size {
            text-align: center;
        }
    }
    td {
        &.count {
            text-align: center;
        }
    }
    .storage-label {
        text-align: left;
    }
    #new-blockdevice-entry {
        label {
            text-align: left;
        }
    }
    #new-blockdevice-entry {
        .chosen-single {
            line-height: 34px;
            min-height: 37px;
        }
        label {
            margin-bottom: 4px;
        }
    }
    .chosen-container .chosen-single {
        height: 2.3rem;
    }
    input.number {
        width: 2rem;
        padding: 6px 3px 5px 8px;
        line-height: 1.5rem;
        border: 1px solid $dxc-lightgray;
    }
    .delete-on-terminate {
        text-align: center;
        span.hide-for-small {
            display: inline !important;
        }
    }
}

@media screen and (max-width: 40.063rem) {
    #bdmapping-editor {
        .delete-on-terminate {
            span.hide-for-small {
                display: none !important;
            }
        }
    }
}


/* -----------------------------------------
   Help content
----------------------------------------- */
.right-off-canvas-menu {
    background-color: white;
    padding: 10px;
}

// Padding for help expando if on a page with tabs
.help-padding {
    display: block;
    height: 2.5rem;
}


.help-content {
    font-size: 0.9rem;
    margin-bottom: 1.5rem;
    h1, h2, h3, h4, h5, h6 {
        font-weight: bold;
    }
    h1 { font-size: 1.2rem; }
    h2 { font-size: 1.1rem; }
    h3, h4 { font-size: 1rem; }
    .p, .section {
        line-height: 1.4rem;
    }
    .topictitle1 {
        margin-top: 1rem;
    }
    p {
        margin-bottom: 0.5rem;
    }
    ol ul {
        list-style-position: inside;
        li {
            text-indent: -1rem;
            margin-left: 1rem;
            p {
                text-indent: 0;
                margin-bottom: 0.5rem;
                margin-top: 0.5rem;
            }
        }
    }
    i {
        text-indent: 0;
        &.fi-minus-circle {
            font-size: 1.2rem;
            &:hover {
                color: black;
            }
        }
    }
    table.table {
        width: 100%;
        tr td {
            line-height: 1.1rem;
        }
    }
}


/* -----------------------------------------
   Forms
----------------------------------------- */

form {
    label {
        color: $dxc-darkgray;
        font-family: $euca-text-font-family;
        font-size: $euca-font-size;
        cursor: default;
        &.inline {
            display: inline-block;
        }
    }
    input {
        border-color: $dxc-black;
        background-color: #fff;
        &[type=file] {
            background-color: transparent;
        }
        &[type=password] {
            font-family: Arial, Helvetica, sans-serif !important;
            font-size: 1rem;
            color: black;
        }
    }
    select, textarea {
        background-color: #fff;
        border-color: $dxc-black;
    }
    .req {
        color: $dxc-darkgray;
    }
    .row {
        .inline-label {
            line-height: 2rem;
        }
        input {
            &[type='text'], &[type='password'] {
                margin: 0 0 0 0;
            }
            &[type='number'] {
                width: 3rem;
            }
        }
    }
    .columns input {
        max-width: 100%;
    }
    a.remove.circle {
        position: relative;
        left: 8px; top: -2px;
    }
    .cancel-link {
        margin-left: 2rem;
<<<<<<< HEAD
        color: $hpe-gray;
=======
        color: $dxc-darkgray;
>>>>>>> 9ba03780
        &:hover {
            color: $dxc-black;
            text-decoration: underline;
        }
    }
    .controls_csrf_token {
        display: none;
    }
    .server-validation span.error {
        display: block !important;
        background-color: white;
        color: darkred;
        padding-left: 0;
    }
    &[data-abide].error small.error,
    .error small.error {
        background-color: white;
        font-style: normal;
        color: darkred;
        &.inline {
            display: inline-block !important;
        }
    }
    .error .chosen-container .chosen-single,
    .ng-invalid.ng-touched {
        border-color: darkred;
        background: $hpe-validation-input-bgcolor;
    }
}

.row.controls-wrapper {
    margin-bottom: 0.5rem;
    label {
        padding-top: 6px;
        font-weight: bold;
        text-align: right;
        line-height: 1rem;
        select, input, .chosen-container {
            text-align: left;
        }
        &.nowrap {
            white-space: nowrap;
        }
        &.stack-label {
            margin-bottom: 4px;
            white-space: nowrap;
        }
    }
    label.reverse {
        display: inline-block;
        text-align: left;
        position: relative;
        left: -1rem;
    }
    .small-12.columns label, .medium-12.columns label, .large-12.columns label {
        margin-bottom: 4px;
    }
    &.readonly {
        a {
            color: $dxc-black;
            text-decoration: underline;
            &:hover {
                color: $dxc-darkgray;
                text-decoration: underline;
            }
        }
    }
    .helptext-icon.reverse {
        position: relative;
        left: 1.5rem;
    }
    .reverse {
        .error {
            white-space: nowrap;
        }
    }
    .checkbox-row {
        margin-left: 1rem;
    }
    .field {
        input {
            display: inline-block;
            margin-bottom: 0.3rem;
        }
        select {
            font-family: $euca-text-font-family;
            margin-bottom: 0.3rem;
            margin-top: 0.3rem;
            padding-top: 6px;
            padding-bottom: 6px;
        }
        textarea {
            margin-top: 0.3rem;
        }
    }
    &.readonly {
        margin-top: 0;
        margin-bottom: 0;
        label {
            position: relative;
            right: -15px;
        }
        .value {
            padding-bottom: 6px;
        }
    }
    &.inline {
        margin-bottom: 4px;
        label {
            right: -6px;
        }
    }
    &.stacked {
        .field {
            select, textarea {
                margin-top: 0;
            }
        }
    }
}

form .controls-wrapper > [class*='small-'] label {
    font-weight: bold;
    &.right {
        position: relative;
        right: -1rem;
    }
}

[data-abide] .controls-wrapper .error,
[data-abide] .controls-wrapper.error,
.controls-wrapper .error {
    label {
        color: $dxc-black;
    }
    input, select {
        border: 1px solid darkred;
        background-color: $hpe-validation-input-bgcolor;
    }
    small.error {
        @include validation-error-mixin;
        &.inline {
            display: inline-block;
            margin-left: 1rem;
        }
    }
}

[data-abide] small.error,
small.error {
        @include validation-error-mixin;
}

textarea.hidden {
    display: none;
    &.debug {
        display: block;
    }
}

input,
input[type="text"],
input[type="password"],
input[type="date"],
input[type="datetime"],
input[type="number"],
input[type="search"],
select,
textarea {
    border-color: $dxc-black;
}


/* -----------------------------------------
   Chosen widget
----------------------------------------- */
.chosen-container {
    &.chosen-container-multi {
        background: #fff none;
        .chosen-choices  {
            background: none;
            border: 1px solid $dxc-black;
            li {
                &.search-field  {
                    input[type=text] {
                        height: 34px;
                        padding-left: 10px;
                    }
                    .default {
                        color: #999;
                    }
                }
                &.search-choice {
                    background: #fff none;
                    border: 1px solid $dxc-black;
                    padding: 4px 20px 4px 8px;
                    color: $dxc-darkgray;
                    font-family: $euca-header-font-family;
                    font-size: $euca-xs-font-size;
                    .search-choice-close {
                        top: 8px;
                    }
                    span {
                        line-height: 20px;
                    }
                }
            }
        }
    }
    &.chosen-container-single {
        .chosen-single {
            background-image: none;
            background-color: #fff !important;
            border-radius: 0;
            border-color: $dxc-black;
            height: 2.5rem;
            line-height: 2.5rem;
            font-size: 0.875rem;
            b {
                position: relative;
                top: 10px;
            }
        }
    }
    .chosen-drop {
        .chosen-search {
            input {
                height: 2rem;
                line-height: 2rem;
            }
        }
        .chosen-results {
            font-size: $euca-font-size;
            .active-result {
                &.highlighted {
<<<<<<< HEAD
                    color: $hpe-black;
                    background: $hpe-backgroundgray none;
=======
                    color: $dxc-black;
                    background: $dxc-lightgray none;
>>>>>>> 9ba03780
                }
            }
        }
    }
}


/* -----------------------------------------
   Panels and modals
----------------------------------------- */
.panel {
    background-color: white;
    border: none;
    position: relative;
    h1, h2, h3, h4, h5, h6 {
        font-family: $euca-header-font-family;
        color: $dxc-black;
    }
    h6 {
        text-transform: uppercase;
        color: $dxc-darkgray;
    }
    .tabs-content {
        border: none;
    }
    &.no-title {
        margin-top: 0;
    }
    &.has-actions {
        position: relative;
        padding-top: 60px !important;
        h6.title {
            position: absolute;
            top: 0; left: 0; right: 0;
            line-height: 2rem;
            padding-left: 8px;
            background-color: $dxc-black;
            color: white;
            @include ellipsis-overflow;
        }
        .label.status {
            margin-bottom: 8px;
        }
        .actions-menu {
            position: absolute;
            top: 10px; right: 10px;
            .button.dropdown {
                padding: 12px 38px 12px 22px;
                &:hover {
                    &::after {
                        border-top-color: $dxc-yellow;
                    }
                    a {
                        color: $dxc-yellow;
                    }
                    background: $dxc-black;
                }
                a {
                    color: $dxc-black;
                    &:hover {
                        text-decoration: none;
                    }
                }
            }
            .f-dropdown {
                min-width: 12rem;
                width: auto;
            }
        }
    }
}

.reveal-modal-bg {
    z-index: 9999990;
}

.reveal-modal {
    z-index: 9999995;
    [data-tooltip] {
        z-index: 99999999;
    }
    h3 {
        &#about-cloud:hover {
            color: $dxc-darkgray;
        }
        &.pagetitle {
            margin-left: 0;
        }
    }
    a {
        text-decoration: underline;
        &:hover {
            color: $dxc-darkgray;
        }
        &.close-reveal-modal {
            color: $dxc-black;
            text-decoration: none;
            &:hover {
                color: $dxc-darkgray;
                text-decoration: none;
            }
        }
    }
    form .row.controls-wrapper {
        margin-bottom: 1rem;
    }
    .tabs-content {
        border: none;
    }
    .button.expand {
        margin-bottom: 0;
        &:focus {
            box-shadow: 0 0 3px 3px #7bb0e0;
        }
    }
    .top-margin {
        margin-top: 0.7rem;
    }
    .center {
        text-align: center;
    }
}

/* -----------------------------------------
   Tables
----------------------------------------- */
table.table {
    @include table-styles-mixin;
    tr td {
        vertical-align: top;
    }
    td.breakall {
        word-break: break-all !important;
    }
    &.smart-table {
        th[st-sort] {
            padding-right: 14px;
            &:hover {
                cursor: pointer;
            }
        }
        .st-sort-ascent, .st-sort-descent {
            padding-right: 0 !important;
        }
        .st-sort-ascent:after {
            content: '\25B2';
        }
        .st-sort-descent:after {
            content: '\25BC';
        }
    }
}


/* -----------------------------------------
   Footer
----------------------------------------- */
footer {
    background-color: $dxc-black;
    color: white;
    padding: 15px 0 3rem 1rem;
    .columns.logo {
        padding-left: 0.5rem;
    }
    #dxc-logo {
        display: inline-block;
        width: 201px; height: 36px;
        background: url('../img/dxc_logo_hz_wht_201x36.png') no-repeat;
    }
    .copyright {
        padding-top: 8px;
        text-align: right;
        color: $dxc-darkgray;
        font-size: $euca-s-font-size;
        a {
            color: $dxc-darkgray;
            &:hover {
                text-decoration: underline;
            }
        }
    }
}


/* -----------------------------------------
   Buttons
----------------------------------------- */
.button {
    background-color: $dxc-yellow;
    font-family: $euca-header-font-family;
    font-weight: bold;
    text-transform: uppercase;
    color: $dxc-black;
    border: none;
    &:hover, &:focus {
        background-color: $dxc-black;
        color: $dxc-yellow;
        text-decoration: none;
        outline: none;
    }
    &.secondary {
        background-color: $dxc-lightgray;
        font-family: $euca-header-font-family;
        text-transform: uppercase;
        color: $dxc-black;
        &:hover {
            background-color: $dxc-darkgray;
            color: $dxc-black;
            text-decoration: none;
            outline: none;
        }
        &.disabled, &[disabled] {
            @include disabled-button-mixin;
        }
    }
    &.disabled, &[disabled] {
        @include primary-disabled-button-mixin;
    }
    &.tiny {
        white-space: nowrap;
    }
    &.round {
        &:hover {
            outline: none;
        }
        &.disabled, &[disabled] {
            &:hover {
                outline: none;
                box-shadow: none;
            }
        }
    }
    &.dropdown {
        &:after {
            border-color: $dxc-black transparent transparent transparent;
        }
    }
}

/* -----------------------------------------
   Button groups
   (Foundation's button groups seem broken)
----------------------------------------- */
$btn-group-radius: 10px;
.btn-group {
    li {
        list-style-type: none;
        margin: 0;
        padding: 0;
        a {
            display: inline-block;
            padding: 0.2rem 1.5rem 0.3rem 1.5rem;
            border-collapse: collapse;
            margin: 0;
<<<<<<< HEAD
            border: 1px solid $hpe-lightgray;
            font-weight: bold;
            color: $hpe-gray-65;
            &:hover {
                color: $hpe-blue;
            }
            &.active {
                color: white;
                background-color: $hpe-blue;
=======
            border: 1px solid $dxc-lightgray;
            font-weight: bold;
            color: $dxc-darkgray;
            &:hover {
                color: $dxc-blue;
            }
            &.active {
                color: white;
                background-color: $dxc-blue;
>>>>>>> 9ba03780
            }
            &:first-child {
                border-top-left-radius: $btn-group-radius;
                border-bottom-left-radius: $btn-group-radius;
            }
            &:last-child {
                border-top-right-radius: $btn-group-radius;
                border-bottom-right-radius: $btn-group-radius;
                border-left: none;
                position: relative;
                left: -4px;
            }
        }
    }
}



/* -----------------------------------------
   Tabs (on detail pages)
   Note: Wizard tabs are at _wizards.scss
----------------------------------------- */
.tabs {
    @include standard-tabs-mixin;
}

.tabs-content {
    background-color: white;
    .panel {
        border: none;
    }

}

.tabs-content > .content {
    &.large-centered, &.medium-centered {
        float: none;
    }
    padding: 1rem;
}


/* -----------------------------------------
   Progress bars
----------------------------------------- */
@-webkit-keyframes move {
    0% { background-position: 0 0; }
    100% { background-position: 50px 50px; }
}
@keyframes move {
    0% { background-position: 0 0; }
    100% { background-position: 50px 50px; }
}

.progress > .meter:after {
    content: "";
    position: absolute;
    top: 0;
    left: 0;
    bottom: 0;
    right: 0;
    background-image: linear-gradient(-45deg, rgba(255, 255, 255, .2) 25%, transparent 25%, transparent 50%, rgba(255, 255, 255, .2) 50%, rgba(255, 255, 255, .2) 75%, transparent 75%, transparent);
    z-index: 1;
    background-size: 50px 50px;
    -webkit-animation: move 2s linear infinite;
    animation: move 2s linear infinite;
    overflow: hidden;
}

/* -----------------------------------------
   Disabled drop-down items
----------------------------------------- */
.f-dropdown {
    li.disabled {
        @include disabled-list-item-mixin;
    }
}


/* -----------------------------------------
   Foundation fixes
----------------------------------------- */
// Prevent dropdown menus from displaying when viewport height approaches 10k px.
.f-dropdown {
    left: -99999px;
    z-index: 9999997;
}

// Add a show-for-xsmall class to display items only when max-width is 480px
.show-for-xsmall {
    display: none !important;
}
.hide-for-xsmall {
    display: inline !important;
}



/* -----------------------------------------
   Media Queries
----------------------------------------- */

/* Extra small screen (< 481px) */
@media screen and (max-width: $euca-extrasmall-breakpoint) {
    .show-for-xsmall {
        display: inline-block !important;
    }
    .hide-for-xsmall {
        display: none !important;
    }
    #logobar {
        .dropdown {
            display: inline-block;
            overflow: hidden;
            text-overflow: ellipsis;
        }
        #selected-region.dropdown {
            width: 8rem;
            position: relative;
            top: -8px;
        }
        #user-dropdown-section .dropdown {
            position: relative;
            width: 4rem;
            margin-right: 1rem;
            padding-right: 12px;
            .aws.down-caret {
                position: absolute;
                top: 8px; right: 0;
            }
        }
        .product-name {
            display: none;
        }
        #offcanvas-icon {
            left: 0;
            display: inline-block !important;
            margin-right: 12px;
            i {
                padding-right: 0.5rem;
            }
        }
    }
    .left-nav {
        display: none;
    }
    .inner-wrap {
        padding-left: 0 !important;
    }
}

div.left-nav {
    position: absolute;
    top: 0;
    left: 0;
    height: 100%;
    z-index: 999999 !important;
    background-color: white;
    overflow: hidden;
    border-style: solid;
    border-width: 0 1px 0 0;
    border-color: $dxc-lightgray;
}

// Off-canvas Nav adjustments
div.left-off-canvas-menu {
    z-index: 999999 !important;
    background-color: white;
    border: 0 solid $dxc-lightgray;
    border-right-width: 1px;
}

.off-canvas-wrap {
    min-height: 100%;
}

$expanded-nav-width: 225px;

.left-nav {
    width: $expanded-nav-width !important;
    overflow-y: scroll !important;
    transition: width 0.3s;
}

.inner-wrap {
    padding-left: 50px;
}

.nav-collapsed.left-nav {
    width: 50px !important;
    overflow-y: hidden !important;
    label {
        visibility: hidden;
    }
    hr {
        width: 7.5%;
    }
}

// replace fa-4x or fa-5x
span.euca-nav-size {
    font-size: 1.65em;
}
ul.off-canvas-list li{
    a:hover {
<<<<<<< HEAD
        background-color: $hpe-backgroundgray !important;
        color: $hpe-gray !important;
=======
        background-color: $dxc-lightgray !important;
        color: $dxc-darkgray !important;
>>>>>>> 9ba03780
    }
}
ul.resources-nav {
    width: $expanded-nav-width*2;
    list-style-type: none;
    line-height: 3.0rem;
    margin-left: 0;
    left: 0;
    label {
        padding-left: 3.0rem;
        background-color: white;
        color: $dxc-darkgray;
        padding-top: 0.6rem;
        margin-bottom: 0.6rem;
        border-top: 0;
    }
    hr {
        margin: 0 0.5rem 0 0.5rem;
        width: 42.5%;
    }
    li {
        a {
            background-color: transparent;
            color: $dxc-darkgray;
            padding: 0.5rem 8rem 1.0rem 2.6rem;
            line-height: 1.5rem;
            border-bottom: 0;
            position: static;
        }
        a.active {
            color: $dxc-black !important;
        }
        &:hover {
<<<<<<< HEAD
            background-color: $hpe-backgroundgray;
            color: $hpe-gray;
=======
            background-color: $dxc-lightgray;
            color: $dxc-darkgray;
>>>>>>> 9ba03780
        }
        span {
            padding-left: 0.5rem;
            white-space: nowrap;
            display: inline-block;
            vertical-align: middle;
        }
        span.active {
            background-color: $dxc-yellow;
            color: white;
        }
        i.icon {
            position: absolute;
            left: 0.5rem;
            margin-top: 0.5rem;
            height: 2rem;
            width: 2rem;
        }
        i.icon.dashboard { background-image: url(../img/nav/Dashboard.svg); }
        i.icon.dashboard.active { background-image: url(../img/nav/Dashboard_Active.svg); }
        i.icon.images { background-image: url(../img/nav/Images.svg); }
        i.icon.images.active { background-image: url(../img/nav/Images_Active.svg); }
        i.icon.queues { background-image: url(../img/nav/Queues.svg); }
        i.icon.queues.active { background-image: url(../img/nav/Queues_Active.svg); }
        i.icon.topics { background-image: url(../img/nav/Topics.svg); }
        i.icon.topics.active { background-image: url(../img/nav/Topics_Active.svg); }
        i.icon.instances { background-image: url(../img/nav/Instances.svg); }
        i.icon.instances.active { background-image: url(../img/nav/Instances_Active.svg); }
    }
    li.active {
        background-color: $dxc-yellow !important;
        color: $dxc-black !important;
    }
    i.icon {
        position: absolute;
        left: 0.5rem;
        margin-top: 0.5rem;
        height: 2rem;
        width: 2rem;
        color: #000000;
    }
    i.icon.instances-cat { background-image: url(../img/nav/Instances.svg); }
    i.icon.autoscaling { background-image: url(../img/nav/Auto-Scaling-Groups.svg); }
    i.icon.cloudformation { background-image: url(../img/nav/stacks.svg); }
    i.icon.iam { background-image: url(../img/nav/Groups.svg); }
    i.icon.networksecurity { background-image: url(../img/nav/Security.svg); }
    i.icon.storage { background-image: url(../img/nav/Volumes.svg); }
}

/* IE 10+ specific adjustments */
@media screen and (-ms-high-contrast: active), (-ms-high-contrast: none) {
    ul.resources-nav {
        hr {
            margin-left: -15rem;
        }
        li {
            a {
                i.icon {
                    height: 2.2rem;
                }
            }
        }
    }
    .nav-collapsed.left-nav {
        hr {
            margin-left: -24.5rem;
        }
    }
}

ul.bullet-list {
    list-style-type: none;
    li:before {
        font-family: 'FontAwesome';
        font-size: 0.9rem;
        content: '\f138';
        margin: 0 5px 0 -15px;
<<<<<<< HEAD
        color: $hpe-blue;
=======
        color: $dxc-blue;
>>>>>>> 9ba03780
    }
}

.columns.subheading {
    padding-left: 0.125rem;
}

/* Responsive tweaks for landing page title */
@media screen and (max-width: $row-width) {
    #pagetitle.landingpage {
        top: -0.5rem;
    }
    #landing-page-filters {
        padding-top: 1rem;
        margin-bottom: 1rem;
    }
}

/* Other Small screen tweaks */
@media screen and (max-width: $topbar-breakpoint) {
    .columns.datagrid {
        padding-left: 1rem;
    }
    .sub-nav {
        top: 0;
        left: 0;
        margin-top: -28px;
        margin-left: 4px;
        margin-bottom: 1.5rem;
    }
}

@media screen and (min-width: $topbar-breakpoint) {
    // Ensure span.hide-for-small are display: inline (Foundation sets them as display: inherit
    span.hide-for-small {
        display: inline !important;
    }
}


/* -----------------------------------------
   Debug
----------------------------------------- */
#pDebugToolbarHandle { top: 120px !important; }

<|MERGE_RESOLUTION|>--- conflicted
+++ resolved
@@ -466,15 +466,9 @@
             }
         }
         &.warning {
-<<<<<<< HEAD
-            border: 2px solid $hpe-gold;
-            .icon {
-                background-color: $hpe-gold;
-=======
             border: 2px solid $dxc-yellow;
             .icon {
                 background-color: $dxc-yellow;
->>>>>>> 9ba03780
                 span:before {
                     content: "\26A0"
                 }
@@ -836,11 +830,7 @@
     }
     .cancel-link {
         margin-left: 2rem;
-<<<<<<< HEAD
-        color: $hpe-gray;
-=======
         color: $dxc-darkgray;
->>>>>>> 9ba03780
         &:hover {
             color: $dxc-black;
             text-decoration: underline;
@@ -867,7 +857,7 @@
     .error .chosen-container .chosen-single,
     .ng-invalid.ng-touched {
         border-color: darkred;
-        background: $hpe-validation-input-bgcolor;
+        background: $euca-validation-input-bgcolor;
     }
 }
 
@@ -978,7 +968,7 @@
     }
     input, select {
         border: 1px solid darkred;
-        background-color: $hpe-validation-input-bgcolor;
+        background-color: $euca-validation-input-bgcolor;
     }
     small.error {
         @include validation-error-mixin;
@@ -1076,13 +1066,8 @@
             font-size: $euca-font-size;
             .active-result {
                 &.highlighted {
-<<<<<<< HEAD
-                    color: $hpe-black;
-                    background: $hpe-backgroundgray none;
-=======
                     color: $dxc-black;
                     background: $dxc-lightgray none;
->>>>>>> 9ba03780
                 }
             }
         }
@@ -1337,17 +1322,6 @@
             padding: 0.2rem 1.5rem 0.3rem 1.5rem;
             border-collapse: collapse;
             margin: 0;
-<<<<<<< HEAD
-            border: 1px solid $hpe-lightgray;
-            font-weight: bold;
-            color: $hpe-gray-65;
-            &:hover {
-                color: $hpe-blue;
-            }
-            &.active {
-                color: white;
-                background-color: $hpe-blue;
-=======
             border: 1px solid $dxc-lightgray;
             font-weight: bold;
             color: $dxc-darkgray;
@@ -1357,7 +1331,6 @@
             &.active {
                 color: white;
                 background-color: $dxc-blue;
->>>>>>> 9ba03780
             }
             &:first-child {
                 border-top-left-radius: $btn-group-radius;
@@ -1563,13 +1536,8 @@
 }
 ul.off-canvas-list li{
     a:hover {
-<<<<<<< HEAD
-        background-color: $hpe-backgroundgray !important;
-        color: $hpe-gray !important;
-=======
         background-color: $dxc-lightgray !important;
         color: $dxc-darkgray !important;
->>>>>>> 9ba03780
     }
 }
 ul.resources-nav {
@@ -1603,13 +1571,8 @@
             color: $dxc-black !important;
         }
         &:hover {
-<<<<<<< HEAD
-            background-color: $hpe-backgroundgray;
-            color: $hpe-gray;
-=======
             background-color: $dxc-lightgray;
             color: $dxc-darkgray;
->>>>>>> 9ba03780
         }
         span {
             padding-left: 0.5rem;
@@ -1687,11 +1650,7 @@
         font-size: 0.9rem;
         content: '\f138';
         margin: 0 5px 0 -15px;
-<<<<<<< HEAD
-        color: $hpe-blue;
-=======
         color: $dxc-blue;
->>>>>>> 9ba03780
     }
 }
 

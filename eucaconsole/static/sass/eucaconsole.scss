@charset "UTF-8";

/* @fileOverview Koala application-wide Sass CSS styles */

// Copyright 2013-2014 Eucalyptus Systems, Inc.
//
// Redistribution and use of this software in source and binary forms,
// with or without modification, are permitted provided that the following
// conditions are met:
//
// Redistributions of source code must retain the above copyright notice,
// this list of conditions and the following disclaimer.
//
// Redistributions in binary form must reproduce the above copyright
// notice, this list of conditions and the following disclaimer in the
// documentation and/or other materials provided with the distribution.
//
// THIS SOFTWARE IS PROVIDED BY THE COPYRIGHT HOLDERS AND CONTRIBUTORS
// "AS IS" AND ANY EXPRESS OR IMPLIED WARRANTIES, INCLUDING, BUT NOT
// LIMITED TO, THE IMPLIED WARRANTIES OF MERCHANTABILITY AND FITNESS FOR
// A PARTICULAR PURPOSE ARE DISCLAIMED. IN NO EVENT SHALL THE COPYRIGHT
// OWNER OR CONTRIBUTORS BE LIABLE FOR ANY DIRECT, INDIRECT, INCIDENTAL,
// SPECIAL, EXEMPLARY, OR CONSEQUENTIAL DAMAGES (INCLUDING, BUT NOT
// LIMITED TO, PROCUREMENT OF SUBSTITUTE GOODS OR SERVICES; LOSS OF USE,
// DATA, OR PROFITS; OR BUSINESS INTERRUPTION) HOWEVER CAUSED AND ON ANY
// THEORY OF LIABILITY, WHETHER IN CONTRACT, STRICT LIABILITY, OR TORT
// (INCLUDING NEGLIGENCE OR OTHERWISE) ARISING IN ANY WAY OUT OF THE USE
// OF THIS SOFTWARE, EVEN IF ADVISED OF THE POSSIBILITY OF SUCH DAMAGE.

/* Sass Imports */
// Normalize/reset CSS styles
@import "includes/normalize";

// This includes all of the foundation global elements that are needed to work with any of the other files.
// Note: foundation/settings imports includes/eucavariables
@import "includes/eucavariables";

// Behold, here are all the Foundation 5 components.
@import
//  "foundation/components/accordion",
  "foundation/components/alert-boxes",
  "foundation/components/block-grid",
  "foundation/components/breadcrumbs",
  "foundation/components/button-groups",
  "foundation/components/buttons",
//  "foundation/components/clearing",
  "foundation/components/dropdown",
  "foundation/components/dropdown-buttons",
//  "foundation/components/flex-video",
  "foundation/components/forms",
  "foundation/components/grid",
  "foundation/components/inline-lists",
//  "foundation/components/joyride",
  "foundation/components/keystrokes",
  "foundation/components/labels",
  "foundation/components/magellan",
//  "foundation/components/orbit",
//  "foundation/components/pagination",
  "foundation/components/panels",
//  "foundation/components/pricing-tables",
  "foundation/components/progress-bars",
  "foundation/components/reveal",
//  "foundation/components/side-nav",
  "foundation/components/split-buttons",
  "foundation/components/sub-nav",
  "foundation/components/switch",
  "foundation/components/tables",
  "foundation/components/tabs",
//  "foundation/components/thumbs",
  "foundation/components/tooltips",
  "foundation/components/top-bar",
  "foundation/components/type",
  "foundation/components/offcanvas",
  "foundation/components/visibility";


/* =========================================================== */
/* Eucalyptus Management Console main styles */


/* -----------------------------------------
   Fonts
----------------------------------------- */
@font-face {
    font-family: 'Lato';
    font-style: normal;
    font-weight: 400;
    src: local('Lato Regular'), local('Lato-Regular'), url(../fonts/Lato/Lato-Regular.woff) format('woff');
}

@font-face {
    font-family: 'Lato';
    font-style: normal;
    font-weight: 700;
    src: local('Lato Bold'), local('Lato-Bold'), url(../fonts/Lato/Lato-Bold.woff) format('woff');
}

@font-face {
    font-family: 'Oswald';
    font-style: normal;
    font-weight: 400;
    src: local('Oswald Regular'), local('Oswald-Regular'), url(../fonts/Oswald/Oswald-Regular.woff) format('woff');
}

@font-face {
    font-family: 'Oswald';
    font-style: normal;
    font-weight: 700;
    src: local('Oswald Bold'), local('Oswald-Bold'), url(../fonts/Oswald/Oswald-Bold.woff) format('woff');
}

/* -----------------------------------------
   Master Layout
----------------------------------------- */
html {
    background-color: white;
}

body {
    position: relative;
    color: #333;
    min-height: 100%;
    font-family: $euca-text-font-family;
    overflow-y: scroll;
}

h1, h2, h3, h4, h5, h6 {
    font-family: $euca-header-font-family;
    letter-spacing: 1px;
    color: $euca-darkblue;
}

.panel {
    h1, h2, h3, h4, h5, h6 {
        color: $euca-darkblue;
    }

}

/* -----------------------------------------
   Header
----------------------------------------- */

// Logo bar (top-most bar)
#logobar {
    height: 44px;
    padding: 5px 0 10px 0;
    margin-top: 20px;
    background-color: #fff;
    color: #333;
    a {
        font-size: 0.9rem;
        color: #333;
    }
    section {
        position: relative;
        line-height: 1rem;
        display: inline-block;
        float: right;
        margin-top: 4px;
        .icon {
            font-size: 1.5rem;
        }
    }
    .dropdown {
        display: inline-block;
        margin-left: 1.3rem;
        color: $euca-green;
        .icon {
            display: inline-block;
        }
    }
    .f-dropdown {
        border-color: $euca-lightgreen;
        box-shadow: 2px 2px 5px $euca-grey;
        width: auto;
        min-width: 8rem;
        &.open {
            width: auto !important;
        }
    }
    .fi-list {
        margin-left: 8px;
        position: relative;
        top: -10px;
    }
    #logo {
        display: inline-block;
        width: 199px; height: 32px;
        background: url(../img/eucalogo-199x22.png) no-repeat;
    }
    .product-name {
        font-size: 1.4rem;
        position: relative;
        top: -12px;
    }
    #selected-region {
        position: relative;
        display: inline-block;
        padding-left: 24px;
        background: transparent url(../img/aws_favicon.png) no-repeat left 0;
    }
    #region-dropdown {
        min-width: 12rem;
        li[data-selected] {
            display: none;
        }
    }
    #offcanvas-icon {
        left: -1000px;
<<<<<<< HEAD
        display: none;
        margin-right: 12px;
        i {
            font-size: 1.8rem;
        }
    }
    #dropdown-icon {
        left: -1000px;
=======
>>>>>>> 8d83facf
        display: none;
        margin-right: 12px;
        i {
            font-size: 1.8rem;
        }
    }
}

// Nav bar styles
#navbar {
    .top-bar-section ul li > a {
        font-family: Oswald, Helvetica, Arial, sans-serif;
        font-size: 1.2rem;
        padding-left: 14px;
        padding-right: 14px;
    }
    border-top: 1px solid black;
    border-bottom: 1px solid black;
    a {
        text-transform: uppercase;
        font-size: 0.9rem;
    }
    .top-bar-section ul.dropdown li > a {
        font-family: Lato, Helvetica, Arial, sans-serif;
        font-size: 1rem;
    }
    .dropdown {
        z-index: 999999;
        box-shadow: 0 0 1px 1px lighten($euca-orange, 10%);
        li {
            a {
                text-transform: none;
                &:hover {
                    background-color: #eee;
                }
            }
        }
    }
}

// Breadcrumbs
$breadcrumb-background-color: $euca-extralightgreen;
$breadcrumb-border-color: darken($breadcrumb-background-color, 20%);
#breadcrumbs {
    position: relative;
    overflow: hidden;
    margin-bottom: 0.7rem;
    padding-left: 16px;
    padding-top: 6px;
    padding-bottom: 1px;
    color: $euca-darkgrey;
    background-color: $breadcrumb-background-color;
    letter-spacing: 1px;
    font-weight: normal;
    li {
        margin-top: 0.3rem;
        font-size: 0.9rem;
        &.current a {
            color: #444;
        }
    }
    .icon-block{
        display: none;
        position: absolute;
        top: 0; bottom: 0; right: 0;
        vertical-align: middle;
        padding-top: 8px;
    }
    .help-icon {
        position: relative;
        padding: 8px 16px;
        border-left: 1px solid $breadcrumb-border-color;
        font-weight: bold;
        text-align: center;
    }
    .breadcrumbs > ::before {
        position: relative;
        top: -2px;
        font-size: 0.7rem;
    }
}

// Subnav styles
.sub-nav {
    position: relative;
    top: -1.5rem;
    left: 1rem;
    margin-bottom: -1rem;
    dd {
        a {
            font-weight: bold;
            margin-right: 0.5rem;
            &:hover {
                color: $euca-green;
                text-decoration: underline;
            }
        }
        &.active a:hover {
            color: white;
            text-decoration: none;
            background-color: $euca-green;
        }
    }
}


/* -----------------------------------------
   Main Content
----------------------------------------- */
#maincontent {
    background: $euca-extralightgreen;
    position: relative;
    padding-bottom: 3rem;
}

#contentwrap {
    position: relative;
    padding-bottom: 3rem;
    min-height: 30rem;
}

@media screen and (min-width: $topbar-breakpoint) {
    #login-panel { margin-bottom: 5rem; }
    #maincontent { min-height: 480px; }
}


/* -----------------------------------------
   Misc
----------------------------------------- */
#pagetitle, .pagetitle {
    font-size: 1.3rem;
    font-weight: bold;
    margin-left: 1rem;
    margin-bottom: 1rem;
    &.landingpage {
        margin-left: 0;
        position: absolute;
        top: 0; left: 1rem;
    }
    em {
        font-style: normal;
        font-weight: 700;
        font-family: Lato, Helvetica, Arial, sans-serif;
        color: $euca-darkgrey;
    }
}

.subsection-label {
    color: $euca-darkblue;
    margin-bottom: 6px;
}

hr {
    border: 1px solid $euca-grey;
    border-width: 1px 0 0;
}

a.has-tip {
    border-bottom: none !important;
}

.tooltip {
    font-weight: normal;
    font-size: 0.825rem;
    font-family: Verdana, Geneva, Helvetica, sans-serif;
    max-width: 260px;
}

.breakword {
    word-wrap: break-word;
}

i.fi-plus.circle {
    border: 2px solid black;
    border-radius: 100px;
    padding: 0 2px;
    font-size: 0.7rem;
}

i.fi-minus-circle {
    font-size: 1.4rem;
    &:hover {
        color: darkred;
    }
}

a.circle {
    color: black;
    display: inline-block;
}

.down-caret {
    position: relative;
    top: -1px;
    display: inline-block;
    border-right: 6px solid transparent;
    border-top: 6px solid $euca-green;
    border-left: 6px solid transparent;
    content: '';
}

.up-caret {
    position: relative;
    top: -1px;
    display: inline-block;
    border-right: 6px solid transparent;
    border-bottom: 6px solid $euca-green;
    border-left: 6px solid transparent;
    content: '';
}

#notifications {
    margin-left: 1rem;
    margin-right: 1rem;
    margin-top: -1rem;
    font-weight: bold;
    .alert-box {
        background-color: $euca-notificationblue;
        position: fixed;
        top: 10px;
        left: 10px;
        z-index: 9999999;
        width:99%;
        &.success {
            background-color: $euca-notificationblue;
            border-color: $euca-extralightblue;
        }
        &.warning {
            color: #333;
            background-color: lightyellow;
            border-color: gray;
        }
        &.alert {
            background-color: darkred;
        }
        .close {
            color: white;
            opacity: 1.0; 
        }
        .close:hover {
            font-weight: bold;
       }
    }
}

textarea.console-output {
    width: 100%;
    min-height: 30rem;
    background-color: black;
    color: white;
    font-family: Courier, "courier new", monospace;
    font-weight: bold;
}

textarea.policy-area {
    width: 100%;
    min-height: 30rem;
    font-family: Courier, "courier new", monospace;
    font-weight: bold;
}

.expando {
    i {
        color: $euca-green;
    }
    .title {
        font-size: 1.1rem;
        a {
            color: $euca-darkblue;
            &:hover {
                color: $euca-green;
                border-bottom: 1px solid $euca-green;
            }
        }
    }
}


/* -----------------------------------------
   Tag editor
----------------------------------------- */
#tag-editor {
    small {
        font-size: 0.825rem;
    }
    @include item-list;
    .propagates {
        color: #777;
        font-size: 0.7em;
    }
    .add-label {
        margin-bottom: 6px;
        color: $euca-darkblue;
    }
    #add-tag-btn {
        margin-bottom: 0;
    }
}

/* -----------------------------------------
   Block device mapping (BDM) editor
----------------------------------------- */

#bdmapping-editor {
    th {
        padding-left: 9px;
    }
    .storage-label {
        text-align: left;
    }
    #new-blockdevice-entry {
        label {
            text-align: left;
        }
    }
    input.number {
        width: 2rem;
    }
}


/* -----------------------------------------
   Help content
----------------------------------------- */
.right-off-canvas-menu {
    background-color: white;
    padding: 10px;
}

// Padding for help expando if on a page with tabs
.help-padding {
    display: block;
    height: 2.5rem;
}


.help-content {
    font-size: 0.9rem;
    margin-bottom: 1.5rem;
    h1 { font-size: 1.2rem; }
    h2 { font-size: 1.1rem; }
    h3, h4 { font-size: 1rem; }
    .p, .section {
        line-height: 1.4rem;
    }
    .topictitle1 {
        margin-top: 1rem;
    }
    p {
        margin-bottom: 0.5rem;
    }
    ol ul {
        list-style-position: inside;
        li {
            text-indent: -1rem;
            margin-left: 1rem;
            p {
                text-indent: 0;
                margin-bottom: 0.5rem;
                margin-top: 0.5rem;
            }
        }
    }
    i {
        text-indent: 0;
        &.fi-minus-circle {
            font-size: 1.2rem;
            &:hover {
                color: black;
            }
        }
    }
    table.table {
        width: 100%;
        tr td {
            line-height: 1.1rem;
        }
    }
}


/* -----------------------------------------
   Forms
----------------------------------------- */

form {
    label {
        color: $euca-grey;
        font-weight: bold;
        cursor: default;
    }
    input {
        background-color: $euca-extralightgreen;
        &[type=text],
        &[type=password],
        &[type=number] {
            background-color: $euca-extralightgreen;
        }
        &[type=file] {
            background-color: transparent;
        }
        &[type=password] {
            font-family: Arial, Helvetica, sans-serif !important;
            font-size: 1rem;
            color: black;
        }
    }
    select, textarea {
        background-color: $euca-extralightgreen;
    }
    .req {
        color: darkred;
    }
    .row {
        .inline-label {
            line-height: 2rem;
        }
        input {
            &[type='text'], &[type='password'] {
                margin: 0 0 0 0;
                height: $euca-input-field-height;
                line-height: $euca-input-field-height;
            }
            &[type='number'] {
                width: 3rem;
            }
        }
    }
    .columns input {
        max-width: 100%;
    }
    a.remove.circle {
        position: relative;
        left: 8px; top: -2px;
    }
    .cancel-link {
        margin-left: 2rem;
        color: $euca-grey;
        &:hover {
            color: $euca-green;
        }
    }
    .controls_csrf_token {
        display: none;
    }
    .server-validation span.error {
        display: block !important;
    }
    .error .chosen-container .chosen-single {
        border-color: darkred;
        background: $euca-validation-input-bgcolor;
    }
}

.row.controls-wrapper {
    margin-bottom: 0.5rem;
    label {
        padding-top: 4px;
        font-weight: bold;
        text-align: right;
        line-height: 1rem;
        select, input, .chosen-container {
            text-align: left;
        }
        &.nowrap {
            white-space: nowrap;
        }
    }
    label.reverse {
        display: inline-block;
        text-align: left;
        position: relative;
        left: -1rem;
    }
    .helptext-icon.reverse {
        position: relative;
        left: 1.5rem;
    }
    .reverse {
        .error {
            white-space: nowrap;
        }
    }
    .checkbox-row {
        margin-left: 1rem;
    }
    .field {
        input {
            display: inline-block;
            margin-bottom: 0.3rem;
        }
        select {
            margin-bottom: 0.3rem;
            margin-top: 0.3rem;
            padding-top: 6px;
            padding-bottom: 6px;
        }
        textarea {
            margin-top: 0.3rem;
        }
    }
    &.readonly {
        margin-top: 0;
        margin-bottom: 0;
        label {
            position: relative;
            right: -12px;
        }
        .value {
            padding-bottom: 6px;
        }
    }
    &.inline {
        margin-bottom: 4px;
        label {
            right: -6px;
        }
    }
}

form .controls-wrapper > [class*='small-'] label {
    font-weight: bold;
    padding-top: 0.3rem;
    &.right {
        position: relative;
        right: -1rem;
    }
}

[data-abide] .controls-wrapper .error {
    input, select {
        border: 1px solid darkred;
        background-color: $euca-validation-input-bgcolor;
    }
    small.error {
        @include validation-error-mixin;
    }
}

[data-abide] small.error {
        @include validation-error-mixin;
}

textarea.hidden {
    display: none;
    &.debug {
        display: block;
    }
}

/* -----------------------------------------
   Chosen widget
----------------------------------------- */
.chosen-container {
    &.chosen-container-multi {
        background: none;
        background-color: $euca-extralightgreen !important;
        .chosen-choices  {
            background: none;
            background-color: $euca-extralightgreen !important;
            li {
                &.search-field  {
                    input[type=text] {
                        height: auto;
                    }
                    .default {
                        color: #999;
                    }
                }
                &.search-choice {
                    background-image: none;
                    background-color: #d1d3d4;
                    border: none;
                    font-size: 0.9rem;
                    padding: 4px 20px 4px 8px;
                    color: #555;
                    .search-choice-close {
                        top: 5px;
                    }
                }
            }
        }
    }
    &.chosen-container-single {
        .chosen-single {
            background-image: none;
            background-color: $euca-extralightgreen !important;
            border-radius: 0;
            height: 2rem;
            line-height: 2rem;
            font-size: 0.875rem;
            b {
                position: relative;
                top: 4px;
            }
        }
    }
    .chosen-drop .chosen-results {
        font-size: 0.875rem;
    }
}


/* -----------------------------------------
   Panels and modals
----------------------------------------- */
.panel {
    background-color: white;
    border: 0;
    position: relative;
    h6 {
        font-weight: bold;
        color: $euca-darkblue;
    }
    &.has-actions {
        position: relative;
        padding-top: 50px;
        h6.title {
            position: absolute;
            top: 0; left: 0; right: 0;
            line-height: 2rem;
            padding-left: 8px;
            background-color: $euca-darkblue;
            color: white;
            font-weight: normal;
            @include ellipsis-overflow;
        }
        .label.status {
            margin-bottom: 8px;
        }
        .actions-menu {
            position: absolute;
            top: 10px; right: 10px;
            .button.dropdown {
                padding: 12px 38px 12px 22px;
                a {
                    color: white;
                }
            }
            .f-dropdown {
                box-shadow: 0 0 1px 1px lighten($euca-orange, 10%);
                min-width: 12rem;
                width: auto;
            }
        }
    }
}

.reveal-modal-bg {
    z-index: 9999990;
}

.reveal-modal {
    z-index: 9999995;
    h3 {
        font-weight: bold;
        &#about-cloud:hover {
            color: $euca-green;
        }
    }
    form .row.controls-wrapper {
        margin-bottom: 1rem;
    }
    .button.expand {
        margin-bottom: 0;
        &:focus {
            box-shadow: 0 0 3px 3px #7bb0e0;
        }
    }
    .top-margin {
        margin-top: 0.7rem;
    }
    .center {
        text-align: center;
    }
}

/* -----------------------------------------
   Tables
----------------------------------------- */
table.table {
    @include table-styles-mixin;
    tr td {
        vertical-align: top;
    }
}


/* -----------------------------------------
   Footer
----------------------------------------- */
footer {
    padding: 15px 0 3rem 1rem;
    .copyright {
        font-size: 0.9em;
    }
}


/* -----------------------------------------
   Buttons
----------------------------------------- */
.button {
    background-color: $euca-orange;
    border-color: $euca-orange;
    &.secondary {
        background-color: $euca-grey;
        border-color: $euca-grey;
        color: white;
    }
    &.disabled, &[disabled] {
        background-color: $euca-grey;
        border-color: $euca-grey;
        &:hover {
            background-color: $euca-grey;
            border-color: $euca-grey;
        }
    }
    &:hover {
        background-color: darken($euca-orange, 10%);
    }
    &:focus {
        background-color: $euca-orange;
    }
}

/* -----------------------------------------
   Tabs
----------------------------------------- */
.tabs {
    dd {
        &:first-child a {
            box-shadow: none;
        }
        a {
            color: $euca-darkblue;
            box-shadow: inset 6px 0 4px 0 rgba(50, 50, 50, 0.2);
            padding: 10px 32px 6px 24px;
            font-weight: bold;
        }
        &.active a {
            box-shadow: none;
        }
    }
}

.tabs-content > .content {
    &.large-centered, &.medium-centered {
        float: none;
    }
    padding: 1rem;
}


/* -----------------------------------------
   Progress bars
----------------------------------------- */
@-webkit-keyframes move {
    0% { background-position: 0 0; }
    100% { background-position: 50px 50px; }
}
@keyframes move {
    0% { background-position: 0 0; }
    100% { background-position: 50px 50px; }
}

.progress > .meter:after {
    content: "";
    position: absolute;
    top: 0;
    left: 0;
    bottom: 0;
    right: 0;
    background-image: linear-gradient(-45deg, rgba(255, 255, 255, .2) 25%, transparent 25%, transparent 50%, rgba(255, 255, 255, .2) 50%, rgba(255, 255, 255, .2) 75%, transparent 75%, transparent);
    z-index: 1;
    background-size: 50px 50px;
    -webkit-animation: move 2s linear infinite;
    animation: move 2s linear infinite;
    overflow: hidden;
}

/* -----------------------------------------
   Foundation fixes
----------------------------------------- */
// Prevent dropdown menus from displaying when viewport height approaches 10k px.
.f-dropdown {
    left: -99999px;
    z-index: 9999997;
}

// Add a show-for-xsmall class to display items only when max-width is 480px
.show-for-xsmall {
    display: none !important;
}
.hide-for-xsmall {
    display: inline !important;
}



/* -----------------------------------------
   Media Queries
----------------------------------------- */

/* Extra small screen (< 481px) */
@media screen and (max-width: $euca-extrasmall-breakpoint) {
    .show-for-xsmall {
        display: inline-block !important;
    }
    .hide-for-xsmall {
        display: none !important;
    }
    #logobar {
        .dropdown {
            display: inline-block;
            overflow: hidden;
            text-overflow: ellipsis;
        }
        #selected-region.dropdown {
            width: 8rem;
            position: relative;
            top: -8px;
        }
        #user-dropdown-section .dropdown {
            position: relative;
            width: 4rem;
            margin-right: 1rem;
            padding-right: 12px;
            .aws.down-caret {
                position: absolute;
                top: 8px; right: 0;
            }
        }
    }
}

@media screen and (max-width: 640px) {
    #logo {
        width: 20px !important;
    }
}

// Nav bar adjustments
@media screen and (min-width: $euca-extrasmall-breakpoint) {
    #logobar {
        #dropdown-icon {
            left: 0px;
            display: inline-block !important;
            margin-right: 12px;
        }
    }
}

@media screen and (max-width: $euca-extrasmall-breakpoint) {
    #logobar {
        //border-bottom: 1px solid black;
        margin-top: 8px;
        .dropdown {
            position: relative;
            top: 4px;
        }
        #offcanvas-icon {
            left: 0px;
            display: inline-block !important;
            margin-right: 12px;
        }
        #user-dropdown-section {
            position: relative;
            left: -10px;
        }
    }
    #navbar {
        display: none;
    }
}

// On-canvas Nav adjustments
#nav-drop ul {
    list-style-type: none;
    .dropdown {
        margin-bottom: 0.5rem;
    }
    li {
        a {
            padding: 0.125rem;
        }
    }
}

a.lnk-dashboard {
    padding-left: 0.0rem !important;
}

// Off-canvas Nav adjustments
div.left-off-canvas-menu {
    color: white;
    background-color: white;
<<<<<<< HEAD
}

ul.off-canvas-list {
=======
    border-style: solid;
    border-width: 0 1px 0 0;
    border-color: $euca-grey;
}

ul.off-canvas-list {
    padding-left: 0.5rem;
>>>>>>> 8d83facf
    li {
        label {
            background-color: white;
            color: $euca-grey;
            padding-left: 0.5rem;
            border-top: 0;
        }
        a {
            background-color: white;
            color: $euca-grey;
            padding: 0.125rem;
            border-bottom: 0;
            label {
                background-color: white;
                color: $euca-grey;
                padding-left: 0.5rem;
                border-top: 0;
            }
        }
        a:hover {
            background-color: lighten($euca-grey, 50%);
            color: black;
        }
        .dropdown {
            background-color: white;
            margin-bottom: 0;
        }
    }
}

/* Responsive tweaks for landing page title */
@media screen and (max-width: $row-width) {
    #pagetitle.landingpage {
        top: -0.5rem;
    }
    #landing-page-filters {
        padding-top: 1rem;
        margin-bottom: 1rem;
    }
}

/* Other Small screen tweaks */
@media screen and (max-width: $topbar-breakpoint) {
    .columns.datagrid {
        padding-left: 1rem;
    }
    .sub-nav {
        top: 0;
        left: 0;
        margin-top: -28px;
        margin-left: 4px;
        margin-bottom: 1.5rem;
    }
}

@media screen and (min-width: $topbar-breakpoint) {
    // Ensure span.hide-for-small are display: inline (Foundation sets them as display: inherit
    span.hide-for-small {
        display: inline !important;
    }
}


/* -----------------------------------------
   Debug
----------------------------------------- */
#pDebugToolbarHandle { top: 120px !important; }

<|MERGE_RESOLUTION|>--- conflicted
+++ resolved
@@ -208,17 +208,6 @@
     }
     #offcanvas-icon {
         left: -1000px;
-<<<<<<< HEAD
-        display: none;
-        margin-right: 12px;
-        i {
-            font-size: 1.8rem;
-        }
-    }
-    #dropdown-icon {
-        left: -1000px;
-=======
->>>>>>> 8d83facf
         display: none;
         margin-right: 12px;
         i {
@@ -1063,17 +1052,7 @@
 }
 
 // Nav bar adjustments
-@media screen and (min-width: $euca-extrasmall-breakpoint) {
-    #logobar {
-        #dropdown-icon {
-            left: 0px;
-            display: inline-block !important;
-            margin-right: 12px;
-        }
-    }
-}
-
-@media screen and (max-width: $euca-extrasmall-breakpoint) {
+@media screen {
     #logobar {
         //border-bottom: 1px solid black;
         margin-top: 8px;
@@ -1117,11 +1096,6 @@
 div.left-off-canvas-menu {
     color: white;
     background-color: white;
-<<<<<<< HEAD
-}
-
-ul.off-canvas-list {
-=======
     border-style: solid;
     border-width: 0 1px 0 0;
     border-color: $euca-grey;
@@ -1129,7 +1103,6 @@
 
 ul.off-canvas-list {
     padding-left: 0.5rem;
->>>>>>> 8d83facf
     li {
         label {
             background-color: white;

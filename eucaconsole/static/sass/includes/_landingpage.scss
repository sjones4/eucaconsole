--- conflicted
+++ resolved
@@ -159,11 +159,7 @@
 
 // Tile/grid view
 .tile {
-<<<<<<< HEAD
-    box-shadow: 0 2px 2px 0 $hpe-backgroundgray;
-=======
     box-shadow: 0 2px 2px 0 $dxc-lightgray;
->>>>>>> 9ba03780
     font-size: $euca-font-size;
     position: relative;
     display: inline-block;
@@ -186,11 +182,7 @@
             position: absolute;
             top: 0; bottom: 0; left: 0; right: 0;
             &:hover {
-<<<<<<< HEAD
-                background-color: $hpe-backgroundgray;
-=======
                 background-color: $dxc-lightgray;
->>>>>>> 9ba03780
                 text-decoration: none;
             }
         }
@@ -207,11 +199,7 @@
             @include ellipsis-overflow;
             display: block;
             padding: 6px 30px 4px 10px;
-<<<<<<< HEAD
-            color: $hpe-gray-65;
-=======
             color: $dxc-white;
->>>>>>> 9ba03780
             font-family: $euca-header-font-family;
             &:hover {
                 color: $dxc-white;
@@ -383,12 +371,8 @@
                 word-break: break-all;
             }
             .f-dropdown a {
-<<<<<<< HEAD
-                color: $hpe-darkgray;
-=======
                 color: $dxc-darkgray;
                 text-decoration: none;
->>>>>>> 9ba03780
                 &:hover {
                     text-decoration: none;
                 }
@@ -524,11 +508,7 @@
     a {
         float: right;
         border-bottom: none;
-<<<<<<< HEAD
-        color: $hpe-gray-65;
-=======
         color: $dxc-black;
->>>>>>> 9ba03780
         &:hover {
             border-bottom: none;
             color: $dxc-darkgray;
@@ -600,11 +580,7 @@
 }
 
 .euca-split {
-<<<<<<< HEAD
-    border-color: $hpe-backgroundgray !important;
-=======
     border-color: $dxc-black !important;
->>>>>>> 9ba03780
     width: 2.0rem !important;
     &:hover {
         border-color: $dxc-white !important;

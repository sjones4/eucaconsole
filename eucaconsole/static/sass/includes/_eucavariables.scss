--- conflicted
+++ resolved
@@ -32,31 +32,6 @@
 
 // Layout
 $euca-extrasmall-breakpoint: 480px;
-<<<<<<< HEAD
-$euca-contentwrap-width: 1040px;
-
-// Colors
-$hpe-black: #333333;
-$hpe-gray: #666666;
-$hpe-darkgray: #444444;
-$hpe-lightgray: #cccccc;
-$hpe-extralightgray: #e6e7e8;
-$hpe-gray-40: #b3b3b3;
-$hpe-backgroundgray: #F2F2F2;
-$hpe-disabledgray: #EDEDED;
-$hpe-validation-input-bgcolor: lighten(lightpink, 10%);
-$hpe-disabledgreen: #CCEEE6;  // HPE-specific color
-$hpe-green: #01a982;  // HPE-specific color
-$hpe-slate: #425563;  // HPE-specific color
-$hpe-turq: #2ad2c9;  // HPE-specific color
-$hpe-purple: #614767;  // HPE-specific color
-$hpe-bronze: #80746E;  // HPE-specific color
-$hpe-steel: #5F7A76;  // HPE-specific color
-$hpe-gray-65: #5a5a5a;  // HP-specific color
-$hpe-blue: #007dba;  // HP-specific color
-$hpe-gold: #e6a818;  // HP-specific color
-
-=======
 
 // Colors
 $euca-validation-input-bgcolor: lighten(lightpink, 10%);
@@ -68,8 +43,6 @@
 $dxc-green: #64ff00;
 $dxc-darkgray: #666666;
 $dxc-lightgray: #d9d9d9;
-
->>>>>>> 9ba03780
 
 // Text
 $euca-text-font-family: 'Lato', Helvetica, Arial, sans-serif;
@@ -141,11 +114,7 @@
 
 // Alarm status colors
 $alarm-status-color-alarm: darkred;
-<<<<<<< HEAD
-$alarm-status-color-insufficient-data: $hpe-gray-65;
-=======
 $alarm-status-color-insufficient-data: $dxc-darkgray;
->>>>>>> 9ba03780
 $alarm-status-color-ok: green;
 
 // Mixins
@@ -168,11 +137,7 @@
 }
 
 @mixin button-shadow-mixin {
-<<<<<<< HEAD
-    box-shadow: 1px 1px 5px 0 $hpe-backgroundgray;
-=======
     box-shadow: 1px 1px 5px 0 $dxc-lightgray;
->>>>>>> 9ba03780
 }
 
 @mixin disabled-button-mixin {
@@ -212,13 +177,8 @@
 }
 
 @mixin dropdown-shadow-mixin {
-<<<<<<< HEAD
-    border-color: $hpe-lightgray;
-    box-shadow: 2px 2px 5px $hpe-backgroundgray;
-=======
     border-color: $dxc-lightgray;
     box-shadow: 2px 2px 5px $dxc-lightgray;
->>>>>>> 9ba03780
 }
 
 @mixin helptext-icon-position-mixin {
@@ -356,8 +316,6 @@
     }
 }
 
-<<<<<<< HEAD
-=======
 @mixin wizard-tabs-mixin {
     padding-right: 1rem;
     padding-left: 0;
@@ -414,7 +372,6 @@
     }
 }
 
->>>>>>> 9ba03780
 @mixin hide-alarm-threshold-legend-mixin {
     .nvd3.nv-legend {
         .nv-series {

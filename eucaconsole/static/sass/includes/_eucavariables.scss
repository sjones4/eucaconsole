--- conflicted
+++ resolved
@@ -55,59 +55,9 @@
 $hpe-blue: #007dba;  // HP-specific color
 $hpe-gold: #e6a818;  // HP-specific color
 
-<<<<<<< HEAD
 $dxc-black: #000000;
 $dxc-white: #ffffff;
 $dxc-yellow: #ffed00;
-
-// Colors
-$euca-darkblue: #03405f;
-$euca-extralightblue: #ecf4f7;
-$euca-notificationblue: #40a8c6;
-$euca-orange: #f3901d;
-
-$euca-green: #8cc63e;
-$euca-lightgreen: #8dc640;
-$euca-extralightgreen: #eef7e3;
-$euca-darkgreen: #468400;
-
-$euca-grey: #6a737b;
-$euca-darkgrey: #444;
-$euca-lightgrey: #ccc;
-$euca-extralightgrey: #e6e7e8;
-
-$euca-turquoise: #009e93;
-$euca-olive: #7a853b;
-
-$aws-orange: #ff9900;
-
-$euca-validation-error-color: darkred;
-$euca-validation-input-bgcolor: lighten(lightpink, 10%);
-
-// HP accessible palette styles
-$hp-accessible-blue: #007dba;
-$hp-hover-blue: #006699;
-$hp-hover-orange: #c1401a;
-$hp-gray-65: #5a5a5a;
-$hp-gray-40: #b3b3b3;
-$hp-gray-20: #cccccc;
-$hp-gray-5: #f2f2f2;
-$hp-red: #ff0000;
-$hp-light-red: #f7d7d7;
-$hp-border-radius: 8px;
-
-// HP secondary styles 
-$hp-orange: #d7410b;
-$hp-green: #008424;
-$hp-purple: #822980;
-
-// Additional colors used with HP palette
-$hp-gold: #e6a818;
-
-// Forms
-$euca-input-field-height: 2rem;
-=======
->>>>>>> 3e972cf8
 
 // Text
 $euca-text-font-family: Metric-Regular, Helvetica, Arial, sans-serif;

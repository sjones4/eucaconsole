/* @fileOverview CloudWatch Metrics landing page CSS */
@import "../includes/eucavariables";
@import "../includes/landingpage";
@import "../widgets/alarm-actions";
@import "../widgets/create-alarm-dialog";


table.expando td:nth-of-type(1) {
    width: 1rem;
}

table td input[type="checkbox"] {
    margin: 0 0 0;
}

#graph-area {
    padding-top: 0.0rem;
}

.chart-wrapper {
    background: #ffffff;
<<<<<<< HEAD
    border: 1px solid $hpe-gray-40;
=======
    border: 1px solid $dxc-lightgray;
>>>>>>> 9ba03780
    h6 {
        border: 0 none;
    }
    svg {
        border: 0 none;
    }
}

@media screen and (-webkit-min-device-pixel-ratio:0) and (min-resolution:.001dpcm) {
    .actions {
        .f-dropdown {
            margin-left: -120px;
            &:before {
                margin-left: 120px;
            }
            &:after {
                margin-left: 120px;
            }
        }
    }
}

.split-top {
    height: 250px;
    overflow: auto;
}

.split-bar {
    height: 0.9rem;
    width: 100%;
    color: grey;
    background: #ffffff;
    cursor: row-resize;
    overflow-y: hidden;
    hr {
        margin: 7px 4px 0px 4px;
    }
    .split-grab {
        position: relative;
        top: -12px;
        margin-left: 49%;
        color: $dxc-lightgray;
        background: #ffffff;
        transform: scale(2, 1);
    }
}

.split-bottom {
    position: relative;
    padding-top: 1.0rem;
}

.tile {
    .dropdown.button.tiny {
        top: 5px !important;
        right: 2px !important;
    }
}

#primary-buttons .button.more-actions {
    margin-left: 0 !important;
}

th.metric-action {
    text-align: right !important;
}

.metrics-selected {
    padding-top: 1.5rem;
    padding-left: 0.25rem;
}

magic-search .f-dropdown {
    min-width: 15rem;
}

div.absolute-grouping {
}

.toprow {
    select {
        margin-bottom: 1px;
    }
}

.chart-wrapper {
    .graph-close {
        float: right;
        padding: 0.35rem 0.5rem 0 0.5rem;
<<<<<<< HEAD
        color: $hpe-gray-65;
=======
        color: $dxc-darkgray;
>>>>>>> 9ba03780
        font-size: rem-calc(35);
        line-height: 0.5rem;
        font-weight: bold;
        cursor: pointer;
    }
    .metric-chart-menu {
        float: right;
        padding: 0 0.5rem 0 0.5rem;
<<<<<<< HEAD
        color: $hpe-gray-65;
=======
        color: $dxc-darkgray;
>>>>>>> 9ba03780
        cursor: pointer;
    }
    svg {
        height: 300px !important;
    }
}

.metrics-url-field {
    width: 100%;
}<|MERGE_RESOLUTION|>--- conflicted
+++ resolved
@@ -19,11 +19,7 @@
 
 .chart-wrapper {
     background: #ffffff;
-<<<<<<< HEAD
-    border: 1px solid $hpe-gray-40;
-=======
     border: 1px solid $dxc-lightgray;
->>>>>>> 9ba03780
     h6 {
         border: 0 none;
     }
@@ -113,11 +109,7 @@
     .graph-close {
         float: right;
         padding: 0.35rem 0.5rem 0 0.5rem;
-<<<<<<< HEAD
-        color: $hpe-gray-65;
-=======
         color: $dxc-darkgray;
->>>>>>> 9ba03780
         font-size: rem-calc(35);
         line-height: 0.5rem;
         font-weight: bold;
@@ -126,11 +118,7 @@
     .metric-chart-menu {
         float: right;
         padding: 0 0.5rem 0 0.5rem;
-<<<<<<< HEAD
-        color: $hpe-gray-65;
-=======
         color: $dxc-darkgray;
->>>>>>> 9ba03780
         cursor: pointer;
     }
     svg {

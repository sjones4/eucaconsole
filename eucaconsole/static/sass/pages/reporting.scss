--- conflicted
+++ resolved
@@ -55,7 +55,6 @@
     }
 }
 
-<<<<<<< HEAD
 .usage-link {
     float:right;
 }
@@ -63,9 +62,9 @@
 .usage-chart svg {
     width: 100%;
     height: 24rem;
-=======
+}
+
 svg {
     height: 300px;
     width: 100%;
->>>>>>> 515f5f20
-}+}

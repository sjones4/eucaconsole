--- conflicted
+++ resolved
@@ -36,11 +36,7 @@
 }
 
 i.delete-icon {
-<<<<<<< HEAD
-    color: $hpe-gray-65 !important;
-=======
     color: $dxc-darkgray !important;
->>>>>>> 9ba03780
     &:hover {
         color: darkred !important;
     }

--- conflicted
+++ resolved
@@ -48,11 +48,7 @@
     margin-bottom: 15px;
     .meter {  // barbershop progress indicator
         position: absolute;
-<<<<<<< HEAD
-        background-color: $hpe-blue;
-=======
         background-color: $dxc-blue;
->>>>>>> 9ba03780
         background-image: linear-gradient(-45deg, rgba(255, 255, 255, .2) 25%, transparent 25%, transparent 50%, rgba(255, 255, 255, .2) 50%, rgba(255, 255, 255, .2) 75%, transparent 75%, transparent);
         -webkit-animation: move 2s linear infinite;
         animation: move 2s linear infinite;

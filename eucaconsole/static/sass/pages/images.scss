/* @fileOverview Images landing page CSS */
@import "../includes/eucavariables";

@import "../includes/landingpage";


#primary-buttons #more-actions-btn {
    margin-left: 0;
}

#delete-snapshot-wrapper {
    position: relative;
    input#delete_snapshot {
        float: left;
        margin-top: 3px;
    }
    label[for="delete_snapshot"] {
        float: left;
        width: 90%;
        margin-right: 0;
        strong {
            color: #000;
        }
    }
}


// Tile/grid view
.tile {
    .header a {
        padding-right: 4px;
    }
    .label.has-tip {
        background: white;
        color: $dxc-darkgray;
        font-weight: bold;
        border-bottom: 1px solid $dxc-darkgray;
    }
    .footer .action {
        display: block;
        position: absolute;
        left: 0; right: 0; bottom: 0;
        line-height: 1.5rem;
        text-align: center;
        background-color: $dxc-darkgray;
        color: white;
        &:hover {
<<<<<<< HEAD
            background-color: $hpe-backgroundgray;
=======
            background-color: $dxc-lightgray;
>>>>>>> 9ba03780
        }
    }
}


// Table view
.table {
    .description {
        word-break: break-all;
    }
    .label {
        padding: 4px 6px;
        &.i386 { background-color: $dxc-darkgray; }
        &.x86_64 { background-color: $dxc-black; }
        &.ebs { background-color: $dxc-blue; text-transform: uppercase; }
        &.instance-store { background-color: $dxc-darkgray; }
    }
    .emi-name {
        display: inline-block;
        width: 12rem;
        word-break: break-all;
     }
}

// Status colors
$snapshot-status-color-pending: lighten(green, 20%);
$snapshot-status-color-available: green;
$snapshot-status-color-failed: darkred;


.status.pending { background-color: $snapshot-status-color-pending; }
.status.available { background-color: $snapshot-status-color-available; }
.status.failed { background-color: $snapshot-status-color-failed; }


// Table view
.table {
    td.status {
        position: relative;
        .progress {
            position: relative;
            font-size: 0.825rem;
            margin-bottom: 0;
            .meter {
                background-color: $dxc-blue;
                padding-left: 4px;
                color: $dxc-black;
                font-weight: bold;
            }
        }
    }
    td.description {
        word-break: break-all;
    }
}

// Progress indicator of images in tile view
.tile {
    .footer {
        .completed {
            padding: 0 0 0 0;
        }
        .progress {
            text-align: left;
            position: relative;
            border: none;
            .meter {
                background-color: $dxc-blue;
                color: $dxc-black;
                position: relative;
                top: -2px; left: -2px;
                padding: 1px 0 1px 8px;
                display: inline-block;
                white-space: nowrap;
                font-weight: bold;
            }
        }
    }
}<|MERGE_RESOLUTION|>--- conflicted
+++ resolved
@@ -45,11 +45,7 @@
         background-color: $dxc-darkgray;
         color: white;
         &:hover {
-<<<<<<< HEAD
-            background-color: $hpe-backgroundgray;
-=======
             background-color: $dxc-lightgray;
->>>>>>> 9ba03780
         }
     }
 }

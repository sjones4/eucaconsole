/* @fileOverview Dashboard CSS */
@import "../includes/eucavariables";

$dashboard-panel-tile-height: 240px;
$dashboard-panel-padding: 4px;
$dashboard-panel-icon-size: 100px;


#maincontent {
    padding-top: 1rem;
    #pagetitle {
        margin-bottom: 0.5rem;
        margin-left: 0;
        margin-top: 1rem;
        h3 {
            font-family: $euca-header-font-family;
            font-size: $euca-xl-font-size;
            margin-top: 0;
            display: inline-block;
        }
        #zone-selector {
            display: inline-block;
            margin-left: 1rem;
            font-family: $euca-text-font-family; 
            font-size: $euca-font-size;
            &:hover {
            text-decoration: underline;
            }
        }
        #reset-dash {
            margin-top: 1.25rem;
            font-family: $euca-text-font-family;
            font-size: $euca-font-size;
            display: inline-block;
            float: right;
            &:hover {
            text-decoration: underline;
            }
        }
    }
}

$tile-row-height: 24px;

.panel {
    background-color: transparent;
    border: none;
    margin-bottom: 0;
    box-sizing: border-box;
    position: relative;
    font-size: $euca-font-size;
    .tile {
        background-color: white;
        position: relative;
        height: $dashboard-panel-tile-height;
        padding: 4px 8px;
        .subheader {
            font-family: $euca-text-font-family;
            font-size: $euca-font-size;
            color: $dxc-darkgray;
            margin: 0 0 0 0;
        }
        i.fa-bell {
            color: white !important;
        }
        i.dash-no-alarms {
<<<<<<< HEAD
            color: $dxc-darkgray !important;
=======
            color: $dxc-black !important;
>>>>>>> 10ff8c25
        }
        i.dash-alarms {
            color: darkred !important;
        }
        .icon {  // Font icons
            position: absolute;
            top: 20%; left: 50%; margin-left: -($dashboard-panel-icon-size/2);
            display: inline-block;
            width: $dashboard-panel-icon-size;
            height: $dashboard-panel-icon-size;
            text-align: center;
            color: white;
            font-size: 3rem;
            em {  // Item counts
                font-size: $euca-xl-font-size;
                position: absolute;
                bottom: -40%; left: 0; right: 0;
                text-align: center;
                color: $dxc-darkgray;
                font-family: $euca-header-font-family;
                font-style: normal;
                &:hover {
                    text-decoration: underline;
                    color: $hpe-green;
                }
                i { // busy
                    color: black;
                }
            }
        }
        .footer {
            position: absolute;
            height: 30px;
            left: 1rem; right: 1rem; bottom: 8px;
            text-align: center;
            a {
                font-size: $euca-font-size;
                &:hover {
                    text-decoration: underline;
                }
            }
            .button {
                display: inline-block;
                &:hover {
                    text-decoration: none;
                }
            }
        }
        .dropdown.button.tiny {
            z-index: 99998;
            background: none;
            box-shadow: none;
            position: absolute;
            width: 30px; height: $tile-row-height;
            top: 0; right: 0;
            color: $dxc-darkgray;
            font-size: 1.1rem;
            padding: 0 0 0 0;
            border: none;
            &:hover {
                color: $hpe-green;
                outline: none;
            }
            &::before, &::after {
                border: none;
            }
        }
        .f-dropdown {
            @include dropdown-shadow-mixin;
            &.open {
                top: 34px;
                min-width: 10rem;
                padding-top: 0;
            }
        }
        &.add {
            text-align: center;
            text-transform: uppercase;
            position: relative;
            a {
                display: block;
                position: absolute;
                top: 0; bottom: 0; left: 0; right: 0;
                &:hover {
                    background-color: $dxc-lightgray;
                    text-decoration: none;
                }
            }
            .plus {
                font-size: 5rem;
                margin-bottom: 0.5rem;
            }
        }
    }
}

li#alarms {
    .tile {
        .content {
            padding-top: 0.8rem;
            width: 100%;
            text-align: center;
        }
    }
}

// replace fa-4x or fa-5x
.euca-dash-size {
    font-size: 3.65em;
}

// SVG icons
#instances-running .icon { background-image: url(../../img/svg/icon_running_instances.svg); }
#instances-stopped .icon { background-image: url(../../img/svg/icon_stopped_instances.svg); }
#scaling-groups .icon { background-image: url(../../img/svg/icon_instances_scaling_groups.svg); }
#stacks .icon { background-image: url(../../img/svg/icon_cloud_formation.svg); }
#elastic-ips .icon { background-image: url(../../img/svg/icon_elastic_IP.svg); }
#volumes .icon { background-image: url(../../img/svg/icon_volumes.svg); }
#snapshots .icon { background-image: url(../../img/svg/icon_snapshot.svg); }
#buckets .icon { background-image: url(../../img/svg/icon_buckets.svg); }
#security-groups .icon { background-image: url(../../img/svg/icon_security_groups.svg); }
#key-pairs .icon { background-image: url(../../img/svg/icon_key-pair.svg); }
#load-balancers .icon { background-image: url(../../img/svg/icon_load_balancing.svg); }
#accounts .icon { background-image: url(../../img/svg/icon_IAM_accounts.svg); }
#users .icon { background-image: url(../../img/svg/icon_IAM_users.svg); }
#groups .icon { background-image: url(../../img/svg/IAM_group.svg); }
#roles .icon { background-image: url(../../img/svg/icon_IAM_roles.svg); }


#service-unknown {
    margin-top: 13px;
}

#instances-running {
    .footer .button {
        // Launch Instance button
        position: relative;
        bottom: 8px;
    }
}


// Health status tile
#health {
    .statusrow {
        font-size: 10pt;
        text-align: left;
        color: $dxc-darkgray;
        margin-top: 10px;
        line-height: 1.2rem;
        .status {
            position: relative;
            left: 8px;
        }
        i.service-up {
            color: green;
            font-size: 16pt;
            text-align: left;
        }
        i.service-down {
            color: darkred;
            font-size: 16pt;
            text-align: left;
        }
        i.service-denied {
            color: $dxc-darkgray;
            font-size: 16pt;
            text-align: left;
        }
    }
}<|MERGE_RESOLUTION|>--- conflicted
+++ resolved
@@ -64,11 +64,7 @@
             color: white !important;
         }
         i.dash-no-alarms {
-<<<<<<< HEAD
-            color: $dxc-darkgray !important;
-=======
             color: $dxc-black !important;
->>>>>>> 10ff8c25
         }
         i.dash-alarms {
             color: darkred !important;

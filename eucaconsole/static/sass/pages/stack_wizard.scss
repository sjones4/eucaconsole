--- conflicted
+++ resolved
@@ -62,11 +62,7 @@
 }
 
 .error label {
-<<<<<<< HEAD
-    color: $hpe-gray;
-=======
     color: $dxc-darkgray;
->>>>>>> 9ba03780
 }
 
 #userdatalabel {

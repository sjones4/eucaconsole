// Import common Foundation variables
@import "../includes/eucavariables";

// Import common wizard styles
@import "../includes/wizard";


/* @section Stack Wizard page styles */

#stack-wizard-form {
    input.name {
        width: 100px;
        margin-right: 8px;
        margin-bottom: 4px;
        padding: 4px;
    }
    #controls_userdata_file {
        position: relative;
        top: -0.5rem;
        #userdata_file {
            width: 80%;
            display: inline-block;
        }
    }
}

.button {
    margin: 0;
}

.columns.value {
    padding-left: 1rem;
}

.keyvalsummary {
<<<<<<< HEAD
=======
    display: -webkit-box-flex;
    display: -ms-flexbox;
>>>>>>> 8d83facf
    display: flex;
    justify-content: flex-start;
    line-height: 1.375rem;
}

.param-name {
    color: $euca-grey;
<<<<<<< HEAD
}

.param-value {
=======
    -webkit-order: 1;
    -ms-flex-order: 1;
    order: 1;
}

.param-value {
    -webkit-order: 2;
    -ms-flex-order: 2;
    order: 2;
>>>>>>> 8d83facf
}

$template-indent: 1.5rem;

#sample-template-div {
    .chosen-container {
        margin-left: $template-indent;
        margin-bottom: 0.75rem;
        width: 90% !important;
    }
}

.chosen-container {
    width: 100%;
}

#template-file {
    margin-left: $template-indent;
    width: 90%;
}

#template-url {
    margin-left: $template-indent;
    width: 90%;
}

#userdatalabel {
    right: 0;
}

#userdata {
    margin: 0 0 0;
}

<|MERGE_RESOLUTION|>--- conflicted
+++ resolved
@@ -33,11 +33,8 @@
 }
 
 .keyvalsummary {
-<<<<<<< HEAD
-=======
     display: -webkit-box-flex;
     display: -ms-flexbox;
->>>>>>> 8d83facf
     display: flex;
     justify-content: flex-start;
     line-height: 1.375rem;
@@ -45,11 +42,6 @@
 
 .param-name {
     color: $euca-grey;
-<<<<<<< HEAD
-}
-
-.param-value {
-=======
     -webkit-order: 1;
     -ms-flex-order: 1;
     order: 1;
@@ -59,7 +51,6 @@
     -webkit-order: 2;
     -ms-flex-order: 2;
     order: 2;
->>>>>>> 8d83facf
 }
 
 $template-indent: 1.5rem;

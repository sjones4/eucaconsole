// Import common Foundation variables
@import "../includes/eucavariables";

// Import common wizard styles
@import "../includes/wizard";


/* @section Elasitc Load Balancer Wizard styles */

#wizard-tabs {
    dd {
        a b {
            font-size: 0.85rem;
        }
        span b {
            font-size: 0.85rem;
        }
    }
}

#elb-form {
    input.text-input {
        width: 300px;
    }
    input[type="number"] {
        width: 100px;
    }
    select.ip-protocol {
        width: 100px;
    }
    select.ping-delay {
        width: 120px;
    }
    select.ping-threshold {
        width: 100px;
    }
    table {
        margin-left: auto;
        margin-right: auto;
    }
    .stack-label {
        margin-bottom: 0.5rem;
    }
    .section-label {
        margin-top: 1.5rem;
        margin-bottom: 1rem;
        color: $euca-darkblue;
    }
    .sub-section-label {
        color: black;
    }
    .helptext-icon {
        color: $euca-grey;
<<<<<<< HEAD
        font-size: 1.2rem;
=======
        font-size: 1.3rem;
>>>>>>> cf7f78c6
    }
    .section-label-with-helptext-icon {
        margin-bottom: 0.5rem;
    }
    .checkbox-with-helptext-icon label {
        margin-right: 0rem;
    }
    #elb-listener-security-field {
        margin-bottom: 1.5rem;
    }
}

#select-certificate-modal {
    .section-label {
        margin-top: 1.5rem;
        margin-bottom: 1rem;
        color: $euca-darkblue;
    }
    #backend-certificates-display {
        margin-bottom: 1rem;
    }
}

table.elb-listener-table {
    width: 100%;
    tr.top-header {
        border-bottom: 0px;
    }
    th.vertical-border-header {
        border-collapse: collapse;
        border-right-width: 1px;
        border-right-style: solid;
        border-right-color: #ddd;
    } 
    th.center {
        text-align: center;
    }
}

table.instance-selector-table {
    width: 100%;
}

.summary {
    .multi-row div {
        padding-bottom: 0.25rem;
    }
}<|MERGE_RESOLUTION|>--- conflicted
+++ resolved
@@ -51,11 +51,7 @@
     }
     .helptext-icon {
         color: $euca-grey;
-<<<<<<< HEAD
-        font-size: 1.2rem;
-=======
         font-size: 1.3rem;
->>>>>>> cf7f78c6
     }
     .section-label-with-helptext-icon {
         margin-bottom: 0.5rem;

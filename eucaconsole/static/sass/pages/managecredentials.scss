--- conflicted
+++ resolved
@@ -71,13 +71,8 @@
 
     &.password-medium {
         span.strength {
-<<<<<<< HEAD
-            color: $hpe-gold;
-            border-top: 4px solid $hpe-gold;
-=======
             color: orange;
             border-top: 4px solid orange;
->>>>>>> 9ba03780
             &:after {
                 content: "medium";
             }

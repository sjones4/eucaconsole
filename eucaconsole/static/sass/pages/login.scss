--- conflicted
+++ resolved
@@ -28,11 +28,7 @@
     padding: 10px;
     label {
         font-weight: bold;
-<<<<<<< HEAD
-        color: $hpe-darkgray;
-=======
         color: $dxc-darkgray;
->>>>>>> 9ba03780
         white-space: nowrap;
     }
     input {

--- conflicted
+++ resolved
@@ -39,21 +39,12 @@
         margin-bottom: 1.5rem;
     }
     .label.radius {
-<<<<<<< HEAD
-        color: $hpe-gray-65;
-        &.cert {
-            background-color: $hpe-lightgray;
-        }
-        &.bcert {
-            background-color: $hpe-gray-40;
-=======
         color: $dxc-darkgray;
         &.cert {
             background-color: $dxc-lightgray;
         }
         &.bcert {
             background-color: $dxc-lightgray;
->>>>>>> 9ba03780
             margin-right: 6px;
         }
     }
@@ -81,11 +72,7 @@
     .section-label {
         margin-top: 1.5rem;
         margin-bottom: 1rem;
-<<<<<<< HEAD
-        color: $hpe-gray-65;
-=======
         color: $dxc-darkgray;
->>>>>>> 9ba03780
     }
     #backend-certificates-display {
         margin-bottom: 1rem;
@@ -112,11 +99,7 @@
             left: 14px;
         }
         #ssl-options-header {
-<<<<<<< HEAD
-            color: $hpe-gray;
-=======
             color: $dxc-darkgray;
->>>>>>> 9ba03780
             margin-bottom: 0;
         }
     }

--- conflicted
+++ resolved
@@ -40,11 +40,7 @@
     @include item-list;
     .add-label {
         margin-bottom: 6px;
-<<<<<<< HEAD
-        color: $hpe-gray-65;
-=======
         color: $dxc-darkgray;
->>>>>>> 9ba03780
     }
     .tabs-content {
         margin-top: 0.75rem;

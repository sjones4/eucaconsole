--- conflicted
+++ resolved
@@ -6,13 +6,8 @@
         margin: 0 0 15px;
 
         .item {
-<<<<<<< HEAD
-            color: $hpe-black;
-            background-color: $hpe-extralightgray;
-=======
             color: $dxc-black;
             background-color: $dxc-lightgray;
->>>>>>> 9ba03780
             margin-right: 8px;
             padding: 0.25rem 0.5rem;
             font-size: 0.6875rem;

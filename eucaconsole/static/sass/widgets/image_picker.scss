@charset "UTF-8";

/* @fileOverview Image picker widget Sass CSS styles */

@import "../includes/eucavariables";

#image-picker {
    .table {
        width: 100% !important;
        border: 1px solid $dxc-lightgray;
        tbody {
            display: block;
            overflow-y: scroll;
            height: 22rem;
            tr {
                display: block;
                border-bottom: 1px solid $dxc-lightgray;
                &.selected {
<<<<<<< HEAD
                    background-color: $hpe-backgroundgray;
=======
                    background-color: $dxc-lightgray;
>>>>>>> 9ba03780
                }
                &.selected:hover {
                    cursor: inherit;
                }
            }
            td {
                word-break: break-all;
                &.desc {
                    width: 100%;
                    text-align: left;
                }
                &.btns {
                    width: 5rem;
                    min-width: 5rem;
                    padding-top: 1.5rem;
                }
            }
        }
        .icon {
            padding: 15px;
            .image {
                display: inline-block;
                width: 50px;
                height: 50px;
                background: url(../../img/image-platform-icons-grayscale.png) no-repeat top left;
                &.redhat { background-position: 0 0; }
                &.fedora { background-position: 0 -51px; }
                &.gentoo { background-position: 0 -101px; }
                &.ubuntu { background-position: 0 -151px; }
                &.centos { background-position: 0 -201px; }
                &.suse { background-position: 0 -251px; }
                &.debian { background-position: 0 -301px; }
                &.linux { background-position: 0 -351px; }
                &.windows { background-position: 0 50px; }
                &.unknown { background-position: 0 -451px; }
            }
        }
        .name a {
            line-height: 1rem;
            font-size: 1.1rem;
        }
        .label {
            padding: 3px 4px;
            &.i386 {
                background-color: $dxc-darkgray;
            }
            &.x86_64 {
                background-color: $dxc-black;
            }
        }
    }
    .cancel-link { margin-left: 1.5rem; }
}

#filters {
    label {
        margin-top: 8px;
        margin-bottom: 2px;
    }
}

.search-entry {
    .search-input {
        // Adjustments for magic search bar
        height: 1.5rem !important;
        line-height: 1.5rem !important;
    }
}<|MERGE_RESOLUTION|>--- conflicted
+++ resolved
@@ -16,11 +16,7 @@
                 display: block;
                 border-bottom: 1px solid $dxc-lightgray;
                 &.selected {
-<<<<<<< HEAD
-                    background-color: $hpe-backgroundgray;
-=======
                     background-color: $dxc-lightgray;
->>>>>>> 9ba03780
                 }
                 &.selected:hover {
                     cursor: inherit;

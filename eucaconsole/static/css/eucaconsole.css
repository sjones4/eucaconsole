--- conflicted
+++ resolved
@@ -1697,11 +1697,7 @@
 .helptext-icon { color: #6a737b; font-size: 1.2rem; }
 
 .expando i { color: #007dba; }
-<<<<<<< HEAD
 .expando i.helptext-icon { color: #5a5a5a; }
-=======
-.expando i.helptext-icon { color: #6a737b; font-size: 1.2rem; }
->>>>>>> 6d8e1e70
 .expando .title { font-size: 1.1rem; }
 .expando .title a { color: #5a5a5a; }
 .expando .title a:hover { color: #007dba; border-bottom: 1px solid #007dba; }

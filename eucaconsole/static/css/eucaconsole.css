@charset "UTF-8";
/* @fileOverview Koala application-wide Sass CSS styles */
/* Sass Imports */
/*! normalize.css v2.1.2 | MIT License | git.io/normalize */
/* ========================================================================== HTML5 display definitions ========================================================================== */
/** Correct `block` display not defined in IE 8/9. */
article, aside, details, figcaption, figure, footer, header, hgroup, main, nav, section, summary { display: block; }

/** Correct `inline-block` display not defined in IE 8/9. */
audio, canvas, video { display: inline-block; }

/** Prevent modern browsers from displaying `audio` without controls. Remove excess height in iOS 5 devices. */
audio:not([controls]) { display: none; height: 0; }

/** Address `[hidden]` styling not present in IE 8/9. Hide the `template` element in IE, Safari, and Firefox < 22. */
[hidden], template { display: none; }

script { display: none !important; }

/* ========================================================================== Base ========================================================================== */
/** 1. Set default font family to sans-serif. 2. Prevent iOS text size adjust after orientation change, without disabling user zoom. */
html { font-family: sans-serif; /* 1 */ -ms-text-size-adjust: 100%; /* 2 */ -webkit-text-size-adjust: 100%; /* 2 */ }

/** Remove default margin. */
body { margin: 0; }

/* ========================================================================== Links ========================================================================== */
/** Remove the gray background color from active links in IE 10. */
a { background: transparent; }

/** Address `outline` inconsistency between Chrome and other browsers. */
a:focus { outline: thin dotted; }

/** Improve readability when focused and also mouse hovered in all browsers. */
a:active, a:hover { outline: 0; }

/* ========================================================================== Typography ========================================================================== */
/** Address variable `h1` font-size and margin within `section` and `article` contexts in Firefox 4+, Safari 5, and Chrome. */
h1 { font-size: 2em; margin: 0.67em 0; }

/** Address styling not present in IE 8/9, Safari 5, and Chrome. */
abbr[title] { border-bottom: 1px dotted; }

/** Address style set to `bolder` in Firefox 4+, Safari 5, and Chrome. */
b, strong { font-weight: bold; }

/** Address styling not present in Safari 5 and Chrome. */
dfn { font-style: italic; }

/** Address differences between Firefox and other browsers. */
hr { -moz-box-sizing: content-box; box-sizing: content-box; height: 0; }

/** Address styling not present in IE 8/9. */
mark { background: #ff0; color: #000; }

/** Correct font family set oddly in Safari 5 and Chrome. */
code, kbd, pre, samp { font-family: monospace, serif; font-size: 1em; }

/** Improve readability of pre-formatted text in all browsers. */
pre { white-space: pre-wrap; }

/** Set consistent quote types. */
q { quotes: "\201C" "\201D" "\2018" "\2019"; }

/** Address inconsistent and variable font size in all browsers. */
small { font-size: 80%; }

/** Prevent `sub` and `sup` affecting `line-height` in all browsers. */
sub, sup { font-size: 75%; line-height: 0; position: relative; vertical-align: baseline; }

sup { top: -0.5em; }

sub { bottom: -0.25em; }

/* ========================================================================== Embedded content ========================================================================== */
/** Remove border when inside `a` element in IE 8/9. */
img { border: 0; }

/** Correct overflow displayed oddly in IE 9. */
svg:not(:root) { overflow: hidden; }

/* ========================================================================== Figures ========================================================================== */
/** Address margin not present in IE 8/9 and Safari 5. */
figure { margin: 0; }

/* ========================================================================== Forms ========================================================================== */
/** Define consistent border, margin, and padding. */
fieldset { border: 1px solid #c0c0c0; margin: 0 2px; padding: 0.35em 0.625em 0.75em; }

/** 1. Correct `color` not being inherited in IE 8/9. 2. Remove padding so people aren't caught out if they zero out fieldsets. */
legend { border: 0; /* 1 */ padding: 0; /* 2 */ }

/** 1. Correct font family not being inherited in all browsers. 2. Correct font size not being inherited in all browsers. 3. Address margins set differently in Firefox 4+, Safari 5, and Chrome. */
button, input, select, textarea { font-family: inherit; /* 1 */ font-size: 100%; /* 2 */ margin: 0; /* 3 */ }

/** Address Firefox 4+ setting `line-height` on `input` using `!important` in the UA stylesheet. */
button, input { line-height: normal; }

/** Address inconsistent `text-transform` inheritance for `button` and `select`. All other form control elements do not inherit `text-transform` values. Correct `button` style inheritance in Chrome, Safari 5+, and IE 8+. Correct `select` style inheritance in Firefox 4+ and Opera. */
button, select { text-transform: none; }

/** 1. Avoid the WebKit bug in Android 4.0.* where (2) destroys native `audio` and `video` controls. 2. Correct inability to style clickable `input` types in iOS. 3. Improve usability and consistency of cursor style between image-type `input` and others. */
button, html input[type="button"], input[type="reset"], input[type="submit"] { -webkit-appearance: button; /* 2 */ cursor: pointer; /* 3 */ }

/** Re-set default cursor for disabled elements. */
button[disabled], html input[disabled] { cursor: default; }

/** 1. Address box sizing set to `content-box` in IE 8/9. 2. Remove excess padding in IE 8/9. */
input[type="checkbox"], input[type="radio"] { box-sizing: border-box; /* 1 */ padding: 0; /* 2 */ }

/** 1. Address `appearance` set to `searchfield` in Safari 5 and Chrome. 2. Address `box-sizing` set to `border-box` in Safari 5 and Chrome (include `-moz` to future-proof). */
input[type="search"] { -webkit-appearance: textfield; /* 1 */ -moz-box-sizing: content-box; -webkit-box-sizing: content-box; /* 2 */ box-sizing: content-box; }

/** Remove inner padding and search cancel button in Safari 5 and Chrome on OS X. */
input[type="search"]::-webkit-search-cancel-button, input[type="search"]::-webkit-search-decoration { -webkit-appearance: none; }

/** Remove inner padding and border in Firefox 4+. */
button::-moz-focus-inner, input::-moz-focus-inner { border: 0; padding: 0; }

/** 1. Remove default vertical scrollbar in IE 8/9. 2. Improve readability and alignment in all browsers. */
textarea { overflow: auto; /* 1 */ vertical-align: top; /* 2 */ }

/* ========================================================================== Tables ========================================================================== */
/** Remove most spacing between table cells. */
table { border-collapse: collapse; border-spacing: 0; }

/* Dropdown elements */
/* Set the link colors and styles for top-level nav */
/* ----------------------------------------- Item list
----------------------------------------- */
/*!
 *  Font Awesome 4.3.0 by @davegandy - http://fontawesome.io - @fontawesome
 *  License - http://fontawesome.io/license (Font: SIL OFL 1.1, CSS: MIT License)
 */
/* FONT PATH -------------------------- */
<<<<<<< HEAD
@font-face { font-family: 'FontAwesome'; src: url("../fonts/fontawesome-webfont.eot?v=4.3.0"); src: url("../fonts/fontawesome-webfont.eot?#iefix&v=4.3.0") format("embedded-opentype"), url("../fonts/fontawesome-webfont.woff2?v=4.3.0") format("woff2"), url("../fonts/fontawesome-webfont.woff?v=4.3.0") format("woff"), url("../fonts/fontawesome-webfont.ttf?v=4.3.0") format("truetype"), url("../fonts/fontawesome-webfont.svg?v=4.3.0#fontawesomeregular") format("svg"); font-weight: normal; font-style: normal; }

.fa, .busy { display: inline-block; font: normal normal normal 14px/1 FontAwesome; font-size: inherit; text-rendering: auto; -webkit-font-smoothing: antialiased; -moz-osx-font-smoothing: grayscale; transform: translate(0, 0); }
=======
@font-face { font-family: 'FontAwesome'; src: url("../fonts/fontawesome-webfont.eot?v=4.2.0"); src: url("../fonts/fontawesome-webfont.eot?#iefix&v=4.2.0") format("embedded-opentype"), url("../fonts/fontawesome-webfont.woff?v=4.2.0") format("woff"), url("../fonts/fontawesome-webfont.ttf?v=4.2.0") format("truetype"), url("../fonts/fontawesome-webfont.svg?v=4.2.0#fontawesomeregular") format("svg"); font-weight: normal; font-style: normal; }
.fa, .busy { display: inline-block; font: normal normal normal 14px/1 FontAwesome; font-size: inherit; text-rendering: auto; -webkit-font-smoothing: antialiased; -moz-osx-font-smoothing: grayscale; }
>>>>>>> f6bee085

/* makes the font 33% larger relative to the icon container */
.fa-lg { font-size: 1.33333em; line-height: 0.75em; vertical-align: -15%; }

.fa-2x { font-size: 2em; }

.fa-3x, .loading .busy { font-size: 3em; }

.fa-4x { font-size: 4em; }

.fa-5x { font-size: 5em; }

.fa-fw { width: 1.28571em; text-align: center; }

.fa-ul { padding-left: 0; margin-left: 2.14286em; list-style-type: none; }
.fa-ul > li { position: relative; }

.fa-li { position: absolute; left: -2.14286em; width: 2.14286em; top: 0.14286em; text-align: center; }
.fa-li.fa-lg { left: -1.85714em; }

.fa-border { padding: .2em .25em .15em; border: solid 0.08em #eee; border-radius: .1em; }

.pull-right { float: right; }

.pull-left { float: left; }

.fa.pull-left, .pull-left.busy { margin-right: .3em; }
.fa.pull-right, .pull-right.busy { margin-left: .3em; }

.fa-spin { -webkit-animation: fa-spin 2s infinite linear; animation: fa-spin 2s infinite linear; }

.fa-pulse, .busy { -webkit-animation: fa-spin 1s infinite steps(8); animation: fa-spin 1s infinite steps(8); }

@-webkit-keyframes fa-spin { 0% { -webkit-transform: rotate(0deg); transform: rotate(0deg); }
  100% { -webkit-transform: rotate(359deg); transform: rotate(359deg); } }
@keyframes fa-spin { 0% { -webkit-transform: rotate(0deg); transform: rotate(0deg); }
  100% { -webkit-transform: rotate(359deg); transform: rotate(359deg); } }
.fa-rotate-90 { filter: progid:DXImageTransform.Microsoft.BasicImage(rotation=1); -webkit-transform: rotate(90deg); -ms-transform: rotate(90deg); transform: rotate(90deg); }

.fa-rotate-180 { filter: progid:DXImageTransform.Microsoft.BasicImage(rotation=2); -webkit-transform: rotate(180deg); -ms-transform: rotate(180deg); transform: rotate(180deg); }

.fa-rotate-270 { filter: progid:DXImageTransform.Microsoft.BasicImage(rotation=3); -webkit-transform: rotate(270deg); -ms-transform: rotate(270deg); transform: rotate(270deg); }

.fa-flip-horizontal { filter: progid:DXImageTransform.Microsoft.BasicImage(rotation=0); -webkit-transform: scale(-1, 1); -ms-transform: scale(-1, 1); transform: scale(-1, 1); }

.fa-flip-vertical { filter: progid:DXImageTransform.Microsoft.BasicImage(rotation=2); -webkit-transform: scale(1, -1); -ms-transform: scale(1, -1); transform: scale(1, -1); }

:root .fa-rotate-90, :root .fa-rotate-180, :root .fa-rotate-270, :root .fa-flip-horizontal, :root .fa-flip-vertical { filter: none; }

.fa-stack { position: relative; display: inline-block; width: 2em; height: 2em; line-height: 2em; vertical-align: middle; }

.fa-stack-1x, .fa-stack-2x { position: absolute; left: 0; width: 100%; text-align: center; }

.fa-stack-1x { line-height: inherit; }

.fa-stack-2x { font-size: 2em; }

.fa-inverse { color: #fff; }

/* Font Awesome uses the Unicode Private Use Area (PUA) to ensure screen readers do not read off random characters that represent icons */
.fa-glass:before { content: ""; }

.fa-music:before { content: ""; }

.fa-search:before { content: ""; }

.fa-envelope-o:before { content: ""; }

.fa-heart:before { content: ""; }

.fa-star:before { content: ""; }

.fa-star-o:before { content: ""; }

.fa-user:before { content: ""; }

.fa-film:before { content: ""; }

.fa-th-large:before { content: ""; }

.fa-th:before { content: ""; }

.fa-th-list:before { content: ""; }

.fa-check:before { content: ""; }

.fa-remove:before, .fa-close:before, .fa-times:before { content: ""; }

.fa-search-plus:before { content: ""; }

.fa-search-minus:before { content: ""; }

.fa-power-off:before { content: ""; }

.fa-signal:before { content: ""; }

.fa-gear:before, .fa-cog:before { content: ""; }

.fa-trash-o:before { content: ""; }

.fa-home:before { content: ""; }

.fa-file-o:before { content: ""; }

.fa-clock-o:before { content: ""; }

.fa-road:before { content: ""; }

.fa-download:before { content: ""; }

.fa-arrow-circle-o-down:before { content: ""; }

.fa-arrow-circle-o-up:before { content: ""; }

.fa-inbox:before { content: ""; }

.fa-play-circle-o:before { content: ""; }

.fa-rotate-right:before, .fa-repeat:before { content: ""; }

.fa-refresh:before { content: ""; }

.fa-list-alt:before { content: ""; }

.fa-lock:before { content: ""; }

.fa-flag:before { content: ""; }

.fa-headphones:before { content: ""; }

.fa-volume-off:before { content: ""; }

.fa-volume-down:before { content: ""; }

.fa-volume-up:before { content: ""; }

.fa-qrcode:before { content: ""; }

.fa-barcode:before { content: ""; }

.fa-tag:before { content: ""; }

.fa-tags:before { content: ""; }

.fa-book:before { content: ""; }

.fa-bookmark:before { content: ""; }

.fa-print:before { content: ""; }

.fa-camera:before { content: ""; }

.fa-font:before { content: ""; }

.fa-bold:before { content: ""; }

.fa-italic:before { content: ""; }

.fa-text-height:before { content: ""; }

.fa-text-width:before { content: ""; }

.fa-align-left:before { content: ""; }

.fa-align-center:before { content: ""; }

.fa-align-right:before { content: ""; }

.fa-align-justify:before { content: ""; }

.fa-list:before { content: ""; }

.fa-dedent:before, .fa-outdent:before { content: ""; }

.fa-indent:before { content: ""; }

.fa-video-camera:before { content: ""; }

.fa-photo:before, .fa-image:before, .fa-picture-o:before { content: ""; }

.fa-pencil:before { content: ""; }

.fa-map-marker:before { content: ""; }

.fa-adjust:before { content: ""; }

.fa-tint:before { content: ""; }

.fa-edit:before, .fa-pencil-square-o:before { content: ""; }

.fa-share-square-o:before { content: ""; }

.fa-check-square-o:before { content: ""; }

.fa-arrows:before { content: ""; }

.fa-step-backward:before { content: ""; }

.fa-fast-backward:before { content: ""; }

.fa-backward:before { content: ""; }

.fa-play:before { content: ""; }

.fa-pause:before { content: ""; }

.fa-stop:before { content: ""; }

.fa-forward:before { content: ""; }

.fa-fast-forward:before { content: ""; }

.fa-step-forward:before { content: ""; }

.fa-eject:before { content: ""; }

.fa-chevron-left:before { content: ""; }

.fa-chevron-right:before { content: ""; }

.fa-plus-circle:before { content: ""; }

.fa-minus-circle:before { content: ""; }

.fa-times-circle:before { content: ""; }

.fa-check-circle:before { content: ""; }

.fa-question-circle:before { content: ""; }

.fa-info-circle:before { content: ""; }

.fa-crosshairs:before { content: ""; }

.fa-times-circle-o:before { content: ""; }

.fa-check-circle-o:before { content: ""; }

.fa-ban:before { content: ""; }

.fa-arrow-left:before { content: ""; }

.fa-arrow-right:before { content: ""; }

.fa-arrow-up:before { content: ""; }

.fa-arrow-down:before { content: ""; }

.fa-mail-forward:before, .fa-share:before { content: ""; }

.fa-expand:before { content: ""; }

.fa-compress:before { content: ""; }

.fa-plus:before { content: ""; }

.fa-minus:before { content: ""; }

.fa-asterisk:before { content: ""; }

.fa-exclamation-circle:before { content: ""; }

.fa-gift:before { content: ""; }

.fa-leaf:before { content: ""; }

.fa-fire:before { content: ""; }

.fa-eye:before { content: ""; }

.fa-eye-slash:before { content: ""; }

.fa-warning:before, .fa-exclamation-triangle:before { content: ""; }

.fa-plane:before { content: ""; }

.fa-calendar:before { content: ""; }

.fa-random:before { content: ""; }

.fa-comment:before { content: ""; }

.fa-magnet:before { content: ""; }

.fa-chevron-up:before { content: ""; }

.fa-chevron-down:before { content: ""; }

.fa-retweet:before { content: ""; }

.fa-shopping-cart:before { content: ""; }

.fa-folder:before { content: ""; }

.fa-folder-open:before { content: ""; }

.fa-arrows-v:before { content: ""; }

.fa-arrows-h:before { content: ""; }

.fa-bar-chart-o:before, .fa-bar-chart:before { content: ""; }

.fa-twitter-square:before { content: ""; }

.fa-facebook-square:before { content: ""; }

.fa-camera-retro:before { content: ""; }

.fa-key:before { content: ""; }

.fa-gears:before, .fa-cogs:before { content: ""; }

.fa-comments:before { content: ""; }

.fa-thumbs-o-up:before { content: ""; }

.fa-thumbs-o-down:before { content: ""; }

.fa-star-half:before { content: ""; }

.fa-heart-o:before { content: ""; }

.fa-sign-out:before { content: ""; }

.fa-linkedin-square:before { content: ""; }

.fa-thumb-tack:before { content: ""; }

.fa-external-link:before { content: ""; }

.fa-sign-in:before { content: ""; }

.fa-trophy:before { content: ""; }

.fa-github-square:before { content: ""; }

.fa-upload:before { content: ""; }

.fa-lemon-o:before { content: ""; }

.fa-phone:before { content: ""; }

.fa-square-o:before { content: ""; }

.fa-bookmark-o:before { content: ""; }

.fa-phone-square:before { content: ""; }

.fa-twitter:before { content: ""; }

.fa-facebook:before { content: ""; }

<<<<<<< HEAD
.fa-facebook-f:before, .fa-facebook:before { content: "\f09a"; }
=======
.fa-github:before { content: ""; }
>>>>>>> f6bee085

.fa-unlock:before { content: ""; }

.fa-credit-card:before { content: ""; }

.fa-rss:before { content: ""; }

.fa-hdd-o:before { content: ""; }

.fa-bullhorn:before { content: ""; }

.fa-bell:before { content: ""; }

.fa-certificate:before { content: ""; }

.fa-hand-o-right:before { content: ""; }

.fa-hand-o-left:before { content: ""; }

.fa-hand-o-up:before { content: ""; }

.fa-hand-o-down:before { content: ""; }

.fa-arrow-circle-left:before { content: ""; }

.fa-arrow-circle-right:before { content: ""; }

.fa-arrow-circle-up:before { content: ""; }

.fa-arrow-circle-down:before { content: ""; }

.fa-globe:before { content: ""; }

.fa-wrench:before { content: ""; }

.fa-tasks:before { content: ""; }

.fa-filter:before { content: ""; }

.fa-briefcase:before { content: ""; }

.fa-arrows-alt:before { content: ""; }

.fa-group:before, .fa-users:before { content: ""; }

.fa-chain:before, .fa-link:before { content: ""; }

.fa-cloud:before { content: ""; }

.fa-flask:before { content: ""; }

.fa-cut:before, .fa-scissors:before { content: ""; }

.fa-copy:before, .fa-files-o:before { content: ""; }

.fa-paperclip:before { content: ""; }

.fa-save:before, .fa-floppy-o:before { content: ""; }

.fa-square:before { content: ""; }

.fa-navicon:before, .fa-reorder:before, .fa-bars:before { content: ""; }

.fa-list-ul:before { content: ""; }

.fa-list-ol:before { content: ""; }

.fa-strikethrough:before { content: ""; }

.fa-underline:before { content: ""; }

.fa-table:before { content: ""; }

.fa-magic:before { content: ""; }

.fa-truck:before { content: ""; }

.fa-pinterest:before { content: ""; }

.fa-pinterest-square:before { content: ""; }

.fa-google-plus-square:before { content: ""; }

.fa-google-plus:before { content: ""; }

.fa-money:before { content: ""; }

.fa-caret-down:before { content: ""; }

.fa-caret-up:before { content: ""; }

.fa-caret-left:before { content: ""; }

.fa-caret-right:before { content: ""; }

.fa-columns:before { content: ""; }

.fa-unsorted:before, .fa-sort:before { content: ""; }

.fa-sort-down:before, .fa-sort-desc:before { content: ""; }

.fa-sort-up:before, .fa-sort-asc:before { content: ""; }

.fa-envelope:before { content: ""; }

.fa-linkedin:before { content: ""; }

.fa-rotate-left:before, .fa-undo:before { content: ""; }

.fa-legal:before, .fa-gavel:before { content: ""; }

.fa-dashboard:before, .fa-tachometer:before { content: ""; }

.fa-comment-o:before { content: ""; }

.fa-comments-o:before { content: ""; }

.fa-flash:before, .fa-bolt:before { content: ""; }

.fa-sitemap:before { content: ""; }

.fa-umbrella:before { content: ""; }

.fa-paste:before, .fa-clipboard:before { content: ""; }

.fa-lightbulb-o:before { content: ""; }

.fa-exchange:before { content: ""; }

.fa-cloud-download:before { content: ""; }

.fa-cloud-upload:before { content: ""; }

.fa-user-md:before { content: ""; }

.fa-stethoscope:before { content: ""; }

.fa-suitcase:before { content: ""; }

.fa-bell-o:before { content: ""; }

.fa-coffee:before { content: ""; }

.fa-cutlery:before { content: ""; }

.fa-file-text-o:before { content: ""; }

.fa-building-o:before { content: ""; }

.fa-hospital-o:before { content: ""; }

.fa-ambulance:before { content: ""; }

.fa-medkit:before { content: ""; }

.fa-fighter-jet:before { content: ""; }

.fa-beer:before { content: ""; }

.fa-h-square:before { content: ""; }

.fa-plus-square:before { content: ""; }

.fa-angle-double-left:before { content: ""; }

.fa-angle-double-right:before { content: ""; }

.fa-angle-double-up:before { content: ""; }

.fa-angle-double-down:before { content: ""; }

.fa-angle-left:before { content: ""; }

.fa-angle-right:before { content: ""; }

.fa-angle-up:before { content: ""; }

.fa-angle-down:before { content: ""; }

.fa-desktop:before { content: ""; }

.fa-laptop:before { content: ""; }

.fa-tablet:before { content: ""; }

.fa-mobile-phone:before, .fa-mobile:before { content: ""; }

.fa-circle-o:before { content: ""; }

.fa-quote-left:before { content: ""; }

.fa-quote-right:before { content: ""; }

.fa-spinner:before, .busy:before { content: ""; }

.fa-circle:before { content: ""; }

.fa-mail-reply:before, .fa-reply:before { content: ""; }

.fa-github-alt:before { content: ""; }

.fa-folder-o:before { content: ""; }

.fa-folder-open-o:before { content: ""; }

.fa-smile-o:before { content: ""; }

.fa-frown-o:before { content: ""; }

.fa-meh-o:before { content: ""; }

.fa-gamepad:before { content: ""; }

.fa-keyboard-o:before { content: ""; }

.fa-flag-o:before { content: ""; }

.fa-flag-checkered:before { content: ""; }

.fa-terminal:before { content: ""; }

.fa-code:before { content: ""; }

.fa-mail-reply-all:before, .fa-reply-all:before { content: ""; }

.fa-star-half-empty:before, .fa-star-half-full:before, .fa-star-half-o:before { content: ""; }

.fa-location-arrow:before { content: ""; }

.fa-crop:before { content: ""; }

.fa-code-fork:before { content: ""; }

.fa-unlink:before, .fa-chain-broken:before { content: ""; }

.fa-question:before { content: ""; }

.fa-info:before { content: ""; }

.fa-exclamation:before { content: ""; }

.fa-superscript:before { content: ""; }

.fa-subscript:before { content: ""; }

.fa-eraser:before { content: ""; }

.fa-puzzle-piece:before { content: ""; }

.fa-microphone:before { content: ""; }

.fa-microphone-slash:before { content: ""; }

.fa-shield:before { content: ""; }

.fa-calendar-o:before { content: ""; }

.fa-fire-extinguisher:before { content: ""; }

.fa-rocket:before { content: ""; }

.fa-maxcdn:before { content: ""; }

.fa-chevron-circle-left:before { content: ""; }

.fa-chevron-circle-right:before { content: ""; }

.fa-chevron-circle-up:before { content: ""; }

.fa-chevron-circle-down:before { content: ""; }

.fa-html5:before { content: ""; }

.fa-css3:before { content: ""; }

.fa-anchor:before { content: ""; }

.fa-unlock-alt:before { content: ""; }

.fa-bullseye:before { content: ""; }

.fa-ellipsis-h:before { content: ""; }

.fa-ellipsis-v:before { content: ""; }

.fa-rss-square:before { content: ""; }

.fa-play-circle:before { content: ""; }

.fa-ticket:before { content: ""; }

.fa-minus-square:before { content: ""; }

.fa-minus-square-o:before { content: ""; }

.fa-level-up:before { content: ""; }

.fa-level-down:before { content: ""; }

.fa-check-square:before { content: ""; }

.fa-pencil-square:before { content: ""; }

.fa-external-link-square:before { content: ""; }

.fa-share-square:before { content: ""; }

.fa-compass:before { content: ""; }

.fa-toggle-down:before, .fa-caret-square-o-down:before { content: ""; }

.fa-toggle-up:before, .fa-caret-square-o-up:before { content: ""; }

.fa-toggle-right:before, .fa-caret-square-o-right:before { content: ""; }

.fa-euro:before, .fa-eur:before { content: ""; }

.fa-gbp:before { content: ""; }

.fa-dollar:before, .fa-usd:before { content: ""; }

.fa-rupee:before, .fa-inr:before { content: ""; }

.fa-cny:before, .fa-rmb:before, .fa-yen:before, .fa-jpy:before { content: ""; }

.fa-ruble:before, .fa-rouble:before, .fa-rub:before { content: ""; }

.fa-won:before, .fa-krw:before { content: ""; }

.fa-bitcoin:before, .fa-btc:before { content: ""; }

.fa-file:before { content: ""; }

.fa-file-text:before { content: ""; }

.fa-sort-alpha-asc:before { content: ""; }

.fa-sort-alpha-desc:before { content: ""; }

.fa-sort-amount-asc:before { content: ""; }

.fa-sort-amount-desc:before { content: ""; }

.fa-sort-numeric-asc:before { content: ""; }

.fa-sort-numeric-desc:before { content: ""; }

.fa-thumbs-up:before { content: ""; }

.fa-thumbs-down:before { content: ""; }

.fa-youtube-square:before { content: ""; }

.fa-youtube:before { content: ""; }

.fa-xing:before { content: ""; }

.fa-xing-square:before { content: ""; }

.fa-youtube-play:before { content: ""; }

.fa-dropbox:before { content: ""; }

.fa-stack-overflow:before { content: ""; }

.fa-instagram:before { content: ""; }

.fa-flickr:before { content: ""; }

.fa-adn:before { content: ""; }

.fa-bitbucket:before { content: ""; }

.fa-bitbucket-square:before { content: ""; }

.fa-tumblr:before { content: ""; }

.fa-tumblr-square:before { content: ""; }

.fa-long-arrow-down:before { content: ""; }

.fa-long-arrow-up:before { content: ""; }

.fa-long-arrow-left:before { content: ""; }

.fa-long-arrow-right:before { content: ""; }

.fa-apple:before { content: ""; }

.fa-windows:before { content: ""; }

.fa-android:before { content: ""; }

.fa-linux:before { content: ""; }

.fa-dribbble:before { content: ""; }

.fa-skype:before { content: ""; }

.fa-foursquare:before { content: ""; }

.fa-trello:before { content: ""; }

.fa-female:before { content: ""; }

.fa-male:before { content: ""; }

.fa-gittip:before { content: ""; }

<<<<<<< HEAD
.fa-gittip:before, .fa-gratipay:before { content: "\f184"; }
=======
.fa-sun-o:before { content: ""; }
>>>>>>> f6bee085

.fa-moon-o:before { content: ""; }

.fa-archive:before { content: ""; }

.fa-bug:before { content: ""; }

.fa-vk:before { content: ""; }

.fa-weibo:before { content: ""; }

.fa-renren:before { content: ""; }

.fa-pagelines:before { content: ""; }

.fa-stack-exchange:before { content: ""; }

.fa-arrow-circle-o-right:before { content: ""; }

.fa-arrow-circle-o-left:before { content: ""; }

.fa-toggle-left:before, .fa-caret-square-o-left:before { content: ""; }

.fa-dot-circle-o:before { content: ""; }

.fa-wheelchair:before { content: ""; }

.fa-vimeo-square:before { content: ""; }

.fa-turkish-lira:before, .fa-try:before { content: ""; }

.fa-plus-square-o:before { content: ""; }

.fa-space-shuttle:before { content: ""; }

.fa-slack:before { content: ""; }

.fa-envelope-square:before { content: ""; }

.fa-wordpress:before { content: ""; }

.fa-openid:before { content: ""; }

.fa-institution:before, .fa-bank:before, .fa-university:before { content: ""; }

.fa-mortar-board:before, .fa-graduation-cap:before { content: ""; }

.fa-yahoo:before { content: ""; }

.fa-google:before { content: ""; }

.fa-reddit:before { content: ""; }

.fa-reddit-square:before { content: ""; }

.fa-stumbleupon-circle:before { content: ""; }

.fa-stumbleupon:before { content: ""; }

.fa-delicious:before { content: ""; }

.fa-digg:before { content: ""; }

.fa-pied-piper:before { content: ""; }

.fa-pied-piper-alt:before { content: ""; }

.fa-drupal:before { content: ""; }

.fa-joomla:before { content: ""; }

.fa-language:before { content: ""; }

.fa-fax:before { content: ""; }

.fa-building:before { content: ""; }

.fa-child:before { content: ""; }

.fa-paw:before { content: ""; }

.fa-spoon:before { content: ""; }

.fa-cube:before { content: ""; }

.fa-cubes:before { content: ""; }

.fa-behance:before { content: ""; }

.fa-behance-square:before { content: ""; }

.fa-steam:before { content: ""; }

.fa-steam-square:before { content: ""; }

.fa-recycle:before { content: ""; }

.fa-automobile:before, .fa-car:before { content: ""; }

.fa-cab:before, .fa-taxi:before { content: ""; }

.fa-tree:before { content: ""; }

.fa-spotify:before { content: ""; }

.fa-deviantart:before { content: ""; }

.fa-soundcloud:before { content: ""; }

.fa-database:before { content: ""; }

.fa-file-pdf-o:before { content: ""; }

.fa-file-word-o:before { content: ""; }

.fa-file-excel-o:before { content: ""; }

.fa-file-powerpoint-o:before { content: ""; }

.fa-file-photo-o:before, .fa-file-picture-o:before, .fa-file-image-o:before { content: ""; }

.fa-file-zip-o:before, .fa-file-archive-o:before { content: ""; }

.fa-file-sound-o:before, .fa-file-audio-o:before { content: ""; }

.fa-file-movie-o:before, .fa-file-video-o:before { content: ""; }

.fa-file-code-o:before { content: ""; }

.fa-vine:before { content: ""; }

.fa-codepen:before { content: ""; }

.fa-jsfiddle:before { content: ""; }

.fa-life-bouy:before, .fa-life-buoy:before, .fa-life-saver:before, .fa-support:before, .fa-life-ring:before { content: ""; }

.fa-circle-o-notch:before { content: ""; }

.fa-ra:before, .fa-rebel:before { content: ""; }

.fa-ge:before, .fa-empire:before { content: ""; }

.fa-git-square:before { content: ""; }

.fa-git:before { content: ""; }

.fa-hacker-news:before { content: ""; }

.fa-tencent-weibo:before { content: ""; }

.fa-qq:before { content: ""; }

.fa-wechat:before, .fa-weixin:before { content: ""; }

.fa-send:before, .fa-paper-plane:before { content: ""; }

.fa-send-o:before, .fa-paper-plane-o:before { content: ""; }

.fa-history:before { content: ""; }

.fa-circle-thin:before { content: ""; }

<<<<<<< HEAD
.fa-genderless:before, .fa-circle-thin:before { content: "\f1db"; }
=======
.fa-header:before { content: ""; }
>>>>>>> f6bee085

.fa-paragraph:before { content: ""; }

.fa-sliders:before { content: ""; }

.fa-share-alt:before { content: ""; }

.fa-share-alt-square:before { content: ""; }

.fa-bomb:before { content: ""; }

.fa-soccer-ball-o:before, .fa-futbol-o:before { content: ""; }

.fa-tty:before { content: ""; }

.fa-binoculars:before { content: ""; }

.fa-plug:before { content: ""; }

.fa-slideshare:before { content: ""; }

.fa-twitch:before { content: ""; }

.fa-yelp:before { content: ""; }

.fa-newspaper-o:before { content: ""; }

.fa-wifi:before { content: ""; }

.fa-calculator:before { content: ""; }

.fa-paypal:before { content: ""; }

.fa-google-wallet:before { content: ""; }

.fa-cc-visa:before { content: ""; }

.fa-cc-mastercard:before { content: ""; }

.fa-cc-discover:before { content: ""; }

.fa-cc-amex:before { content: ""; }

.fa-cc-paypal:before { content: ""; }

.fa-cc-stripe:before { content: ""; }

.fa-bell-slash:before { content: ""; }

.fa-bell-slash-o:before { content: ""; }

.fa-trash:before { content: ""; }

.fa-copyright:before { content: ""; }

.fa-at:before { content: ""; }

.fa-eyedropper:before { content: ""; }

.fa-paint-brush:before { content: ""; }

.fa-birthday-cake:before { content: ""; }

.fa-area-chart:before { content: ""; }

.fa-pie-chart:before { content: ""; }

.fa-line-chart:before { content: ""; }

.fa-lastfm:before { content: ""; }

.fa-lastfm-square:before { content: ""; }

.fa-toggle-off:before { content: ""; }

.fa-toggle-on:before { content: ""; }

.fa-bicycle:before { content: ""; }

.fa-bus:before { content: ""; }

.fa-ioxhost:before { content: ""; }

.fa-angellist:before { content: ""; }

.fa-cc:before { content: ""; }

.fa-shekel:before, .fa-sheqel:before, .fa-ils:before { content: ""; }

.fa-meanpath:before { content: ""; }

meta.foundation-version { font-family: "/5.5.1/"; }

<<<<<<< HEAD
.fa-buysellads:before { content: "\f20d"; }

.fa-connectdevelop:before { content: "\f20e"; }

.fa-dashcube:before { content: "\f210"; }

.fa-forumbee:before { content: "\f211"; }

.fa-leanpub:before { content: "\f212"; }

.fa-sellsy:before { content: "\f213"; }

.fa-shirtsinbulk:before { content: "\f214"; }

.fa-simplybuilt:before { content: "\f215"; }

.fa-skyatlas:before { content: "\f216"; }

.fa-cart-plus:before { content: "\f217"; }

.fa-cart-arrow-down:before { content: "\f218"; }

.fa-diamond:before { content: "\f219"; }

.fa-ship:before { content: "\f21a"; }

.fa-user-secret:before { content: "\f21b"; }

.fa-motorcycle:before { content: "\f21c"; }

.fa-street-view:before { content: "\f21d"; }

.fa-heartbeat:before { content: "\f21e"; }

.fa-venus:before { content: "\f221"; }

.fa-mars:before { content: "\f222"; }

.fa-mercury:before { content: "\f223"; }

.fa-transgender:before { content: "\f224"; }

.fa-transgender-alt:before { content: "\f225"; }

.fa-venus-double:before { content: "\f226"; }

.fa-mars-double:before { content: "\f227"; }

.fa-venus-mars:before { content: "\f228"; }

.fa-mars-stroke:before { content: "\f229"; }

.fa-mars-stroke-v:before { content: "\f22a"; }

.fa-mars-stroke-h:before { content: "\f22b"; }

.fa-neuter:before { content: "\f22c"; }

.fa-facebook-official:before { content: "\f230"; }

.fa-pinterest-p:before { content: "\f231"; }

.fa-whatsapp:before { content: "\f232"; }

.fa-server:before { content: "\f233"; }

.fa-user-plus:before { content: "\f234"; }

.fa-user-times:before { content: "\f235"; }

.fa-hotel:before, .fa-bed:before { content: "\f236"; }

.fa-viacoin:before { content: "\f237"; }

.fa-train:before { content: "\f238"; }

.fa-subway:before { content: "\f239"; }

.fa-medium:before { content: "\f23a"; }

meta.foundation-mq-small { font-family: "/only screen and (max-width: 40em)/"; width: 0em; }
=======
meta.foundation-mq-small { font-family: "/only screen/"; width: 0; }

meta.foundation-mq-small-only { font-family: "/only screen and (max-width: 40em)/"; width: 0; }
>>>>>>> f6bee085

meta.foundation-mq-medium { font-family: "/only screen and (min-width:40.063em)/"; width: 40.063em; }

meta.foundation-mq-medium-only { font-family: "/only screen and (min-width:40.063em) and (max-width:64em)/"; width: 40.063em; }

meta.foundation-mq-large { font-family: "/only screen and (min-width:64.063em)/"; width: 64.063em; }

meta.foundation-mq-large-only { font-family: "/only screen and (min-width:64.063em) and (max-width:90em)/"; width: 64.063em; }

meta.foundation-mq-xlarge { font-family: "/only screen and (min-width:90.063em)/"; width: 90.063em; }

meta.foundation-mq-xlarge-only { font-family: "/only screen and (min-width:90.063em) and (max-width:120em)/"; width: 90.063em; }

meta.foundation-mq-xxlarge { font-family: "/only screen and (min-width:120.063em)/"; width: 120.063em; }

meta.foundation-data-attribute-namespace { font-family: false; }

html, body { height: 100%; }

*, *:before, *:after { -webkit-box-sizing: border-box; -moz-box-sizing: border-box; box-sizing: border-box; }

html, body { font-size: 100%; }

body { background: #fff; color: #222; padding: 0; margin: 0; font-family: Verdana, Geneva, Lucida, "Lucida Grande", Helvetica, Arial, sans-serif; font-weight: normal; font-style: normal; line-height: 1.5; position: relative; cursor: auto; }

a:hover { cursor: pointer; }

img { max-width: 100%; height: auto; }

img { -ms-interpolation-mode: bicubic; }

#map_canvas img, #map_canvas embed, #map_canvas object, .map_canvas img, .map_canvas embed, .map_canvas object { max-width: none !important; }

.left { float: left !important; }

.right { float: right !important; }

.clearfix:before, .clearfix:after { content: " "; display: table; }
.clearfix:after { clear: both; }

.hide { display: none; }

.invisible { visibility: hidden; }

.antialiased { -webkit-font-smoothing: antialiased; -moz-osx-font-smoothing: grayscale; }

img { display: inline-block; vertical-align: middle; }

textarea { height: auto; min-height: 50px; }

select { width: 100%; }

.alert-box { border-style: solid; border-width: 1px; display: block; font-weight: normal; margin-bottom: 1.25rem; position: relative; padding: 0.875rem 1.5rem 0.875rem 0.875rem; font-size: 0.8125rem; transition: opacity 300ms ease-out; background-color: #8cc63e; border-color: #79ad33; color: #FFFFFF; }
.alert-box .close { font-size: 1.375rem; padding: 0 6px 4px; line-height: .9; position: absolute; top: 50%; margin-top: -0.6875rem; right: 0.25rem; color: #333333; opacity: 0.3; background: inherit; }
.alert-box .close:hover, .alert-box .close:focus { opacity: 0.5; }
.alert-box.radius { border-radius: 3px; }
.alert-box.round { border-radius: 1000px; }
.alert-box.success { background-color: #8dc640; border-color: #7aae34; color: #FFFFFF; }
.alert-box.alert { background-color: #f04124; border-color: #de2d0f; color: #FFFFFF; }
.alert-box.secondary { background-color: #6a737b; border-color: #5b636a; color: #FFFFFF; }
.alert-box.warning { background-color: #f08a24; border-color: #de770f; color: #FFFFFF; }
.alert-box.info { background-color: #a0d3e8; border-color: #74bfdd; color: #24272a; }
.alert-box.alert-close { opacity: 0; }

[class*="block-grid-"] { display: block; padding: 0; margin: 0 -0.625rem; }
[class*="block-grid-"]:before, [class*="block-grid-"]:after { content: " "; display: table; }
[class*="block-grid-"]:after { clear: both; }
[class*="block-grid-"] > li { display: block; height: auto; float: left; padding: 0 0.625rem 1.25rem; }

@media only screen { .small-block-grid-1 > li { width: 100%; list-style: none; }
  .small-block-grid-1 > li:nth-of-type(1n) { clear: none; }
  .small-block-grid-1 > li:nth-of-type(1n+1) { clear: both; }
  .small-block-grid-2 > li { width: 50%; list-style: none; }
  .small-block-grid-2 > li:nth-of-type(1n) { clear: none; }
  .small-block-grid-2 > li:nth-of-type(2n+1) { clear: both; }
  .small-block-grid-3 > li { width: 33.33333%; list-style: none; }
  .small-block-grid-3 > li:nth-of-type(1n) { clear: none; }
  .small-block-grid-3 > li:nth-of-type(3n+1) { clear: both; }
  .small-block-grid-4 > li { width: 25%; list-style: none; }
  .small-block-grid-4 > li:nth-of-type(1n) { clear: none; }
  .small-block-grid-4 > li:nth-of-type(4n+1) { clear: both; }
  .small-block-grid-5 > li { width: 20%; list-style: none; }
  .small-block-grid-5 > li:nth-of-type(1n) { clear: none; }
  .small-block-grid-5 > li:nth-of-type(5n+1) { clear: both; }
  .small-block-grid-6 > li { width: 16.66667%; list-style: none; }
  .small-block-grid-6 > li:nth-of-type(1n) { clear: none; }
  .small-block-grid-6 > li:nth-of-type(6n+1) { clear: both; }
  .small-block-grid-7 > li { width: 14.28571%; list-style: none; }
  .small-block-grid-7 > li:nth-of-type(1n) { clear: none; }
  .small-block-grid-7 > li:nth-of-type(7n+1) { clear: both; }
  .small-block-grid-8 > li { width: 12.5%; list-style: none; }
  .small-block-grid-8 > li:nth-of-type(1n) { clear: none; }
  .small-block-grid-8 > li:nth-of-type(8n+1) { clear: both; }
  .small-block-grid-9 > li { width: 11.11111%; list-style: none; }
  .small-block-grid-9 > li:nth-of-type(1n) { clear: none; }
  .small-block-grid-9 > li:nth-of-type(9n+1) { clear: both; }
  .small-block-grid-10 > li { width: 10%; list-style: none; }
  .small-block-grid-10 > li:nth-of-type(1n) { clear: none; }
  .small-block-grid-10 > li:nth-of-type(10n+1) { clear: both; }
  .small-block-grid-11 > li { width: 9.09091%; list-style: none; }
  .small-block-grid-11 > li:nth-of-type(1n) { clear: none; }
  .small-block-grid-11 > li:nth-of-type(11n+1) { clear: both; }
  .small-block-grid-12 > li { width: 8.33333%; list-style: none; }
  .small-block-grid-12 > li:nth-of-type(1n) { clear: none; }
  .small-block-grid-12 > li:nth-of-type(12n+1) { clear: both; } }
@media only screen and (min-width: 40.063em) { .medium-block-grid-1 > li { width: 100%; list-style: none; }
  .medium-block-grid-1 > li:nth-of-type(1n) { clear: none; }
  .medium-block-grid-1 > li:nth-of-type(1n+1) { clear: both; }
  .medium-block-grid-2 > li { width: 50%; list-style: none; }
  .medium-block-grid-2 > li:nth-of-type(1n) { clear: none; }
  .medium-block-grid-2 > li:nth-of-type(2n+1) { clear: both; }
  .medium-block-grid-3 > li { width: 33.33333%; list-style: none; }
  .medium-block-grid-3 > li:nth-of-type(1n) { clear: none; }
  .medium-block-grid-3 > li:nth-of-type(3n+1) { clear: both; }
  .medium-block-grid-4 > li { width: 25%; list-style: none; }
  .medium-block-grid-4 > li:nth-of-type(1n) { clear: none; }
  .medium-block-grid-4 > li:nth-of-type(4n+1) { clear: both; }
  .medium-block-grid-5 > li { width: 20%; list-style: none; }
  .medium-block-grid-5 > li:nth-of-type(1n) { clear: none; }
  .medium-block-grid-5 > li:nth-of-type(5n+1) { clear: both; }
  .medium-block-grid-6 > li { width: 16.66667%; list-style: none; }
  .medium-block-grid-6 > li:nth-of-type(1n) { clear: none; }
  .medium-block-grid-6 > li:nth-of-type(6n+1) { clear: both; }
  .medium-block-grid-7 > li { width: 14.28571%; list-style: none; }
  .medium-block-grid-7 > li:nth-of-type(1n) { clear: none; }
  .medium-block-grid-7 > li:nth-of-type(7n+1) { clear: both; }
  .medium-block-grid-8 > li { width: 12.5%; list-style: none; }
  .medium-block-grid-8 > li:nth-of-type(1n) { clear: none; }
  .medium-block-grid-8 > li:nth-of-type(8n+1) { clear: both; }
  .medium-block-grid-9 > li { width: 11.11111%; list-style: none; }
  .medium-block-grid-9 > li:nth-of-type(1n) { clear: none; }
  .medium-block-grid-9 > li:nth-of-type(9n+1) { clear: both; }
  .medium-block-grid-10 > li { width: 10%; list-style: none; }
  .medium-block-grid-10 > li:nth-of-type(1n) { clear: none; }
  .medium-block-grid-10 > li:nth-of-type(10n+1) { clear: both; }
  .medium-block-grid-11 > li { width: 9.09091%; list-style: none; }
  .medium-block-grid-11 > li:nth-of-type(1n) { clear: none; }
  .medium-block-grid-11 > li:nth-of-type(11n+1) { clear: both; }
  .medium-block-grid-12 > li { width: 8.33333%; list-style: none; }
  .medium-block-grid-12 > li:nth-of-type(1n) { clear: none; }
  .medium-block-grid-12 > li:nth-of-type(12n+1) { clear: both; } }
@media only screen and (min-width: 64.063em) { .large-block-grid-1 > li { width: 100%; list-style: none; }
  .large-block-grid-1 > li:nth-of-type(1n) { clear: none; }
  .large-block-grid-1 > li:nth-of-type(1n+1) { clear: both; }
  .large-block-grid-2 > li { width: 50%; list-style: none; }
  .large-block-grid-2 > li:nth-of-type(1n) { clear: none; }
  .large-block-grid-2 > li:nth-of-type(2n+1) { clear: both; }
  .large-block-grid-3 > li { width: 33.33333%; list-style: none; }
  .large-block-grid-3 > li:nth-of-type(1n) { clear: none; }
  .large-block-grid-3 > li:nth-of-type(3n+1) { clear: both; }
  .large-block-grid-4 > li { width: 25%; list-style: none; }
  .large-block-grid-4 > li:nth-of-type(1n) { clear: none; }
  .large-block-grid-4 > li:nth-of-type(4n+1) { clear: both; }
  .large-block-grid-5 > li { width: 20%; list-style: none; }
  .large-block-grid-5 > li:nth-of-type(1n) { clear: none; }
  .large-block-grid-5 > li:nth-of-type(5n+1) { clear: both; }
  .large-block-grid-6 > li { width: 16.66667%; list-style: none; }
  .large-block-grid-6 > li:nth-of-type(1n) { clear: none; }
  .large-block-grid-6 > li:nth-of-type(6n+1) { clear: both; }
  .large-block-grid-7 > li { width: 14.28571%; list-style: none; }
  .large-block-grid-7 > li:nth-of-type(1n) { clear: none; }
  .large-block-grid-7 > li:nth-of-type(7n+1) { clear: both; }
  .large-block-grid-8 > li { width: 12.5%; list-style: none; }
  .large-block-grid-8 > li:nth-of-type(1n) { clear: none; }
  .large-block-grid-8 > li:nth-of-type(8n+1) { clear: both; }
  .large-block-grid-9 > li { width: 11.11111%; list-style: none; }
  .large-block-grid-9 > li:nth-of-type(1n) { clear: none; }
  .large-block-grid-9 > li:nth-of-type(9n+1) { clear: both; }
  .large-block-grid-10 > li { width: 10%; list-style: none; }
  .large-block-grid-10 > li:nth-of-type(1n) { clear: none; }
  .large-block-grid-10 > li:nth-of-type(10n+1) { clear: both; }
  .large-block-grid-11 > li { width: 9.09091%; list-style: none; }
  .large-block-grid-11 > li:nth-of-type(1n) { clear: none; }
  .large-block-grid-11 > li:nth-of-type(11n+1) { clear: both; }
  .large-block-grid-12 > li { width: 8.33333%; list-style: none; }
  .large-block-grid-12 > li:nth-of-type(1n) { clear: none; }
  .large-block-grid-12 > li:nth-of-type(12n+1) { clear: both; } }
.breadcrumbs { display: block; padding: 0 0 0 0; overflow: hidden; margin-left: 0; list-style: none; border-style: solid; border-width: 0; background-color: transparent; border-color: transparent; border-radius: 0; }
.breadcrumbs > * { margin: 0; float: left; font-size: 1.1rem; line-height: 1.1rem; text-transform: normal; color: #8cc63e; }
.breadcrumbs > *:hover a, .breadcrumbs > *:focus a { text-decoration: underline; }
.breadcrumbs > * a { color: #8cc63e; }
.breadcrumbs > *.current { cursor: default; color: #333; }
.breadcrumbs > *.current a { cursor: default; color: #333; }
.breadcrumbs > *.current:hover, .breadcrumbs > *.current:hover a, .breadcrumbs > *.current:focus, .breadcrumbs > *.current:focus a { text-decoration: none; }
.breadcrumbs > *.unavailable { color: #999; }
.breadcrumbs > *.unavailable a { color: #999; }
.breadcrumbs > *.unavailable:hover, .breadcrumbs > *.unavailable:hover a, .breadcrumbs > *.unavailable:focus, .breadcrumbs > *.unavailable a:focus { text-decoration: none; color: #999; cursor: not-allowed; }
.breadcrumbs > *:before { content: ">"; color: #333; margin: 0 0.375rem; position: relative; top: 1px; }
.breadcrumbs > *:first-child:before { content: " "; margin: 0; }

/* Accessibility - hides the forward slash */
[aria-label="breadcrumbs"] [aria-hidden="true"]:after { content: "/"; }

button, .button { border-style: solid; border-width: 1px; cursor: pointer; font-family: Verdana, Geneva, Lucida, "Lucida Grande", Helvetica, Arial, sans-serif; font-weight: normal; line-height: normal; margin: 0 0 1.25rem; position: relative; text-decoration: none; text-align: center; -webkit-appearance: none; -moz-appearance: none; border-radius: 0; display: inline-block; padding-top: 0.625rem; padding-right: 1.25rem; padding-bottom: 0.6875rem; padding-left: 1.25rem; font-size: 1rem; background-color: #8cc63e; border-color: #70a12f; color: #FFFFFF; transition: background-color 300ms ease-out; }
button:hover, button:focus, .button:hover, .button:focus { background-color: #70a12f; }
button:hover, button:focus, .button:hover, .button:focus { color: #FFFFFF; }
button.secondary, .button.secondary { background-color: #6a737b; border-color: #555c62; color: #FFFFFF; }
button.secondary:hover, button.secondary:focus, .button.secondary:hover, .button.secondary:focus { background-color: #555c62; }
button.secondary:hover, button.secondary:focus, .button.secondary:hover, .button.secondary:focus { color: #FFFFFF; }
button.success, .button.success { background-color: #8dc640; border-color: #71a130; color: #FFFFFF; }
button.success:hover, button.success:focus, .button.success:hover, .button.success:focus { background-color: #71a130; }
button.success:hover, button.success:focus, .button.success:hover, .button.success:focus { color: #FFFFFF; }
button.alert, .button.alert { background-color: #f04124; border-color: #cf2a0e; color: #FFFFFF; }
button.alert:hover, button.alert:focus, .button.alert:hover, .button.alert:focus { background-color: #cf2a0e; }
button.alert:hover, button.alert:focus, .button.alert:hover, .button.alert:focus { color: #FFFFFF; }
button.warning, .button.warning { background-color: #f08a24; border-color: #cf6e0e; color: #FFFFFF; }
button.warning:hover, button.warning:focus, .button.warning:hover, .button.warning:focus { background-color: #cf6e0e; }
button.warning:hover, button.warning:focus, .button.warning:hover, .button.warning:focus { color: #FFFFFF; }
button.info, .button.info { background-color: #a0d3e8; border-color: #61b6d9; color: #333333; }
button.info:hover, button.info:focus, .button.info:hover, .button.info:focus { background-color: #61b6d9; }
button.info:hover, button.info:focus, .button.info:hover, .button.info:focus { color: #FFFFFF; }
button.large, .button.large { padding-top: 0.75rem; padding-right: 1.5rem; padding-bottom: 0.8125rem; padding-left: 1.5rem; font-size: 1.25rem; }
button.small, .button.small { padding-top: 0.5rem; padding-right: 1rem; padding-bottom: 0.5625rem; padding-left: 1rem; font-size: 0.8125rem; }
button.tiny, .button.tiny { padding-top: 0.375rem; padding-right: 0.75rem; padding-bottom: 0.4375rem; padding-left: 0.75rem; font-size: 0.6875rem; }
button.expand, .button.expand { padding-right: 0; padding-left: 0; width: 100%; }
button.left-align, .button.left-align { text-align: left; text-indent: 0.75rem; }
button.right-align, .button.right-align { text-align: right; padding-right: 0.75rem; }
button.radius, .button.radius { border-radius: 3px; }
button.round, .button.round { border-radius: 1000px; }
button.disabled, button[disabled], .button.disabled, .button[disabled] { background-color: #8cc63e; border-color: #70a12f; color: #FFFFFF; cursor: default; opacity: 0.7; box-shadow: none; }
button.disabled:hover, button.disabled:focus, button[disabled]:hover, button[disabled]:focus, .button.disabled:hover, .button.disabled:focus, .button[disabled]:hover, .button[disabled]:focus { background-color: #70a12f; }
button.disabled:hover, button.disabled:focus, button[disabled]:hover, button[disabled]:focus, .button.disabled:hover, .button.disabled:focus, .button[disabled]:hover, .button[disabled]:focus { color: #FFFFFF; }
button.disabled:hover, button.disabled:focus, button[disabled]:hover, button[disabled]:focus, .button.disabled:hover, .button.disabled:focus, .button[disabled]:hover, .button[disabled]:focus { background-color: #8cc63e; }
button.disabled.secondary, button[disabled].secondary, .button.disabled.secondary, .button[disabled].secondary { background-color: #6a737b; border-color: #555c62; color: #FFFFFF; cursor: default; opacity: 0.7; box-shadow: none; }
button.disabled.secondary:hover, button.disabled.secondary:focus, button[disabled].secondary:hover, button[disabled].secondary:focus, .button.disabled.secondary:hover, .button.disabled.secondary:focus, .button[disabled].secondary:hover, .button[disabled].secondary:focus { background-color: #555c62; }
button.disabled.secondary:hover, button.disabled.secondary:focus, button[disabled].secondary:hover, button[disabled].secondary:focus, .button.disabled.secondary:hover, .button.disabled.secondary:focus, .button[disabled].secondary:hover, .button[disabled].secondary:focus { color: #FFFFFF; }
button.disabled.secondary:hover, button.disabled.secondary:focus, button[disabled].secondary:hover, button[disabled].secondary:focus, .button.disabled.secondary:hover, .button.disabled.secondary:focus, .button[disabled].secondary:hover, .button[disabled].secondary:focus { background-color: #6a737b; }
button.disabled.success, button[disabled].success, .button.disabled.success, .button[disabled].success { background-color: #8dc640; border-color: #71a130; color: #FFFFFF; cursor: default; opacity: 0.7; box-shadow: none; }
button.disabled.success:hover, button.disabled.success:focus, button[disabled].success:hover, button[disabled].success:focus, .button.disabled.success:hover, .button.disabled.success:focus, .button[disabled].success:hover, .button[disabled].success:focus { background-color: #71a130; }
button.disabled.success:hover, button.disabled.success:focus, button[disabled].success:hover, button[disabled].success:focus, .button.disabled.success:hover, .button.disabled.success:focus, .button[disabled].success:hover, .button[disabled].success:focus { color: #FFFFFF; }
button.disabled.success:hover, button.disabled.success:focus, button[disabled].success:hover, button[disabled].success:focus, .button.disabled.success:hover, .button.disabled.success:focus, .button[disabled].success:hover, .button[disabled].success:focus { background-color: #8dc640; }
button.disabled.alert, button[disabled].alert, .button.disabled.alert, .button[disabled].alert { background-color: #f04124; border-color: #cf2a0e; color: #FFFFFF; cursor: default; opacity: 0.7; box-shadow: none; }
button.disabled.alert:hover, button.disabled.alert:focus, button[disabled].alert:hover, button[disabled].alert:focus, .button.disabled.alert:hover, .button.disabled.alert:focus, .button[disabled].alert:hover, .button[disabled].alert:focus { background-color: #cf2a0e; }
button.disabled.alert:hover, button.disabled.alert:focus, button[disabled].alert:hover, button[disabled].alert:focus, .button.disabled.alert:hover, .button.disabled.alert:focus, .button[disabled].alert:hover, .button[disabled].alert:focus { color: #FFFFFF; }
button.disabled.alert:hover, button.disabled.alert:focus, button[disabled].alert:hover, button[disabled].alert:focus, .button.disabled.alert:hover, .button.disabled.alert:focus, .button[disabled].alert:hover, .button[disabled].alert:focus { background-color: #f04124; }
button.disabled.warning, button[disabled].warning, .button.disabled.warning, .button[disabled].warning { background-color: #f08a24; border-color: #cf6e0e; color: #FFFFFF; cursor: default; opacity: 0.7; box-shadow: none; }
button.disabled.warning:hover, button.disabled.warning:focus, button[disabled].warning:hover, button[disabled].warning:focus, .button.disabled.warning:hover, .button.disabled.warning:focus, .button[disabled].warning:hover, .button[disabled].warning:focus { background-color: #cf6e0e; }
button.disabled.warning:hover, button.disabled.warning:focus, button[disabled].warning:hover, button[disabled].warning:focus, .button.disabled.warning:hover, .button.disabled.warning:focus, .button[disabled].warning:hover, .button[disabled].warning:focus { color: #FFFFFF; }
button.disabled.warning:hover, button.disabled.warning:focus, button[disabled].warning:hover, button[disabled].warning:focus, .button.disabled.warning:hover, .button.disabled.warning:focus, .button[disabled].warning:hover, .button[disabled].warning:focus { background-color: #f08a24; }
button.disabled.info, button[disabled].info, .button.disabled.info, .button[disabled].info { background-color: #a0d3e8; border-color: #61b6d9; color: #333333; cursor: default; opacity: 0.7; box-shadow: none; }
button.disabled.info:hover, button.disabled.info:focus, button[disabled].info:hover, button[disabled].info:focus, .button.disabled.info:hover, .button.disabled.info:focus, .button[disabled].info:hover, .button[disabled].info:focus { background-color: #61b6d9; }
button.disabled.info:hover, button.disabled.info:focus, button[disabled].info:hover, button[disabled].info:focus, .button.disabled.info:hover, .button.disabled.info:focus, .button[disabled].info:hover, .button[disabled].info:focus { color: #FFFFFF; }
button.disabled.info:hover, button.disabled.info:focus, button[disabled].info:hover, button[disabled].info:focus, .button.disabled.info:hover, .button.disabled.info:focus, .button[disabled].info:hover, .button[disabled].info:focus { background-color: #a0d3e8; }

button::-moz-focus-inner { border: 0; padding: 0; }

@media only screen and (min-width: 40.063em) { button, .button { display: inline-block; } }
.button-group { list-style: none; margin: 0; left: 0; }
.button-group:before, .button-group:after { content: " "; display: table; }
.button-group:after { clear: both; }
.button-group.even-2 li { margin: 0 -2px; display: inline-block; width: 50%; }
.button-group.even-2 li > button, .button-group.even-2 li .button { border-left: 1px solid; border-color: rgba(255, 255, 255, 0.5); }
.button-group.even-2 li:first-child button, .button-group.even-2 li:first-child .button { border-left: 0; }
.button-group.even-2 li button, .button-group.even-2 li .button { width: 100%; }
.button-group.even-3 li { margin: 0 -2px; display: inline-block; width: 33.33333%; }
.button-group.even-3 li > button, .button-group.even-3 li .button { border-left: 1px solid; border-color: rgba(255, 255, 255, 0.5); }
.button-group.even-3 li:first-child button, .button-group.even-3 li:first-child .button { border-left: 0; }
.button-group.even-3 li button, .button-group.even-3 li .button { width: 100%; }
.button-group.even-4 li { margin: 0 -2px; display: inline-block; width: 25%; }
.button-group.even-4 li > button, .button-group.even-4 li .button { border-left: 1px solid; border-color: rgba(255, 255, 255, 0.5); }
.button-group.even-4 li:first-child button, .button-group.even-4 li:first-child .button { border-left: 0; }
.button-group.even-4 li button, .button-group.even-4 li .button { width: 100%; }
.button-group.even-5 li { margin: 0 -2px; display: inline-block; width: 20%; }
.button-group.even-5 li > button, .button-group.even-5 li .button { border-left: 1px solid; border-color: rgba(255, 255, 255, 0.5); }
.button-group.even-5 li:first-child button, .button-group.even-5 li:first-child .button { border-left: 0; }
.button-group.even-5 li button, .button-group.even-5 li .button { width: 100%; }
.button-group.even-6 li { margin: 0 -2px; display: inline-block; width: 16.66667%; }
.button-group.even-6 li > button, .button-group.even-6 li .button { border-left: 1px solid; border-color: rgba(255, 255, 255, 0.5); }
.button-group.even-6 li:first-child button, .button-group.even-6 li:first-child .button { border-left: 0; }
.button-group.even-6 li button, .button-group.even-6 li .button { width: 100%; }
.button-group.even-7 li { margin: 0 -2px; display: inline-block; width: 14.28571%; }
.button-group.even-7 li > button, .button-group.even-7 li .button { border-left: 1px solid; border-color: rgba(255, 255, 255, 0.5); }
.button-group.even-7 li:first-child button, .button-group.even-7 li:first-child .button { border-left: 0; }
.button-group.even-7 li button, .button-group.even-7 li .button { width: 100%; }
.button-group.even-8 li { margin: 0 -2px; display: inline-block; width: 12.5%; }
.button-group.even-8 li > button, .button-group.even-8 li .button { border-left: 1px solid; border-color: rgba(255, 255, 255, 0.5); }
.button-group.even-8 li:first-child button, .button-group.even-8 li:first-child .button { border-left: 0; }
.button-group.even-8 li button, .button-group.even-8 li .button { width: 100%; }
.button-group > li { margin: 0 -2px; display: inline-block; }
.button-group > li > button, .button-group > li .button { border-left: 1px solid; border-color: rgba(255, 255, 255, 0.5); }
.button-group > li:first-child button, .button-group > li:first-child .button { border-left: 0; }
.button-group.stack > li { margin: 0 -2px; display: inline-block; display: block; margin: 0; float: none; }
.button-group.stack > li > button, .button-group.stack > li .button { border-left: 1px solid; border-color: rgba(255, 255, 255, 0.5); }
.button-group.stack > li:first-child button, .button-group.stack > li:first-child .button { border-left: 0; }
.button-group.stack > li > button, .button-group.stack > li .button { border-top: 1px solid; border-color: rgba(255, 255, 255, 0.5); border-left-width: 0; margin: 0; display: block; }
.button-group.stack > li > button { width: 100%; }
.button-group.stack > li:first-child button, .button-group.stack > li:first-child .button { border-top: 0; }
.button-group.stack-for-small > li { margin: 0 -2px; display: inline-block; }
.button-group.stack-for-small > li > button, .button-group.stack-for-small > li .button { border-left: 1px solid; border-color: rgba(255, 255, 255, 0.5); }
.button-group.stack-for-small > li:first-child button, .button-group.stack-for-small > li:first-child .button { border-left: 0; }
@media only screen and (max-width: 40em) { .button-group.stack-for-small > li { margin: 0 -2px; display: inline-block; display: block; margin: 0; }
  .button-group.stack-for-small > li > button, .button-group.stack-for-small > li .button { border-left: 1px solid; border-color: rgba(255, 255, 255, 0.5); }
  .button-group.stack-for-small > li:first-child button, .button-group.stack-for-small > li:first-child .button { border-left: 0; }
  .button-group.stack-for-small > li > button, .button-group.stack-for-small > li .button { border-top: 1px solid; border-color: rgba(255, 255, 255, 0.5); border-left-width: 0; margin: 0; display: block; }
  .button-group.stack-for-small > li > button { width: 100%; }
  .button-group.stack-for-small > li:first-child button, .button-group.stack-for-small > li:first-child .button { border-top: 0; } }
.button-group.radius > * { margin: 0 -2px; display: inline-block; }
.button-group.radius > * > button, .button-group.radius > * .button { border-left: 1px solid; border-color: rgba(255, 255, 255, 0.5); }
.button-group.radius > *:first-child button, .button-group.radius > *:first-child .button { border-left: 0; }
.button-group.radius > *, .button-group.radius > * > a, .button-group.radius > * > button, .button-group.radius > * > .button { border-radius: 0; }
.button-group.radius > *:first-child, .button-group.radius > *:first-child > a, .button-group.radius > *:first-child > button, .button-group.radius > *:first-child > .button { -webkit-border-bottom-left-radius: 3px; -webkit-border-top-left-radius: 3px; border-bottom-left-radius: 3px; border-top-left-radius: 3px; }
.button-group.radius > *:last-child, .button-group.radius > *:last-child > a, .button-group.radius > *:last-child > button, .button-group.radius > *:last-child > .button { -webkit-border-bottom-right-radius: 3px; -webkit-border-top-right-radius: 3px; border-bottom-right-radius: 3px; border-top-right-radius: 3px; }
.button-group.radius.stack > * { margin: 0 -2px; display: inline-block; display: block; margin: 0; }
.button-group.radius.stack > * > button, .button-group.radius.stack > * .button { border-left: 1px solid; border-color: rgba(255, 255, 255, 0.5); }
.button-group.radius.stack > *:first-child button, .button-group.radius.stack > *:first-child .button { border-left: 0; }
.button-group.radius.stack > * > button, .button-group.radius.stack > * .button { border-top: 1px solid; border-color: rgba(255, 255, 255, 0.5); border-left-width: 0; margin: 0; display: block; }
.button-group.radius.stack > * > button { width: 100%; }
.button-group.radius.stack > *:first-child button, .button-group.radius.stack > *:first-child .button { border-top: 0; }
.button-group.radius.stack > *, .button-group.radius.stack > * > a, .button-group.radius.stack > * > button, .button-group.radius.stack > * > .button { border-radius: 0; }
.button-group.radius.stack > *:first-child, .button-group.radius.stack > *:first-child > a, .button-group.radius.stack > *:first-child > button, .button-group.radius.stack > *:first-child > .button { -webkit-top-left-radius: 3px; -webkit-top-right-radius: 3px; border-top-left-radius: 3px; border-top-right-radius: 3px; }
.button-group.radius.stack > *:last-child, .button-group.radius.stack > *:last-child > a, .button-group.radius.stack > *:last-child > button, .button-group.radius.stack > *:last-child > .button { -webkit-bottom-left-radius: 3px; -webkit-bottom-right-radius: 3px; border-bottom-left-radius: 3px; border-bottom-right-radius: 3px; }
@media only screen and (min-width: 40.063em) { .button-group.radius.stack-for-small > * { margin: 0 -2px; display: inline-block; }
  .button-group.radius.stack-for-small > * > button, .button-group.radius.stack-for-small > * .button { border-left: 1px solid; border-color: rgba(255, 255, 255, 0.5); }
  .button-group.radius.stack-for-small > *:first-child button, .button-group.radius.stack-for-small > *:first-child .button { border-left: 0; }
  .button-group.radius.stack-for-small > *, .button-group.radius.stack-for-small > * > a, .button-group.radius.stack-for-small > * > button, .button-group.radius.stack-for-small > * > .button { border-radius: 0; }
  .button-group.radius.stack-for-small > *:first-child, .button-group.radius.stack-for-small > *:first-child > a, .button-group.radius.stack-for-small > *:first-child > button, .button-group.radius.stack-for-small > *:first-child > .button { -webkit-border-bottom-left-radius: 3px; -webkit-border-top-left-radius: 3px; border-bottom-left-radius: 3px; border-top-left-radius: 3px; }
  .button-group.radius.stack-for-small > *:last-child, .button-group.radius.stack-for-small > *:last-child > a, .button-group.radius.stack-for-small > *:last-child > button, .button-group.radius.stack-for-small > *:last-child > .button { -webkit-border-bottom-right-radius: 3px; -webkit-border-top-right-radius: 3px; border-bottom-right-radius: 3px; border-top-right-radius: 3px; } }
@media only screen and (max-width: 40em) { .button-group.radius.stack-for-small > * { margin: 0 -2px; display: inline-block; display: block; margin: 0; }
  .button-group.radius.stack-for-small > * > button, .button-group.radius.stack-for-small > * .button { border-left: 1px solid; border-color: rgba(255, 255, 255, 0.5); }
  .button-group.radius.stack-for-small > *:first-child button, .button-group.radius.stack-for-small > *:first-child .button { border-left: 0; }
  .button-group.radius.stack-for-small > * > button, .button-group.radius.stack-for-small > * .button { border-top: 1px solid; border-color: rgba(255, 255, 255, 0.5); border-left-width: 0; margin: 0; display: block; }
  .button-group.radius.stack-for-small > * > button { width: 100%; }
  .button-group.radius.stack-for-small > *:first-child button, .button-group.radius.stack-for-small > *:first-child .button { border-top: 0; }
  .button-group.radius.stack-for-small > *, .button-group.radius.stack-for-small > * > a, .button-group.radius.stack-for-small > * > button, .button-group.radius.stack-for-small > * > .button { border-radius: 0; }
  .button-group.radius.stack-for-small > *:first-child, .button-group.radius.stack-for-small > *:first-child > a, .button-group.radius.stack-for-small > *:first-child > button, .button-group.radius.stack-for-small > *:first-child > .button { -webkit-top-left-radius: 3px; -webkit-top-right-radius: 3px; border-top-left-radius: 3px; border-top-right-radius: 3px; }
  .button-group.radius.stack-for-small > *:last-child, .button-group.radius.stack-for-small > *:last-child > a, .button-group.radius.stack-for-small > *:last-child > button, .button-group.radius.stack-for-small > *:last-child > .button { -webkit-bottom-left-radius: 3px; -webkit-bottom-right-radius: 3px; border-bottom-left-radius: 3px; border-bottom-right-radius: 3px; } }
.button-group.round > * { margin: 0 -2px; display: inline-block; }
.button-group.round > * > button, .button-group.round > * .button { border-left: 1px solid; border-color: rgba(255, 255, 255, 0.5); }
.button-group.round > *:first-child button, .button-group.round > *:first-child .button { border-left: 0; }
.button-group.round > *, .button-group.round > * > a, .button-group.round > * > button, .button-group.round > * > .button { border-radius: 0; }
.button-group.round > *:first-child, .button-group.round > *:first-child > a, .button-group.round > *:first-child > button, .button-group.round > *:first-child > .button { -webkit-border-bottom-left-radius: 1000px; -webkit-border-top-left-radius: 1000px; border-bottom-left-radius: 1000px; border-top-left-radius: 1000px; }
.button-group.round > *:last-child, .button-group.round > *:last-child > a, .button-group.round > *:last-child > button, .button-group.round > *:last-child > .button { -webkit-border-bottom-right-radius: 1000px; -webkit-border-top-right-radius: 1000px; border-bottom-right-radius: 1000px; border-top-right-radius: 1000px; }
.button-group.round.stack > * { margin: 0 -2px; display: inline-block; display: block; margin: 0; }
.button-group.round.stack > * > button, .button-group.round.stack > * .button { border-left: 1px solid; border-color: rgba(255, 255, 255, 0.5); }
.button-group.round.stack > *:first-child button, .button-group.round.stack > *:first-child .button { border-left: 0; }
.button-group.round.stack > * > button, .button-group.round.stack > * .button { border-top: 1px solid; border-color: rgba(255, 255, 255, 0.5); border-left-width: 0; margin: 0; display: block; }
.button-group.round.stack > * > button { width: 100%; }
.button-group.round.stack > *:first-child button, .button-group.round.stack > *:first-child .button { border-top: 0; }
.button-group.round.stack > *, .button-group.round.stack > * > a, .button-group.round.stack > * > button, .button-group.round.stack > * > .button { border-radius: 0; }
.button-group.round.stack > *:first-child, .button-group.round.stack > *:first-child > a, .button-group.round.stack > *:first-child > button, .button-group.round.stack > *:first-child > .button { -webkit-top-left-radius: 0.625rem; -webkit-top-right-radius: 0.625rem; border-top-left-radius: 0.625rem; border-top-right-radius: 0.625rem; }
.button-group.round.stack > *:last-child, .button-group.round.stack > *:last-child > a, .button-group.round.stack > *:last-child > button, .button-group.round.stack > *:last-child > .button { -webkit-bottom-left-radius: 0.625rem; -webkit-bottom-right-radius: 0.625rem; border-bottom-left-radius: 0.625rem; border-bottom-right-radius: 0.625rem; }
@media only screen and (min-width: 40.063em) { .button-group.round.stack-for-small > * { margin: 0 -2px; display: inline-block; }
  .button-group.round.stack-for-small > * > button, .button-group.round.stack-for-small > * .button { border-left: 1px solid; border-color: rgba(255, 255, 255, 0.5); }
  .button-group.round.stack-for-small > *:first-child button, .button-group.round.stack-for-small > *:first-child .button { border-left: 0; }
  .button-group.round.stack-for-small > *, .button-group.round.stack-for-small > * > a, .button-group.round.stack-for-small > * > button, .button-group.round.stack-for-small > * > .button { border-radius: 0; }
  .button-group.round.stack-for-small > *:first-child, .button-group.round.stack-for-small > *:first-child > a, .button-group.round.stack-for-small > *:first-child > button, .button-group.round.stack-for-small > *:first-child > .button { -webkit-border-bottom-left-radius: 1000px; -webkit-border-top-left-radius: 1000px; border-bottom-left-radius: 1000px; border-top-left-radius: 1000px; }
  .button-group.round.stack-for-small > *:last-child, .button-group.round.stack-for-small > *:last-child > a, .button-group.round.stack-for-small > *:last-child > button, .button-group.round.stack-for-small > *:last-child > .button { -webkit-border-bottom-right-radius: 1000px; -webkit-border-top-right-radius: 1000px; border-bottom-right-radius: 1000px; border-top-right-radius: 1000px; } }
@media only screen and (max-width: 40em) { .button-group.round.stack-for-small > * { margin: 0 -2px; display: inline-block; display: block; margin: 0; }
  .button-group.round.stack-for-small > * > button, .button-group.round.stack-for-small > * .button { border-left: 1px solid; border-color: rgba(255, 255, 255, 0.5); }
  .button-group.round.stack-for-small > *:first-child button, .button-group.round.stack-for-small > *:first-child .button { border-left: 0; }
  .button-group.round.stack-for-small > * > button, .button-group.round.stack-for-small > * .button { border-top: 1px solid; border-color: rgba(255, 255, 255, 0.5); border-left-width: 0; margin: 0; display: block; }
  .button-group.round.stack-for-small > * > button { width: 100%; }
  .button-group.round.stack-for-small > *:first-child button, .button-group.round.stack-for-small > *:first-child .button { border-top: 0; }
  .button-group.round.stack-for-small > *, .button-group.round.stack-for-small > * > a, .button-group.round.stack-for-small > * > button, .button-group.round.stack-for-small > * > .button { border-radius: 0; }
  .button-group.round.stack-for-small > *:first-child, .button-group.round.stack-for-small > *:first-child > a, .button-group.round.stack-for-small > *:first-child > button, .button-group.round.stack-for-small > *:first-child > .button { -webkit-top-left-radius: 0.625rem; -webkit-top-right-radius: 0.625rem; border-top-left-radius: 0.625rem; border-top-right-radius: 0.625rem; }
  .button-group.round.stack-for-small > *:last-child, .button-group.round.stack-for-small > *:last-child > a, .button-group.round.stack-for-small > *:last-child > button, .button-group.round.stack-for-small > *:last-child > .button { -webkit-bottom-left-radius: 0.625rem; -webkit-bottom-right-radius: 0.625rem; border-bottom-left-radius: 0.625rem; border-bottom-right-radius: 0.625rem; } }

.button-bar:before, .button-bar:after { content: " "; display: table; }
.button-bar:after { clear: both; }
.button-bar .button-group { float: left; margin-right: 0.625rem; }
.button-bar .button-group div { overflow: hidden; }

/* Foundation Dropdowns */
.f-dropdown { position: absolute; left: -9999px; list-style: none; margin-left: 0; outline: none; width: 100%; max-height: none; height: auto; background: #fff; border: solid 1px #cccccc; font-size: 0.875rem; z-index: 89; margin-top: 2px; max-width: 200px; }
.f-dropdown > *:first-child { margin-top: 0; }
.f-dropdown > *:last-child { margin-bottom: 0; }
.f-dropdown:before { content: ""; display: block; width: 0; height: 0; border: inset 6px; border-color: transparent transparent #fff transparent; border-bottom-style: solid; position: absolute; top: -12px; left: 10px; z-index: 89; }
.f-dropdown:after { content: ""; display: block; width: 0; height: 0; border: inset 7px; border-color: transparent transparent #cccccc transparent; border-bottom-style: solid; position: absolute; top: -14px; left: 9px; z-index: 88; }
.f-dropdown.right:before { left: auto; right: 10px; }
.f-dropdown.right:after { left: auto; right: 9px; }
.f-dropdown.drop-right { position: absolute; left: -9999px; list-style: none; margin-left: 0; outline: none; width: 100%; max-height: none; height: auto; background: #fff; border: solid 1px #cccccc; font-size: 0.875rem; z-index: 89; margin-top: 0; margin-left: 2px; max-width: 200px; }
.f-dropdown.drop-right > *:first-child { margin-top: 0; }
.f-dropdown.drop-right > *:last-child { margin-bottom: 0; }
.f-dropdown.drop-right:before { content: ""; display: block; width: 0; height: 0; border: inset 6px; border-color: transparent #fff transparent transparent; border-right-style: solid; position: absolute; top: 10px; left: -12px; z-index: 89; }
.f-dropdown.drop-right:after { content: ""; display: block; width: 0; height: 0; border: inset 7px; border-color: transparent #cccccc transparent transparent; border-right-style: solid; position: absolute; top: 9px; left: -14px; z-index: 88; }
.f-dropdown.drop-left { position: absolute; left: -9999px; list-style: none; margin-left: 0; outline: none; width: 100%; max-height: none; height: auto; background: #fff; border: solid 1px #cccccc; font-size: 0.875rem; z-index: 89; margin-top: 0; margin-left: -2px; max-width: 200px; }
.f-dropdown.drop-left > *:first-child { margin-top: 0; }
.f-dropdown.drop-left > *:last-child { margin-bottom: 0; }
.f-dropdown.drop-left:before { content: ""; display: block; width: 0; height: 0; border: inset 6px; border-color: transparent transparent transparent #fff; border-left-style: solid; position: absolute; top: 10px; right: -12px; left: auto; z-index: 89; }
.f-dropdown.drop-left:after { content: ""; display: block; width: 0; height: 0; border: inset 7px; border-color: transparent transparent transparent #cccccc; border-left-style: solid; position: absolute; top: 9px; right: -14px; left: auto; z-index: 88; }
.f-dropdown.drop-top { position: absolute; left: -9999px; list-style: none; margin-left: 0; outline: none; width: 100%; max-height: none; height: auto; background: #fff; border: solid 1px #cccccc; font-size: 0.875rem; z-index: 89; margin-top: -2px; margin-left: 0; max-width: 200px; }
.f-dropdown.drop-top > *:first-child { margin-top: 0; }
.f-dropdown.drop-top > *:last-child { margin-bottom: 0; }
.f-dropdown.drop-top:before { content: ""; display: block; width: 0; height: 0; border: inset 6px; border-color: #fff transparent transparent transparent; border-top-style: solid; position: absolute; top: auto; bottom: -12px; left: 10px; right: auto; z-index: 89; }
.f-dropdown.drop-top:after { content: ""; display: block; width: 0; height: 0; border: inset 7px; border-color: #cccccc transparent transparent transparent; border-top-style: solid; position: absolute; top: auto; bottom: -14px; left: 9px; right: auto; z-index: 88; }
.f-dropdown li { font-size: 0.875rem; cursor: pointer; line-height: 1.125rem; margin: 0; }
.f-dropdown li:hover, .f-dropdown li:focus { background: #EEEEEE; }
.f-dropdown li.radius { border-radius: 3px; }
.f-dropdown li a { display: block; padding: 0.5rem; color: #555555; }
.f-dropdown.content { position: absolute; left: -9999px; list-style: none; margin-left: 0; outline: none; padding: 1.25rem; width: 100%; height: auto; max-height: none; background: #fff; border: solid 1px #cccccc; font-size: 0.875rem; z-index: 89; max-width: 200px; }
.f-dropdown.content > *:first-child { margin-top: 0; }
.f-dropdown.content > *:last-child { margin-bottom: 0; }
.f-dropdown.tiny { max-width: 200px; }
.f-dropdown.small { max-width: 300px; }
.f-dropdown.medium { max-width: 500px; }
.f-dropdown.large { max-width: 800px; }
.f-dropdown.mega { width: 100% !important; max-width: 100% !important; }
.f-dropdown.mega.open { left: 0 !important; }

.dropdown.button, button.dropdown { position: relative; outline: none; padding-right: 3.5625rem; }
.dropdown.button::after, button.dropdown::after { position: absolute; content: ""; width: 0; height: 0; display: block; border-style: solid; border-color: #FFFFFF transparent transparent transparent; top: 50%; }
.dropdown.button::after, button.dropdown::after { border-width: 0.375rem; right: 1.40625rem; margin-top: -0.15625rem; }
.dropdown.button::after, button.dropdown::after { border-color: #FFFFFF transparent transparent transparent; }
.dropdown.button.tiny, button.dropdown.tiny { padding-right: 2.625rem; }
.dropdown.button.tiny:after, button.dropdown.tiny:after { border-width: 0.375rem; right: 1.125rem; margin-top: -0.125rem; }
.dropdown.button.tiny::after, button.dropdown.tiny::after { border-color: #FFFFFF transparent transparent transparent; }
.dropdown.button.small, button.dropdown.small { padding-right: 3.0625rem; }
.dropdown.button.small::after, button.dropdown.small::after { border-width: 0.4375rem; right: 1.3125rem; margin-top: -0.15625rem; }
.dropdown.button.small::after, button.dropdown.small::after { border-color: #FFFFFF transparent transparent transparent; }
.dropdown.button.large, button.dropdown.large { padding-right: 3.625rem; }
.dropdown.button.large::after, button.dropdown.large::after { border-width: 0.3125rem; right: 1.71875rem; margin-top: -0.15625rem; }
.dropdown.button.large::after, button.dropdown.large::after { border-color: #FFFFFF transparent transparent transparent; }
.dropdown.button.secondary:after, button.dropdown.secondary:after { border-color: #333333 transparent transparent transparent; }

/* Standard Forms */
form { margin: 0 0 1rem; }

/* Using forms within rows, we need to set some defaults */
form .row .row { margin: 0 -0.5rem; }
form .row .row .column, form .row .row .columns { padding: 0 0.5rem; }
form .row .row.collapse { margin: 0; }
form .row .row.collapse .column, form .row .row.collapse .columns { padding: 0; }
form .row .row.collapse input { -webkit-border-bottom-right-radius: 0; -webkit-border-top-right-radius: 0; border-bottom-right-radius: 0; border-top-right-radius: 0; }
form .row input.column, form .row input.columns, form .row textarea.column, form .row textarea.columns { padding-left: 0.5rem; }

/* Label Styles */
label { font-size: 0.875rem; color: #4d4d4d; cursor: pointer; display: block; font-weight: normal; line-height: 1.5; margin-bottom: 0; /* Styles for required inputs */ }
label.right { float: none !important; text-align: right; }
label.inline { margin: 0 0 1rem 0; padding: 0.5625rem 0; }
label small { text-transform: capitalize; color: #676767; }

/* Attach elements to the beginning or end of an input */
.prefix, .postfix { display: block; position: relative; z-index: 2; text-align: center; width: 100%; padding-top: 0; padding-bottom: 0; border-style: solid; border-width: 1px; overflow: visible; font-size: 0.875rem; height: 2.3125rem; line-height: 2.3125rem; }

/* Adjust padding, alignment and radius if pre/post element is a button */
.postfix.button { padding-left: 0; padding-right: 0; padding-top: 0; padding-bottom: 0; text-align: center; border: none; }

.prefix.button { padding-left: 0; padding-right: 0; padding-top: 0; padding-bottom: 0; text-align: center; border: none; }

.prefix.button.radius { border-radius: 0; -webkit-border-bottom-left-radius: 3px; -webkit-border-top-left-radius: 3px; border-bottom-left-radius: 3px; border-top-left-radius: 3px; }

.postfix.button.radius { border-radius: 0; -webkit-border-bottom-right-radius: 3px; -webkit-border-top-right-radius: 3px; border-bottom-right-radius: 3px; border-top-right-radius: 3px; }

.prefix.button.round { border-radius: 0; -webkit-border-bottom-left-radius: 1000px; -webkit-border-top-left-radius: 1000px; border-bottom-left-radius: 1000px; border-top-left-radius: 1000px; }

.postfix.button.round { border-radius: 0; -webkit-border-bottom-right-radius: 1000px; -webkit-border-top-right-radius: 1000px; border-bottom-right-radius: 1000px; border-top-right-radius: 1000px; }

/* Separate prefix and postfix styles when on span or label so buttons keep their own */
span.prefix, label.prefix { background: #f2f2f2; border-right: none; color: #333333; border-color: #cccccc; }

span.postfix, label.postfix { background: #f2f2f2; border-left: none; color: #333333; border-color: #cccccc; }

/* We use this to get basic styling on all basic form elements */
input[type="text"], input[type="password"], input[type="date"], input[type="datetime"], input[type="datetime-local"], input[type="month"], input[type="week"], input[type="email"], input[type="number"], input[type="search"], input[type="tel"], input[type="time"], input[type="url"], input[type="color"], textarea { -webkit-appearance: none; border-radius: 0; background-color: #FFFFFF; font-family: inherit; border-style: solid; border-width: 1px; border-color: #cccccc; box-shadow: inset 0 1px 2px rgba(0, 0, 0, 0.1); color: rgba(0, 0, 0, 0.75); display: block; font-size: 0.875rem; margin: 0 0 1rem 0; padding: 0.5rem; height: 2.3125rem; width: 100%; -webkit-box-sizing: border-box; -moz-box-sizing: border-box; box-sizing: border-box; transition: all 0.15s linear; }
input[type="text"]:focus, input[type="password"]:focus, input[type="date"]:focus, input[type="datetime"]:focus, input[type="datetime-local"]:focus, input[type="month"]:focus, input[type="week"]:focus, input[type="email"]:focus, input[type="number"]:focus, input[type="search"]:focus, input[type="tel"]:focus, input[type="time"]:focus, input[type="url"]:focus, input[type="color"]:focus, textarea:focus { background: #fafafa; border-color: #999999; outline: none; }
input[type="text"]:disabled, input[type="password"]:disabled, input[type="date"]:disabled, input[type="datetime"]:disabled, input[type="datetime-local"]:disabled, input[type="month"]:disabled, input[type="week"]:disabled, input[type="email"]:disabled, input[type="number"]:disabled, input[type="search"]:disabled, input[type="tel"]:disabled, input[type="time"]:disabled, input[type="url"]:disabled, input[type="color"]:disabled, textarea:disabled { background-color: #DDDDDD; cursor: default; }
input[type="text"][disabled], input[type="text"][readonly], fieldset[disabled] input[type="text"], input[type="password"][disabled], input[type="password"][readonly], fieldset[disabled] input[type="password"], input[type="date"][disabled], input[type="date"][readonly], fieldset[disabled] input[type="date"], input[type="datetime"][disabled], input[type="datetime"][readonly], fieldset[disabled] input[type="datetime"], input[type="datetime-local"][disabled], input[type="datetime-local"][readonly], fieldset[disabled] input[type="datetime-local"], input[type="month"][disabled], input[type="month"][readonly], fieldset[disabled] input[type="month"], input[type="week"][disabled], input[type="week"][readonly], fieldset[disabled] input[type="week"], input[type="email"][disabled], input[type="email"][readonly], fieldset[disabled] input[type="email"], input[type="number"][disabled], input[type="number"][readonly], fieldset[disabled] input[type="number"], input[type="search"][disabled], input[type="search"][readonly], fieldset[disabled] input[type="search"], input[type="tel"][disabled], input[type="tel"][readonly], fieldset[disabled] input[type="tel"], input[type="time"][disabled], input[type="time"][readonly], fieldset[disabled] input[type="time"], input[type="url"][disabled], input[type="url"][readonly], fieldset[disabled] input[type="url"], input[type="color"][disabled], input[type="color"][readonly], fieldset[disabled] input[type="color"], textarea[disabled], textarea[readonly], fieldset[disabled] textarea { background-color: #DDDDDD; cursor: default; }
input[type="text"].radius, input[type="password"].radius, input[type="date"].radius, input[type="datetime"].radius, input[type="datetime-local"].radius, input[type="month"].radius, input[type="week"].radius, input[type="email"].radius, input[type="number"].radius, input[type="search"].radius, input[type="tel"].radius, input[type="time"].radius, input[type="url"].radius, input[type="color"].radius, textarea.radius { border-radius: 3px; }

form .row .prefix-radius.row.collapse input, form .row .prefix-radius.row.collapse textarea, form .row .prefix-radius.row.collapse select, form .row .prefix-radius.row.collapse button { border-radius: 0; -webkit-border-bottom-right-radius: 3px; -webkit-border-top-right-radius: 3px; border-bottom-right-radius: 3px; border-top-right-radius: 3px; }
form .row .prefix-radius.row.collapse .prefix { border-radius: 0; -webkit-border-bottom-left-radius: 3px; -webkit-border-top-left-radius: 3px; border-bottom-left-radius: 3px; border-top-left-radius: 3px; }
form .row .postfix-radius.row.collapse input, form .row .postfix-radius.row.collapse textarea, form .row .postfix-radius.row.collapse select, form .row .postfix-radius.row.collapse button { border-radius: 0; -webkit-border-bottom-left-radius: 3px; -webkit-border-top-left-radius: 3px; border-bottom-left-radius: 3px; border-top-left-radius: 3px; }
form .row .postfix-radius.row.collapse .postfix { border-radius: 0; -webkit-border-bottom-right-radius: 3px; -webkit-border-top-right-radius: 3px; border-bottom-right-radius: 3px; border-top-right-radius: 3px; }
form .row .prefix-round.row.collapse input, form .row .prefix-round.row.collapse textarea, form .row .prefix-round.row.collapse select, form .row .prefix-round.row.collapse button { border-radius: 0; -webkit-border-bottom-right-radius: 1000px; -webkit-border-top-right-radius: 1000px; border-bottom-right-radius: 1000px; border-top-right-radius: 1000px; }
form .row .prefix-round.row.collapse .prefix { border-radius: 0; -webkit-border-bottom-left-radius: 1000px; -webkit-border-top-left-radius: 1000px; border-bottom-left-radius: 1000px; border-top-left-radius: 1000px; }
form .row .postfix-round.row.collapse input, form .row .postfix-round.row.collapse textarea, form .row .postfix-round.row.collapse select, form .row .postfix-round.row.collapse button { border-radius: 0; -webkit-border-bottom-left-radius: 1000px; -webkit-border-top-left-radius: 1000px; border-bottom-left-radius: 1000px; border-top-left-radius: 1000px; }
form .row .postfix-round.row.collapse .postfix { border-radius: 0; -webkit-border-bottom-right-radius: 1000px; -webkit-border-top-right-radius: 1000px; border-bottom-right-radius: 1000px; border-top-right-radius: 1000px; }

input[type="submit"] { -webkit-appearance: none; border-radius: 0; }

/* Respect enforced amount of rows for textarea */
textarea[rows] { height: auto; }

/* Not allow resize out of parent */
textarea { max-width: 100%; }

/* Add height value for select elements to match text input height */
select { -webkit-appearance: none !important; border-radius: 0; background-color: #FAFAFA; background-image: url(data:image/svg+xml;base64,PHN2ZyB4bWxucz0iaHR0cDovL3d3dy53My5vcmcvMjAwMC9zdmciIHZlcnNpb249IjEuMSIgeD0iMTJweCIgeT0iMHB4IiB3aWR0aD0iMjRweCIgaGVpZ2h0PSIzcHgiIHZpZXdCb3g9IjAgMCA2IDMiIGVuYWJsZS1iYWNrZ3JvdW5kPSJuZXcgMCAwIDYgMyIgeG1sOnNwYWNlPSJwcmVzZXJ2ZSI+PHBvbHlnb24gcG9pbnRzPSI1Ljk5MiwwIDIuOTkyLDMgLTAuMDA4LDAgIi8+PC9zdmc+); background-position: 100% center; background-repeat: no-repeat; border-style: solid; border-width: 1px; border-color: #cccccc; padding: 0.5rem; font-size: 0.875rem; font-family: Verdana, Geneva, Lucida, "Lucida Grande", Helvetica, Arial, sans-serif; color: rgba(0, 0, 0, 0.75); line-height: normal; border-radius: 0; height: 2.3125rem; }
select::-ms-expand { display: none; }
select.radius { border-radius: 3px; }
select:hover { background-color: #f3f3f3; border-color: #999999; }
select:disabled { background-color: #DDDDDD; cursor: default; }
select[multiple] { height: auto; }

/* Adjust margin for form elements below */
input[type="file"], input[type="checkbox"], input[type="radio"], select { margin: 0 0 1rem 0; }

input[type="checkbox"] + label, input[type="radio"] + label { display: inline-block; margin-left: 0.5rem; margin-right: 1rem; margin-bottom: 0; vertical-align: baseline; }

/* Normalize file input width */
input[type="file"] { width: 100%; }

/* HTML5 Number spinners settings */
/* We add basic fieldset styling */
fieldset { border: 1px solid #DDDDDD; padding: 1.25rem; margin: 1.125rem 0; }
fieldset legend { font-weight: bold; background: #FFFFFF; padding: 0 0.1875rem; margin: 0; margin-left: -0.1875rem; }

/* Error Handling */
[data-abide] .error small.error, [data-abide] .error span.error, [data-abide] span.error, [data-abide] small.error { display: block; padding: 0.375rem 0.5625rem 0.5625rem; margin-top: -1px; margin-bottom: 1rem; font-size: 0.75rem; font-weight: normal; font-style: italic; background: #f04124; color: #FFFFFF; }
[data-abide] span.error, [data-abide] small.error { display: none; }

span.error, small.error { display: block; padding: 0.375rem 0.5625rem 0.5625rem; margin-top: -1px; margin-bottom: 1rem; font-size: 0.75rem; font-weight: normal; font-style: italic; background: #f04124; color: #FFFFFF; }

.error input, .error textarea, .error select { margin-bottom: 0; }
.error input[type="checkbox"], .error input[type="radio"] { margin-bottom: 1rem; }
.error label, .error label.error { color: #f04124; }
.error small.error { display: block; padding: 0.375rem 0.5625rem 0.5625rem; margin-top: -1px; margin-bottom: 1rem; font-size: 0.75rem; font-weight: normal; font-style: italic; background: #f04124; color: #FFFFFF; }
.error > label > small { color: #676767; background: transparent; padding: 0; text-transform: capitalize; font-style: normal; font-size: 60%; margin: 0; display: inline; }
.error span.error-message { display: block; }

input.error, textarea.error, select.error { margin-bottom: 0; }

label.error { color: #f04124; }

.row { width: 100%; margin-left: auto; margin-right: auto; margin-top: 0; margin-bottom: 0; max-width: 65rem; }
.row:before, .row:after { content: " "; display: table; }
.row:after { clear: both; }
.row.collapse > .column, .row.collapse > .columns { padding-left: 0; padding-right: 0; }
.row.collapse .row { margin-left: 0; margin-right: 0; }
.row .row { width: auto; margin-left: -0.9375rem; margin-right: -0.9375rem; margin-top: 0; margin-bottom: 0; max-width: none; }
.row .row:before, .row .row:after { content: " "; display: table; }
.row .row:after { clear: both; }
.row .row.collapse { width: auto; margin: 0; max-width: none; }
.row .row.collapse:before, .row .row.collapse:after { content: " "; display: table; }
.row .row.collapse:after { clear: both; }

.column, .columns { padding-left: 0.9375rem; padding-right: 0.9375rem; width: 100%; float: left; }

[class*="column"] + [class*="column"]:last-child { float: right; }

[class*="column"] + [class*="column"].end { float: left; }

@media only screen { .small-push-0 { position: relative; left: 0%; right: auto; }
  .small-pull-0 { position: relative; right: 0%; left: auto; }
  .small-push-1 { position: relative; left: 8.33333%; right: auto; }
  .small-pull-1 { position: relative; right: 8.33333%; left: auto; }
  .small-push-2 { position: relative; left: 16.66667%; right: auto; }
  .small-pull-2 { position: relative; right: 16.66667%; left: auto; }
  .small-push-3 { position: relative; left: 25%; right: auto; }
  .small-pull-3 { position: relative; right: 25%; left: auto; }
  .small-push-4 { position: relative; left: 33.33333%; right: auto; }
  .small-pull-4 { position: relative; right: 33.33333%; left: auto; }
  .small-push-5 { position: relative; left: 41.66667%; right: auto; }
  .small-pull-5 { position: relative; right: 41.66667%; left: auto; }
  .small-push-6 { position: relative; left: 50%; right: auto; }
  .small-pull-6 { position: relative; right: 50%; left: auto; }
  .small-push-7 { position: relative; left: 58.33333%; right: auto; }
  .small-pull-7 { position: relative; right: 58.33333%; left: auto; }
  .small-push-8 { position: relative; left: 66.66667%; right: auto; }
  .small-pull-8 { position: relative; right: 66.66667%; left: auto; }
  .small-push-9 { position: relative; left: 75%; right: auto; }
  .small-pull-9 { position: relative; right: 75%; left: auto; }
  .small-push-10 { position: relative; left: 83.33333%; right: auto; }
  .small-pull-10 { position: relative; right: 83.33333%; left: auto; }
  .small-push-11 { position: relative; left: 91.66667%; right: auto; }
  .small-pull-11 { position: relative; right: 91.66667%; left: auto; }
  .column, .columns { position: relative; padding-left: 0.9375rem; padding-right: 0.9375rem; float: left; }
  .small-1 { width: 8.33333%; }
  .small-2 { width: 16.66667%; }
  .small-3 { width: 25%; }
  .small-4 { width: 33.33333%; }
  .small-5 { width: 41.66667%; }
  .small-6 { width: 50%; }
  .small-7 { width: 58.33333%; }
  .small-8 { width: 66.66667%; }
  .small-9 { width: 75%; }
  .small-10 { width: 83.33333%; }
  .small-11 { width: 91.66667%; }
  .small-12 { width: 100%; }
  .small-offset-0 { margin-left: 0% !important; }
  .small-offset-1 { margin-left: 8.33333% !important; }
  .small-offset-2 { margin-left: 16.66667% !important; }
  .small-offset-3 { margin-left: 25% !important; }
  .small-offset-4 { margin-left: 33.33333% !important; }
  .small-offset-5 { margin-left: 41.66667% !important; }
  .small-offset-6 { margin-left: 50% !important; }
  .small-offset-7 { margin-left: 58.33333% !important; }
  .small-offset-8 { margin-left: 66.66667% !important; }
  .small-offset-9 { margin-left: 75% !important; }
  .small-offset-10 { margin-left: 83.33333% !important; }
  .small-offset-11 { margin-left: 91.66667% !important; }
  .small-reset-order { margin-left: 0; margin-right: 0; left: auto; right: auto; float: left; }
  .column.small-centered, .columns.small-centered { margin-left: auto; margin-right: auto; float: none; }
  .column.small-uncentered, .columns.small-uncentered { margin-left: 0; margin-right: 0; float: left; }
  .column.small-centered:last-child, .columns.small-centered:last-child { float: none; }
  .column.small-uncentered:last-child, .columns.small-uncentered:last-child { float: left; }
  .column.small-uncentered.opposite, .columns.small-uncentered.opposite { float: right; }
  .row.small-collapse > .column, .row.small-collapse > .columns { padding-left: 0; padding-right: 0; }
  .row.small-collapse .row { margin-left: 0; margin-right: 0; }
  .row.small-uncollapse > .column, .row.small-uncollapse > .columns { padding-left: 0.9375rem; padding-right: 0.9375rem; float: left; } }
@media only screen and (min-width: 40.063em) { .medium-push-0 { position: relative; left: 0%; right: auto; }
  .medium-pull-0 { position: relative; right: 0%; left: auto; }
  .medium-push-1 { position: relative; left: 8.33333%; right: auto; }
  .medium-pull-1 { position: relative; right: 8.33333%; left: auto; }
  .medium-push-2 { position: relative; left: 16.66667%; right: auto; }
  .medium-pull-2 { position: relative; right: 16.66667%; left: auto; }
  .medium-push-3 { position: relative; left: 25%; right: auto; }
  .medium-pull-3 { position: relative; right: 25%; left: auto; }
  .medium-push-4 { position: relative; left: 33.33333%; right: auto; }
  .medium-pull-4 { position: relative; right: 33.33333%; left: auto; }
  .medium-push-5 { position: relative; left: 41.66667%; right: auto; }
  .medium-pull-5 { position: relative; right: 41.66667%; left: auto; }
  .medium-push-6 { position: relative; left: 50%; right: auto; }
  .medium-pull-6 { position: relative; right: 50%; left: auto; }
  .medium-push-7 { position: relative; left: 58.33333%; right: auto; }
  .medium-pull-7 { position: relative; right: 58.33333%; left: auto; }
  .medium-push-8 { position: relative; left: 66.66667%; right: auto; }
  .medium-pull-8 { position: relative; right: 66.66667%; left: auto; }
  .medium-push-9 { position: relative; left: 75%; right: auto; }
  .medium-pull-9 { position: relative; right: 75%; left: auto; }
  .medium-push-10 { position: relative; left: 83.33333%; right: auto; }
  .medium-pull-10 { position: relative; right: 83.33333%; left: auto; }
  .medium-push-11 { position: relative; left: 91.66667%; right: auto; }
  .medium-pull-11 { position: relative; right: 91.66667%; left: auto; }
  .column, .columns { position: relative; padding-left: 0.9375rem; padding-right: 0.9375rem; float: left; }
  .medium-1 { width: 8.33333%; }
  .medium-2 { width: 16.66667%; }
  .medium-3 { width: 25%; }
  .medium-4 { width: 33.33333%; }
  .medium-5 { width: 41.66667%; }
  .medium-6 { width: 50%; }
  .medium-7 { width: 58.33333%; }
  .medium-8 { width: 66.66667%; }
  .medium-9 { width: 75%; }
  .medium-10 { width: 83.33333%; }
  .medium-11 { width: 91.66667%; }
  .medium-12 { width: 100%; }
  .medium-offset-0 { margin-left: 0% !important; }
  .medium-offset-1 { margin-left: 8.33333% !important; }
  .medium-offset-2 { margin-left: 16.66667% !important; }
  .medium-offset-3 { margin-left: 25% !important; }
  .medium-offset-4 { margin-left: 33.33333% !important; }
  .medium-offset-5 { margin-left: 41.66667% !important; }
  .medium-offset-6 { margin-left: 50% !important; }
  .medium-offset-7 { margin-left: 58.33333% !important; }
  .medium-offset-8 { margin-left: 66.66667% !important; }
  .medium-offset-9 { margin-left: 75% !important; }
  .medium-offset-10 { margin-left: 83.33333% !important; }
  .medium-offset-11 { margin-left: 91.66667% !important; }
  .medium-reset-order { margin-left: 0; margin-right: 0; left: auto; right: auto; float: left; }
  .column.medium-centered, .columns.medium-centered { margin-left: auto; margin-right: auto; float: none; }
  .column.medium-uncentered, .columns.medium-uncentered { margin-left: 0; margin-right: 0; float: left; }
  .column.medium-centered:last-child, .columns.medium-centered:last-child { float: none; }
  .column.medium-uncentered:last-child, .columns.medium-uncentered:last-child { float: left; }
  .column.medium-uncentered.opposite, .columns.medium-uncentered.opposite { float: right; }
  .row.medium-collapse > .column, .row.medium-collapse > .columns { padding-left: 0; padding-right: 0; }
  .row.medium-collapse .row { margin-left: 0; margin-right: 0; }
  .row.medium-uncollapse > .column, .row.medium-uncollapse > .columns { padding-left: 0.9375rem; padding-right: 0.9375rem; float: left; }
  .push-0 { position: relative; left: 0%; right: auto; }
  .pull-0 { position: relative; right: 0%; left: auto; }
  .push-1 { position: relative; left: 8.33333%; right: auto; }
  .pull-1 { position: relative; right: 8.33333%; left: auto; }
  .push-2 { position: relative; left: 16.66667%; right: auto; }
  .pull-2 { position: relative; right: 16.66667%; left: auto; }
  .push-3 { position: relative; left: 25%; right: auto; }
  .pull-3 { position: relative; right: 25%; left: auto; }
  .push-4 { position: relative; left: 33.33333%; right: auto; }
  .pull-4 { position: relative; right: 33.33333%; left: auto; }
  .push-5 { position: relative; left: 41.66667%; right: auto; }
  .pull-5 { position: relative; right: 41.66667%; left: auto; }
  .push-6 { position: relative; left: 50%; right: auto; }
  .pull-6 { position: relative; right: 50%; left: auto; }
  .push-7 { position: relative; left: 58.33333%; right: auto; }
  .pull-7 { position: relative; right: 58.33333%; left: auto; }
  .push-8 { position: relative; left: 66.66667%; right: auto; }
  .pull-8 { position: relative; right: 66.66667%; left: auto; }
  .push-9 { position: relative; left: 75%; right: auto; }
  .pull-9 { position: relative; right: 75%; left: auto; }
  .push-10 { position: relative; left: 83.33333%; right: auto; }
  .pull-10 { position: relative; right: 83.33333%; left: auto; }
  .push-11 { position: relative; left: 91.66667%; right: auto; }
  .pull-11 { position: relative; right: 91.66667%; left: auto; } }
@media only screen and (min-width: 64.063em) { .large-push-0 { position: relative; left: 0%; right: auto; }
  .large-pull-0 { position: relative; right: 0%; left: auto; }
  .large-push-1 { position: relative; left: 8.33333%; right: auto; }
  .large-pull-1 { position: relative; right: 8.33333%; left: auto; }
  .large-push-2 { position: relative; left: 16.66667%; right: auto; }
  .large-pull-2 { position: relative; right: 16.66667%; left: auto; }
  .large-push-3 { position: relative; left: 25%; right: auto; }
  .large-pull-3 { position: relative; right: 25%; left: auto; }
  .large-push-4 { position: relative; left: 33.33333%; right: auto; }
  .large-pull-4 { position: relative; right: 33.33333%; left: auto; }
  .large-push-5 { position: relative; left: 41.66667%; right: auto; }
  .large-pull-5 { position: relative; right: 41.66667%; left: auto; }
  .large-push-6 { position: relative; left: 50%; right: auto; }
  .large-pull-6 { position: relative; right: 50%; left: auto; }
  .large-push-7 { position: relative; left: 58.33333%; right: auto; }
  .large-pull-7 { position: relative; right: 58.33333%; left: auto; }
  .large-push-8 { position: relative; left: 66.66667%; right: auto; }
  .large-pull-8 { position: relative; right: 66.66667%; left: auto; }
  .large-push-9 { position: relative; left: 75%; right: auto; }
  .large-pull-9 { position: relative; right: 75%; left: auto; }
  .large-push-10 { position: relative; left: 83.33333%; right: auto; }
  .large-pull-10 { position: relative; right: 83.33333%; left: auto; }
  .large-push-11 { position: relative; left: 91.66667%; right: auto; }
  .large-pull-11 { position: relative; right: 91.66667%; left: auto; }
  .column, .columns { position: relative; padding-left: 0.9375rem; padding-right: 0.9375rem; float: left; }
  .large-1 { width: 8.33333%; }
  .large-2 { width: 16.66667%; }
  .large-3 { width: 25%; }
  .large-4 { width: 33.33333%; }
  .large-5 { width: 41.66667%; }
  .large-6 { width: 50%; }
  .large-7 { width: 58.33333%; }
  .large-8 { width: 66.66667%; }
  .large-9 { width: 75%; }
  .large-10 { width: 83.33333%; }
  .large-11 { width: 91.66667%; }
  .large-12 { width: 100%; }
  .large-offset-0 { margin-left: 0% !important; }
  .large-offset-1 { margin-left: 8.33333% !important; }
  .large-offset-2 { margin-left: 16.66667% !important; }
  .large-offset-3 { margin-left: 25% !important; }
  .large-offset-4 { margin-left: 33.33333% !important; }
  .large-offset-5 { margin-left: 41.66667% !important; }
  .large-offset-6 { margin-left: 50% !important; }
  .large-offset-7 { margin-left: 58.33333% !important; }
  .large-offset-8 { margin-left: 66.66667% !important; }
  .large-offset-9 { margin-left: 75% !important; }
  .large-offset-10 { margin-left: 83.33333% !important; }
  .large-offset-11 { margin-left: 91.66667% !important; }
  .large-reset-order { margin-left: 0; margin-right: 0; left: auto; right: auto; float: left; }
  .column.large-centered, .columns.large-centered { margin-left: auto; margin-right: auto; float: none; }
  .column.large-uncentered, .columns.large-uncentered { margin-left: 0; margin-right: 0; float: left; }
  .column.large-centered:last-child, .columns.large-centered:last-child { float: none; }
  .column.large-uncentered:last-child, .columns.large-uncentered:last-child { float: left; }
  .column.large-uncentered.opposite, .columns.large-uncentered.opposite { float: right; }
  .row.large-collapse > .column, .row.large-collapse > .columns { padding-left: 0; padding-right: 0; }
  .row.large-collapse .row { margin-left: 0; margin-right: 0; }
  .row.large-uncollapse > .column, .row.large-uncollapse > .columns { padding-left: 0.9375rem; padding-right: 0.9375rem; float: left; }
  .push-0 { position: relative; left: 0%; right: auto; }
  .pull-0 { position: relative; right: 0%; left: auto; }
  .push-1 { position: relative; left: 8.33333%; right: auto; }
  .pull-1 { position: relative; right: 8.33333%; left: auto; }
  .push-2 { position: relative; left: 16.66667%; right: auto; }
  .pull-2 { position: relative; right: 16.66667%; left: auto; }
  .push-3 { position: relative; left: 25%; right: auto; }
  .pull-3 { position: relative; right: 25%; left: auto; }
  .push-4 { position: relative; left: 33.33333%; right: auto; }
  .pull-4 { position: relative; right: 33.33333%; left: auto; }
  .push-5 { position: relative; left: 41.66667%; right: auto; }
  .pull-5 { position: relative; right: 41.66667%; left: auto; }
  .push-6 { position: relative; left: 50%; right: auto; }
  .pull-6 { position: relative; right: 50%; left: auto; }
  .push-7 { position: relative; left: 58.33333%; right: auto; }
  .pull-7 { position: relative; right: 58.33333%; left: auto; }
  .push-8 { position: relative; left: 66.66667%; right: auto; }
  .pull-8 { position: relative; right: 66.66667%; left: auto; }
  .push-9 { position: relative; left: 75%; right: auto; }
  .pull-9 { position: relative; right: 75%; left: auto; }
  .push-10 { position: relative; left: 83.33333%; right: auto; }
  .pull-10 { position: relative; right: 83.33333%; left: auto; }
  .push-11 { position: relative; left: 91.66667%; right: auto; }
  .pull-11 { position: relative; right: 91.66667%; left: auto; } }
.inline-list { margin: 0 auto 1.0625rem auto; margin-left: -1.375rem; margin-right: 0; padding: 0; list-style: none; overflow: hidden; }
.inline-list > li { list-style: none; float: left; margin-left: 1.375rem; display: block; }
.inline-list > li > * { display: block; }

.keystroke, kbd { background-color: #ededed; border-color: #dddddd; color: #222222; border-style: solid; border-width: 1px; margin: 0; font-family: "Consolas", "Menlo", "Courier", monospace; font-size: inherit; padding: 0.125rem 0.25rem 0; border-radius: 3px; }

.label { font-weight: normal; font-family: Verdana, Geneva, Lucida, "Lucida Grande", Helvetica, Arial, sans-serif; text-align: center; text-decoration: none; line-height: 1; white-space: nowrap; display: inline-block; position: relative; margin-bottom: auto; padding: 0.25rem 0.5rem 0.25rem; font-size: 0.6875rem; background-color: #8cc63e; color: #FFFFFF; }
.label.radius { border-radius: 3px; }
.label.round { border-radius: 1000px; }
.label.alert { background-color: #f04124; color: #FFFFFF; }
.label.warning { background-color: #f08a24; color: #FFFFFF; }
.label.success { background-color: #8dc640; color: #FFFFFF; }
.label.secondary { background-color: #6a737b; color: #FFFFFF; }
.label.info { background-color: #a0d3e8; color: #333333; }

[data-magellan-expedition], [data-magellan-expedition-clone] { background: #FFFFFF; z-index: 50; min-width: 100%; padding: 10px; }
[data-magellan-expedition] .sub-nav, [data-magellan-expedition-clone] .sub-nav { margin-bottom: 0; }
[data-magellan-expedition] .sub-nav dd, [data-magellan-expedition-clone] .sub-nav dd { margin-bottom: 0; }
[data-magellan-expedition] .sub-nav a, [data-magellan-expedition-clone] .sub-nav a { line-height: 1.8em; }

/* Panels */
.panel { border-style: solid; border-width: 1px; border-color: #d8d8d8; margin-bottom: 1.25rem; padding: 1.25rem; background: #f2f2f2; color: #333333; }
.panel > :first-child { margin-top: 0; }
.panel > :last-child { margin-bottom: 0; }
.panel h1, .panel h2, .panel h3, .panel h4, .panel h5, .panel h6, .panel p, .panel li, .panel dl { color: #333333; }
.panel h1, .panel h2, .panel h3, .panel h4, .panel h5, .panel h6 { line-height: 1; margin-bottom: 0.625rem; }
.panel h1.subheader, .panel h2.subheader, .panel h3.subheader, .panel h4.subheader, .panel h5.subheader, .panel h6.subheader { line-height: 1.4; }
.panel.callout { border-style: solid; border-width: 1px; border-color: #dfefc9; margin-bottom: 1.25rem; padding: 1.25rem; background: #f8fcf3; color: #333333; }
.panel.callout > :first-child { margin-top: 0; }
.panel.callout > :last-child { margin-bottom: 0; }
.panel.callout h1, .panel.callout h2, .panel.callout h3, .panel.callout h4, .panel.callout h5, .panel.callout h6, .panel.callout p, .panel.callout li, .panel.callout dl { color: #333333; }
.panel.callout h1, .panel.callout h2, .panel.callout h3, .panel.callout h4, .panel.callout h5, .panel.callout h6 { line-height: 1; margin-bottom: 0.625rem; }
.panel.callout h1.subheader, .panel.callout h2.subheader, .panel.callout h3.subheader, .panel.callout h4.subheader, .panel.callout h5.subheader, .panel.callout h6.subheader { line-height: 1.4; }
.panel.callout a:not(.button) { color: #8cc63e; }
.panel.callout a:not(.button):hover, .panel.callout a:not(.button):focus { color: #79ad33; }
.panel.radius { border-radius: 3px; }

/* Progress Bar */
.progress { background-color: #F6F6F6; height: 1.5625rem; border: 1px solid white; padding: 0.125rem; margin-bottom: 0.625rem; }
.progress .meter { background: #8cc63e; height: 100%; display: block; }
.progress.secondary .meter { background: #6a737b; height: 100%; display: block; }
.progress.success .meter { background: #8dc640; height: 100%; display: block; }
.progress.alert .meter { background: #f04124; height: 100%; display: block; }
.progress.radius { border-radius: 3px; }
.progress.radius .meter { border-radius: 2px; }
.progress.round { border-radius: 1000px; }
.progress.round .meter { border-radius: 999px; }

.reveal-modal-bg { position: fixed; top: 0; bottom: 0; left: 0; right: 0; background: #000000; background: rgba(0, 0, 0, 0.45); z-index: 1004; display: none; left: 0; }

.reveal-modal { visibility: hidden; display: none; position: absolute; z-index: 1005; width: 100%; top: 0; border-radius: 3px; left: 0; background-color: #FFFFFF; padding: 1.875rem; border: solid 1px #666666; box-shadow: 0 0 10px rgba(0, 0, 0, 0.4); }
@media only screen and (max-width: 40em) { .reveal-modal { min-height: 100vh; } }
.reveal-modal .column, .reveal-modal .columns { min-width: 0; }
.reveal-modal > :first-child { margin-top: 0; }
.reveal-modal > :last-child { margin-bottom: 0; }
@media only screen and (min-width: 40.063em) { .reveal-modal { width: 80%; max-width: 65rem; left: 0; right: 0; margin: 0 auto; } }
@media only screen and (min-width: 40.063em) { .reveal-modal { top: 6.25rem; } }
.reveal-modal.radius { border-radius: 3px; }
.reveal-modal.round { border-radius: 1000px; }
.reveal-modal.collapse { padding: 0; }
@media only screen and (min-width: 40.063em) { .reveal-modal.tiny { width: 30%; max-width: 65rem; left: 0; right: 0; margin: 0 auto; } }
@media only screen and (min-width: 40.063em) { .reveal-modal.small { width: 40%; max-width: 65rem; left: 0; right: 0; margin: 0 auto; } }
@media only screen and (min-width: 40.063em) { .reveal-modal.medium { width: 60%; max-width: 65rem; left: 0; right: 0; margin: 0 auto; } }
@media only screen and (min-width: 40.063em) { .reveal-modal.large { width: 70%; max-width: 65rem; left: 0; right: 0; margin: 0 auto; } }
@media only screen and (min-width: 40.063em) { .reveal-modal.xlarge { width: 95%; max-width: 65rem; left: 0; right: 0; margin: 0 auto; } }
.reveal-modal.full { top: 0; left: 0; height: 100%; height: 100vh; min-height: 100vh; max-width: none !important; margin-left: 0 !important; }
@media only screen and (min-width: 40.063em) { .reveal-modal.full { width: 100%; max-width: 65rem; left: 0; right: 0; margin: 0 auto; } }
.reveal-modal.toback { z-index: 1003; }
.reveal-modal .close-reveal-modal { font-size: 2.5rem; line-height: 1; position: absolute; top: 0.625rem; right: 1.375rem; color: #AAAAAA; font-weight: bold; cursor: pointer; }

.split.button { position: relative; padding-right: 5.0625rem; }
.split.button span { display: block; height: 100%; position: absolute; right: 0; top: 0; border-left: solid 1px; }
.split.button span:after { position: absolute; content: ""; width: 0; height: 0; display: block; border-style: inset; top: 50%; left: 50%; }
.split.button span:active { background-color: rgba(0, 0, 0, 0.1); }
.split.button span { border-left-color: rgba(255, 255, 255, 0.5); }
.split.button span { width: 3.09375rem; }
.split.button span:after { border-top-style: solid; border-width: 0.375rem; top: 48%; margin-left: -0.375rem; }
.split.button span:after { border-color: #FFFFFF transparent transparent transparent; }
.split.button.secondary span { border-left-color: rgba(255, 255, 255, 0.5); }
.split.button.secondary span:after { border-color: #FFFFFF transparent transparent transparent; }
.split.button.alert span { border-left-color: rgba(255, 255, 255, 0.5); }
.split.button.success span { border-left-color: rgba(255, 255, 255, 0.5); }
.split.button.tiny { padding-right: 3.75rem; }
.split.button.tiny span { width: 2.25rem; }
.split.button.tiny span:after { border-top-style: solid; border-width: 0.375rem; top: 48%; margin-left: -0.375rem; }
.split.button.small { padding-right: 4.375rem; }
.split.button.small span { width: 2.625rem; }
.split.button.small span:after { border-top-style: solid; border-width: 0.4375rem; top: 48%; margin-left: -0.375rem; }
.split.button.large { padding-right: 5.5rem; }
.split.button.large span { width: 3.4375rem; }
.split.button.large span:after { border-top-style: solid; border-width: 0.3125rem; top: 48%; margin-left: -0.375rem; }
.split.button.expand { padding-left: 2rem; }
.split.button.secondary span:after { border-color: #333333 transparent transparent transparent; }
.split.button.radius span { -webkit-border-bottom-right-radius: 3px; -webkit-border-top-right-radius: 3px; border-bottom-right-radius: 3px; border-top-right-radius: 3px; }
.split.button.round span { -webkit-border-bottom-right-radius: 1000px; -webkit-border-top-right-radius: 1000px; border-bottom-right-radius: 1000px; border-top-right-radius: 1000px; }
.split.button.no-pip span:before { border-style: none; }
.split.button.no-pip span:after { border-style: none; }
.split.button.no-pip span > i { top: 50%; display: block; position: absolute; left: 50%; margin-left: -0.28889em; margin-top: -0.48889em; }

.sub-nav { display: block; width: auto; overflow: hidden; margin-bottom: -0.25rem 0 1.125rem; padding-top: 0.25rem; }
.sub-nav dt { text-transform: uppercase; }
.sub-nav dt, .sub-nav dd, .sub-nav li { float: left; margin-left: 1rem; margin-bottom: 0; font-family: Verdana, Geneva, Lucida, "Lucida Grande", Helvetica, Arial, sans-serif; font-weight: normal; font-size: 0.875rem; color: #999999; }
.sub-nav dt a, .sub-nav dd a, .sub-nav li a { text-decoration: none; color: #999999; padding: 0.1875rem 1rem; }
.sub-nav dt a:hover, .sub-nav dd a:hover, .sub-nav li a:hover { color: #737373; }
.sub-nav dt.active a, .sub-nav dd.active a, .sub-nav li.active a { border-radius: 3px; font-weight: normal; background: #03405f; padding: 0.1875rem 1rem; cursor: default; color: #FFFFFF; }
.sub-nav dt.active a:hover, .sub-nav dd.active a:hover, .sub-nav li.active a:hover { background: #033752; }

div.switch { position: relative; padding: 0; display: block; overflow: hidden; border-style: solid; border-width: 1px; margin-bottom: 1.25rem; height: 2.25rem; background: #fff; border-color: #cccccc; }
div.switch label { position: relative; left: 0; z-index: 2; float: left; width: 50%; height: 100%; margin: 0; font-weight: bold; text-align: left; transition: all 0.1s ease-out; }
div.switch input { position: absolute; z-index: 3; opacity: 0; width: 100%; height: 100%; -moz-appearance: none; }
div.switch input:hover, div.switch input:focus { cursor: pointer; }
div.switch span:last-child { position: absolute; top: -1px; left: -1px; z-index: 1; display: block; padding: 0; border-width: 1px; border-style: solid; transition: all 0.1s ease-out; }
div.switch input:not(:checked) + label { opacity: 0; }
div.switch input:checked { display: none !important; }
div.switch input { left: 0; display: block !important; }
div.switch input:first-of-type + label, div.switch input:first-of-type + span + label { left: -50%; }
div.switch input:first-of-type:checked + label, div.switch input:first-of-type:checked + span + label { left: 0%; }
div.switch input:last-of-type + label, div.switch input:last-of-type + span + label { right: -50%; left: auto; text-align: right; }
div.switch input:last-of-type:checked + label, div.switch input:last-of-type:checked + span + label { right: 0%; left: auto; }
div.switch span.custom { display: none !important; }
form.custom div.switch .hidden-field { margin-left: auto; position: absolute; visibility: visible; }
div.switch label { padding: 0; line-height: 2.3rem; font-size: 0.875rem; }
div.switch input:first-of-type:checked ~ span:last-child { left: 100%; margin-left: -2.1875rem; }
div.switch span:last-child { width: 2.25rem; height: 2.25rem; }
div.switch span:last-child { border-color: #b3b3b3; background: #fff; background: linear-gradient(to bottom, #fff 0%, #f2f2f2 100%); box-shadow: 2px 0 10px 0 rgba(0, 0, 0, 0.07), 1000px 0 0 980px #f8fcf4, -2px 0 10px 0 rgba(0, 0, 0, 0.07), -1000px 0 0 1000px #f5f5f5; }
div.switch:hover span:last-child, div.switch:focus span:last-child { background: #fff; background: linear-gradient(to bottom, #fff 0%, #e6e6e6 100%); }
div.switch:active { background: transparent; }
div.switch.large { height: 2.75rem; }
div.switch.large label { padding: 0; line-height: 2.3rem; font-size: 1.0625rem; }
div.switch.large input:first-of-type:checked ~ span:last-child { left: 100%; margin-left: -2.6875rem; }
div.switch.large span:last-child { width: 2.75rem; height: 2.75rem; }
div.switch.small { height: 1.75rem; }
div.switch.small label { padding: 0; line-height: 2.1rem; font-size: 0.75rem; }
div.switch.small input:first-of-type:checked ~ span:last-child { left: 100%; margin-left: -1.6875rem; }
div.switch.small span:last-child { width: 1.75rem; height: 1.75rem; }
div.switch.tiny { height: 1.375rem; }
div.switch.tiny label { padding: 0; line-height: 1.9rem; font-size: 0.6875rem; }
div.switch.tiny input:first-of-type:checked ~ span:last-child { left: 100%; margin-left: -1.3125rem; }
div.switch.tiny span:last-child { width: 1.375rem; height: 1.375rem; }
div.switch.radius { border-radius: 4px; }
div.switch.radius span:last-child { border-radius: 3px; }
div.switch.round { border-radius: 1000px; }
div.switch.round span:last-child { border-radius: 999px; }
div.switch.round label { padding: 0 0.5625rem; }

table { background: #FFFFFF; margin-bottom: 1.25rem; border: solid 1px #DDDDDD; table-layout: auto; }
table caption { background: transparent; color: #222222; font-size: 1rem; font-weight: bold; }
table thead { background: #F5F5F5; }
table thead tr th, table thead tr td { padding: 0.5rem 0.625rem 0.625rem; font-size: 0.875rem; font-weight: bold; color: #222222; }
table tfoot { background: #F5F5F5; }
table tfoot tr th, table tfoot tr td { padding: 0.5rem 0.625rem 0.625rem; font-size: 0.875rem; font-weight: bold; color: #222222; }
table tr th, table tr td { padding: 0.5625rem 0.625rem; font-size: 0.875rem; color: #222222; text-align: left; }
table tr.even, table tr.alt, table tr:nth-of-type(even) { background: #f5f5f5; }
table thead tr th, table tfoot tr th, table tfoot tr td, table tbody tr th, table tbody tr td, table tr td { display: table-cell; line-height: 1.125rem; }

.tabs { margin-bottom: 0 !important; margin-left: 0; }
.tabs:before, .tabs:after { content: " "; display: table; }
.tabs:after { clear: both; }
.tabs dd, .tabs .tab-title { position: relative; margin-bottom: 0 !important; list-style: none; float: left; }
.tabs dd > a, .tabs .tab-title > a { display: block; background-color: #8cc63e; color: #222222; padding: 0.25rem 0.5rem; font-family: Verdana, Geneva, Lucida, "Lucida Grande", Helvetica, Arial, sans-serif; font-size: 1rem; }
.tabs dd > a:hover, .tabs .tab-title > a:hover { background-color: #98cc52; }
.tabs dd > a:focus, .tabs .tab-title > a:focus { outline: none; }
.tabs dd.active a, .tabs .tab-title.active a { background-color: #FFFFFF; color: #222222; }
.tabs.radius dd:first-child a, .tabs.radius .tab:first-child a { -webkit-border-bottom-left-radius: 3px; -webkit-border-top-left-radius: 3px; border-bottom-left-radius: 3px; border-top-left-radius: 3px; }
.tabs.radius dd:last-child a, .tabs.radius .tab:last-child a { -webkit-border-bottom-right-radius: 3px; -webkit-border-top-right-radius: 3px; border-bottom-right-radius: 3px; border-top-right-radius: 3px; }
.tabs.vertical dd, .tabs.vertical .tab-title { position: inherit; float: none; display: block; top: auto; }

.tabs-content { margin-bottom: 0.0625rem; width: 100%; }
.tabs-content:before, .tabs-content:after { content: " "; display: table; }
.tabs-content:after { clear: both; }
.tabs-content > .content { display: none; float: left; padding: 0.9375rem 0; width: 100%; }
.tabs-content > .content.active { display: block; float: none; }
.tabs-content > .content.contained { padding: 0.9375rem; }
.tabs-content.vertical { display: block; }
.tabs-content.vertical > .content { padding: 0 0.9375rem; }

@media only screen and (min-width: 40.063em) { .tabs.vertical { width: 20%; max-width: 20%; float: left; margin: 0 0 1.25rem; }
  .tabs-content.vertical { width: 80%; max-width: 80%; float: left; margin-left: -1px; padding-left: 1rem; } }
.no-js .tabs-content > .content { display: block; float: none; }

/* Tooltips */
.has-tip { border-bottom: dotted 1px #CCCCCC; cursor: help; font-weight: bold; color: #333333; }
.has-tip:hover, .has-tip:focus { border-bottom: dotted 1px #3f5a1b; color: #8cc63e; }
.has-tip.tip-left, .has-tip.tip-right { float: none !important; }

.tooltip { display: none; position: absolute; z-index: 1006; font-weight: normal; font-size: 0.875rem; line-height: 1.3; padding: 0.3125rem; max-width: 300px; left: 50%; width: 100%; color: #FFFFFF; background: #333333; }
.tooltip > .nub { display: block; left: 5px; position: absolute; width: 0; height: 0; border: solid 5px; border-color: transparent transparent #333333 transparent; top: -10px; pointer-events: none; }
.tooltip > .nub.rtl { left: auto; right: 5px; }
.tooltip.radius { border-radius: 3px; }
.tooltip.round { border-radius: 1000px; }
.tooltip.round > .nub { left: 2rem; }
.tooltip.opened { color: #8cc63e !important; border-bottom: dotted 1px #3f5a1b !important; }

.tap-to-close { display: block; font-size: 0.625rem; color: #777777; font-weight: normal; }

@media only screen and (min-width: 40.063em) { .tooltip > .nub { border-color: transparent transparent #333333 transparent; top: -10px; }
  .tooltip.tip-top > .nub { border-color: #333333 transparent transparent transparent; top: auto; bottom: -10px; }
  .tooltip.tip-left, .tooltip.tip-right { float: none !important; }
  .tooltip.tip-left > .nub { border-color: transparent transparent transparent #333333; right: -10px; left: auto; top: 50%; margin-top: -5px; }
  .tooltip.tip-right > .nub { border-color: transparent #333333 transparent transparent; right: auto; left: -10px; top: 50%; margin-top: -5px; } }
meta.foundation-mq-topbar { font-family: "/only screen and (min-width:40.063em)/"; width: 1020px; }

/* Wrapped around .top-bar to contain to grid width */
.contain-to-grid { width: 100%; background: white; }
.contain-to-grid .top-bar { margin-bottom: 0; }

.fixed { width: 100%; left: 0; position: fixed; top: 0; z-index: 99; }
.fixed.expanded:not(.top-bar) { overflow-y: auto; height: auto; width: 100%; max-height: 100%; }
.fixed.expanded:not(.top-bar) .title-area { position: fixed; width: 100%; z-index: 99; }
.fixed.expanded:not(.top-bar) .top-bar-section { z-index: 98; margin-top: 2.8125rem; }

.top-bar { overflow: hidden; height: 2.8125rem; line-height: 2.8125rem; position: relative; background: white; margin-bottom: 0; }
.top-bar ul { margin-bottom: 0; list-style: none; }
.top-bar .row { max-width: none; }
.top-bar form, .top-bar input { margin-bottom: 0; }
.top-bar input { height: 1.75rem; padding-top: .35rem; padding-bottom: .35rem; font-size: 0.75rem; }
.top-bar .button, .top-bar button { padding-top: 0.4125rem; padding-bottom: 0.4125rem; margin-bottom: 0; font-size: 0.75rem; }
@media only screen and (max-width: 40em) { .top-bar .button, .top-bar button { position: relative; top: -1px; } }
.top-bar .title-area { position: relative; margin: 0; }
.top-bar .name { height: 2.8125rem; margin: 0; font-size: 16px; }
.top-bar .name h1, .top-bar .name h2, .top-bar .name h3, .top-bar .name h4, .top-bar .name p, .top-bar .name span { line-height: 2.8125rem; font-size: 1.0625rem; margin: 0; }
.top-bar .name h1 a, .top-bar .name h2 a, .top-bar .name h3 a, .top-bar .name h4 a, .top-bar .name p a, .top-bar .name span a { font-weight: normal; color: #000; width: 75%; display: block; padding: 0 0.9375rem; }
.top-bar .toggle-topbar { position: absolute; right: 0; top: 0; }
.top-bar .toggle-topbar a { color: #000; text-transform: uppercase; font-size: 0.8125rem; font-weight: bold; position: relative; display: block; padding: 0 0.9375rem; height: 2.8125rem; line-height: 2.8125rem; }
.top-bar .toggle-topbar.menu-icon { top: 50%; margin-top: -16px; }
.top-bar .toggle-topbar.menu-icon a { height: 34px; line-height: 33px; padding: 0 2.5rem 0 0.9375rem; color: #FFFFFF; position: relative; }
.top-bar .toggle-topbar.menu-icon a span::after { content: ""; position: absolute; display: block; height: 0; top: 50%; margin-top: -8px; right: 0.9375rem; box-shadow: 0 0 0 1px #FFFFFF, 0 7px 0 1px #FFFFFF, 0 14px 0 1px #FFFFFF; width: 16px; }
.top-bar .toggle-topbar.menu-icon a span:hover:after { box-shadow: 0 0 0 1px "", 0 7px 0 1px "", 0 14px 0 1px ""; }
.top-bar.expanded { height: auto; background: transparent; }
.top-bar.expanded .title-area { background: white; }
.top-bar.expanded .toggle-topbar a { color: #888888; }
.top-bar.expanded .toggle-topbar a span::after { box-shadow: 0 0 0 1px #888888, 0 7px 0 1px #888888, 0 14px 0 1px #888888; }

.top-bar-section { left: 0; position: relative; width: auto; transition: left 300ms ease-out; }
.top-bar-section ul { padding: 0; width: 100%; height: auto; display: block; font-size: 16px; margin: 0; }
.top-bar-section .divider, .top-bar-section [role="separator"] { border-top: solid 1px gray; clear: both; height: 1px; width: 100%; }
.top-bar-section ul li { background: white; }
.top-bar-section ul li > a { display: block; width: 100%; color: #000; padding: 12px 0 12px 0; padding-left: 0.9375rem; font-family: Verdana, Geneva, Lucida, "Lucida Grande", Helvetica, Arial, sans-serif; font-size: 0.8125rem; font-weight: normal; text-transform: none; }
.top-bar-section ul li > a.button { font-size: 0.8125rem; padding-right: 0.9375rem; padding-left: 0.9375rem; background-color: #8cc63e; border-color: #70a12f; color: #FFFFFF; }
.top-bar-section ul li > a.button:hover, .top-bar-section ul li > a.button:focus { background-color: #70a12f; }
.top-bar-section ul li > a.button:hover, .top-bar-section ul li > a.button:focus { color: #FFFFFF; }
.top-bar-section ul li > a.button.secondary { background-color: #6a737b; border-color: #555c62; color: #FFFFFF; }
.top-bar-section ul li > a.button.secondary:hover, .top-bar-section ul li > a.button.secondary:focus { background-color: #555c62; }
.top-bar-section ul li > a.button.secondary:hover, .top-bar-section ul li > a.button.secondary:focus { color: #FFFFFF; }
.top-bar-section ul li > a.button.success { background-color: #8dc640; border-color: #71a130; color: #FFFFFF; }
.top-bar-section ul li > a.button.success:hover, .top-bar-section ul li > a.button.success:focus { background-color: #71a130; }
.top-bar-section ul li > a.button.success:hover, .top-bar-section ul li > a.button.success:focus { color: #FFFFFF; }
.top-bar-section ul li > a.button.alert { background-color: #f04124; border-color: #cf2a0e; color: #FFFFFF; }
.top-bar-section ul li > a.button.alert:hover, .top-bar-section ul li > a.button.alert:focus { background-color: #cf2a0e; }
.top-bar-section ul li > a.button.alert:hover, .top-bar-section ul li > a.button.alert:focus { color: #FFFFFF; }
.top-bar-section ul li > a.button.warning { background-color: #f08a24; border-color: #cf6e0e; color: #FFFFFF; }
.top-bar-section ul li > a.button.warning:hover, .top-bar-section ul li > a.button.warning:focus { background-color: #cf6e0e; }
.top-bar-section ul li > a.button.warning:hover, .top-bar-section ul li > a.button.warning:focus { color: #FFFFFF; }
.top-bar-section ul li > button { font-size: 0.8125rem; padding-right: 0.9375rem; padding-left: 0.9375rem; background-color: #8cc63e; border-color: #70a12f; color: #FFFFFF; }
.top-bar-section ul li > button:hover, .top-bar-section ul li > button:focus { background-color: #70a12f; }
.top-bar-section ul li > button:hover, .top-bar-section ul li > button:focus { color: #FFFFFF; }
.top-bar-section ul li > button.secondary { background-color: #6a737b; border-color: #555c62; color: #FFFFFF; }
.top-bar-section ul li > button.secondary:hover, .top-bar-section ul li > button.secondary:focus { background-color: #555c62; }
.top-bar-section ul li > button.secondary:hover, .top-bar-section ul li > button.secondary:focus { color: #FFFFFF; }
.top-bar-section ul li > button.success { background-color: #8dc640; border-color: #71a130; color: #FFFFFF; }
.top-bar-section ul li > button.success:hover, .top-bar-section ul li > button.success:focus { background-color: #71a130; }
.top-bar-section ul li > button.success:hover, .top-bar-section ul li > button.success:focus { color: #FFFFFF; }
.top-bar-section ul li > button.alert { background-color: #f04124; border-color: #cf2a0e; color: #FFFFFF; }
.top-bar-section ul li > button.alert:hover, .top-bar-section ul li > button.alert:focus { background-color: #cf2a0e; }
.top-bar-section ul li > button.alert:hover, .top-bar-section ul li > button.alert:focus { color: #FFFFFF; }
.top-bar-section ul li > button.warning { background-color: #f08a24; border-color: #cf6e0e; color: #FFFFFF; }
.top-bar-section ul li > button.warning:hover, .top-bar-section ul li > button.warning:focus { background-color: #cf6e0e; }
.top-bar-section ul li > button.warning:hover, .top-bar-section ul li > button.warning:focus { color: #FFFFFF; }
.top-bar-section ul li:hover:not(.has-form) > a { background-color: #555555; background: #f3901d; color: #000; }
.top-bar-section ul li.active > a { background: #f3901d; color: #fff; }
.top-bar-section ul li.active > a:hover { background: #8cc63e; color: #fff; }
.top-bar-section .has-form { padding: 0.9375rem; }
.top-bar-section .has-dropdown { position: relative; }
.top-bar-section .has-dropdown > a:after { content: ""; display: block; width: 0; height: 0; border: inset 5px; border-color: transparent transparent transparent black; border-left-style: solid; margin-right: 0.9375rem; margin-top: -4.5px; position: absolute; top: 50%; right: 0; }
.top-bar-section .has-dropdown.moved { position: static; }
.top-bar-section .has-dropdown.moved > .dropdown { display: block; position: static !important; height: auto; width: auto; overflow: visible; clip: auto; position: absolute !important; width: 100%; }
.top-bar-section .has-dropdown.moved > a:after { display: none; }
.top-bar-section .dropdown { padding: 0; position: absolute; left: 100%; top: 0; z-index: 99; display: block; position: absolute !important; height: 1px; width: 1px; overflow: hidden; clip: rect(1px, 1px, 1px, 1px); }
.top-bar-section .dropdown li { width: 100%; height: auto; }
.top-bar-section .dropdown li a { font-weight: normal; padding: 8px 0.9375rem; }
.top-bar-section .dropdown li a.parent-link { font-weight: normal; }
.top-bar-section .dropdown li.title h5, .top-bar-section .dropdown li.parent-link { margin-bottom: 0; margin-top: 0; font-size: 1.125rem; }
.top-bar-section .dropdown li.title h5 a, .top-bar-section .dropdown li.parent-link a { color: #000; display: block; }
.top-bar-section .dropdown li.title h5 a:hover, .top-bar-section .dropdown li.parent-link a:hover { background: none; }
.top-bar-section .dropdown li.has-form { padding: 8px 0.9375rem; }
.top-bar-section .dropdown li .button, .top-bar-section .dropdown li button { top: auto; }
.top-bar-section .dropdown label { padding: 8px 0.9375rem 2px; margin-bottom: 0; text-transform: uppercase; color: #777777; font-weight: bold; font-size: 0.625rem; }

.js-generated { display: block; }

@media only screen and (min-width: 40.063em) { .top-bar { background: white; overflow: visible; }
  .top-bar:before, .top-bar:after { content: " "; display: table; }
  .top-bar:after { clear: both; }
  .top-bar .toggle-topbar { display: none; }
  .top-bar .title-area { float: left; }
  .top-bar .name h1 a, .top-bar .name h2 a, .top-bar .name h3 a, .top-bar .name h4 a, .top-bar .name h5 a, .top-bar .name h6 a { width: auto; }
  .top-bar input, .top-bar .button, .top-bar button { font-size: 0.875rem; position: relative; height: 1.75rem; top: 0.53125rem; }
  .top-bar.expanded { background: white; }
  .contain-to-grid .top-bar { max-width: 65rem; margin: 0 auto; margin-bottom: 0; }
  .top-bar-section { transition: none 0 0; left: 0 !important; }
  .top-bar-section ul { width: auto; height: auto !important; display: inline; }
  .top-bar-section ul li { float: left; }
  .top-bar-section ul li .js-generated { display: none; }
  .top-bar-section li.hover > a:not(.button) { background-color: #555555; background: #f3901d; color: #000; }
  .top-bar-section li:not(.has-form) a:not(.button) { padding: 0 0.9375rem; line-height: 2.8125rem; background: white; }
  .top-bar-section li:not(.has-form) a:not(.button):hover { background-color: #555555; background: #f3901d; }
  .top-bar-section li.active:not(.has-form) a:not(.button) { padding: 0 0.9375rem; line-height: 2.8125rem; color: #fff; background: #f3901d; }
  .top-bar-section li.active:not(.has-form) a:not(.button):hover { background: #8cc63e; color: #fff; }
  .top-bar-section .has-dropdown > a { padding-right: 2.1875rem !important; }
  .top-bar-section .has-dropdown > a:after { content: ""; display: block; width: 0; height: 0; border: inset 5px; border-color: black transparent transparent transparent; border-top-style: solid; margin-top: -2.5px; top: 1.40625rem; }
  .top-bar-section .has-dropdown.moved { position: relative; }
  .top-bar-section .has-dropdown.moved > .dropdown { display: block; position: absolute !important; height: 1px; width: 1px; overflow: hidden; clip: rect(1px, 1px, 1px, 1px); }
  .top-bar-section .has-dropdown.hover > .dropdown, .top-bar-section .has-dropdown.not-click:hover > .dropdown { display: block; position: static !important; height: auto; width: auto; overflow: visible; clip: auto; position: absolute !important; }
  .top-bar-section .has-dropdown > a:focus + .dropdown { display: block; position: static !important; height: auto; width: auto; overflow: visible; clip: auto; position: absolute !important; }
  .top-bar-section .has-dropdown .dropdown li.has-dropdown > a:after { border: none; content: "\00bb"; top: 1rem; margin-top: -1px; right: 5px; line-height: 1.2; }
  .top-bar-section .dropdown { left: 0; top: auto; background: transparent; min-width: 100%; }
  .top-bar-section .dropdown li a { color: #000; line-height: 2.8125rem; white-space: nowrap; padding: 12px 0.9375rem; background: white; }
  .top-bar-section .dropdown li:not(.has-form):not(.active) > a:not(.button) { color: #000; background: white; }
  .top-bar-section .dropdown li:not(.has-form):not(.active):hover > a:not(.button) { color: #000; background-color: #555555; background: #333333; }
  .top-bar-section .dropdown li label { white-space: nowrap; background: #333333; }
  .top-bar-section .dropdown li .dropdown { left: 100%; top: 0; }
  .top-bar-section > ul > .divider, .top-bar-section > ul > [role="separator"] { border-bottom: none; border-top: none; border-right: solid 1px white; clear: none; height: 2.8125rem; width: 0; }
  .top-bar-section .has-form { background: white; padding: 0 0.9375rem; height: 2.8125rem; }
  .top-bar-section .right li .dropdown { left: auto; right: 0; }
  .top-bar-section .right li .dropdown li .dropdown { right: 100%; }
  .top-bar-section .left li .dropdown { right: auto; left: 0; }
  .top-bar-section .left li .dropdown li .dropdown { left: 100%; }
  .no-js .top-bar-section ul li:hover > a { background-color: #555555; background: #f3901d; color: #000; }
  .no-js .top-bar-section ul li:active > a { background: #f3901d; color: #fff; }
  .no-js .top-bar-section .has-dropdown:hover > .dropdown { display: block; position: static !important; height: auto; width: auto; overflow: visible; clip: auto; position: absolute !important; }
  .no-js .top-bar-section .has-dropdown > a:focus + .dropdown { display: block; position: static !important; height: auto; width: auto; overflow: visible; clip: auto; position: absolute !important; } }
.text-left { text-align: left !important; }

.text-right { text-align: right !important; }

.text-center { text-align: center !important; }

.text-justify { text-align: justify !important; }

@media only screen and (max-width: 40em) { .small-only-text-left { text-align: left !important; }
  .small-only-text-right { text-align: right !important; }
  .small-only-text-center { text-align: center !important; }
  .small-only-text-justify { text-align: justify !important; } }
@media only screen { .small-text-left { text-align: left !important; }
  .small-text-right { text-align: right !important; }
  .small-text-center { text-align: center !important; }
  .small-text-justify { text-align: justify !important; } }
@media only screen and (min-width: 40.063em) and (max-width: 64em) { .medium-only-text-left { text-align: left !important; }
  .medium-only-text-right { text-align: right !important; }
  .medium-only-text-center { text-align: center !important; }
  .medium-only-text-justify { text-align: justify !important; } }
@media only screen and (min-width: 40.063em) { .medium-text-left { text-align: left !important; }
  .medium-text-right { text-align: right !important; }
  .medium-text-center { text-align: center !important; }
  .medium-text-justify { text-align: justify !important; } }
@media only screen and (min-width: 64.063em) and (max-width: 90em) { .large-only-text-left { text-align: left !important; }
  .large-only-text-right { text-align: right !important; }
  .large-only-text-center { text-align: center !important; }
  .large-only-text-justify { text-align: justify !important; } }
@media only screen and (min-width: 64.063em) { .large-text-left { text-align: left !important; }
  .large-text-right { text-align: right !important; }
  .large-text-center { text-align: center !important; }
  .large-text-justify { text-align: justify !important; } }
@media only screen and (min-width: 90.063em) and (max-width: 120em) { .xlarge-only-text-left { text-align: left !important; }
  .xlarge-only-text-right { text-align: right !important; }
  .xlarge-only-text-center { text-align: center !important; }
  .xlarge-only-text-justify { text-align: justify !important; } }
@media only screen and (min-width: 90.063em) { .xlarge-text-left { text-align: left !important; }
  .xlarge-text-right { text-align: right !important; }
  .xlarge-text-center { text-align: center !important; }
  .xlarge-text-justify { text-align: justify !important; } }
@media only screen and (min-width: 120.063em) and (max-width: 99999999em) { .xxlarge-only-text-left { text-align: left !important; }
  .xxlarge-only-text-right { text-align: right !important; }
  .xxlarge-only-text-center { text-align: center !important; }
  .xxlarge-only-text-justify { text-align: justify !important; } }
@media only screen and (min-width: 120.063em) { .xxlarge-text-left { text-align: left !important; }
  .xxlarge-text-right { text-align: right !important; }
  .xxlarge-text-center { text-align: center !important; }
  .xxlarge-text-justify { text-align: justify !important; } }
/* Typography resets */
div, dl, dt, dd, ul, ol, li, h1, h2, h3, h4, h5, h6, pre, form, p, blockquote, th, td { margin: 0; padding: 0; }

/* Default Link Styles */
a { color: #8cc63e; text-decoration: none; line-height: inherit; }
a:hover, a:focus { color: #79ad33; }
a img { border: none; }

/* Default paragraph styles */
p { font-family: inherit; font-weight: normal; font-size: 1rem; line-height: 1.6; margin-bottom: 1.25rem; text-rendering: optimizeLegibility; }
p.lead { font-size: 1.21875rem; line-height: 1.6; }
p aside { font-size: 0.875rem; line-height: 1.35; font-style: italic; }

/* Default header styles */
h1, h2, h3, h4, h5, h6 { font-family: Verdana, Geneva, Lucida, "Lucida Grande", Helvetica, Arial, sans-serif; font-weight: normal; font-style: normal; color: #222222; text-rendering: optimizeLegibility; margin-top: 0.2rem; margin-bottom: 0.5rem; line-height: 1.4; }
h1 small, h2 small, h3 small, h4 small, h5 small, h6 small { font-size: 60%; color: #6f6f6f; line-height: 0; }

h1 { font-size: 2.125rem; }

h2 { font-size: 1.6875rem; }

h3 { font-size: 1.375rem; }

h4 { font-size: 1.125rem; }

h5 { font-size: 1.125rem; }

h6 { font-size: 1rem; }

.subheader { line-height: 1.4; color: #6f6f6f; font-weight: normal; margin-top: 0.2rem; margin-bottom: 0.5rem; }

hr { border: solid #DDDDDD; border-width: 1px 0 0; clear: both; margin: 1.25rem 0 1.1875rem; height: 0; }

/* Helpful Typography Defaults */
em, i { font-style: italic; line-height: inherit; }

strong, b { font-weight: bold; line-height: inherit; }

small { font-size: 60%; line-height: inherit; }

code { font-family: Consolas, "Liberation Mono", Courier, monospace; font-weight: normal; color: darkred; background-color: #d2d5d8; border-width: 1px; border-style: solid; border-color: #bbc0c4; padding: 0.125rem 0.3125rem 0.0625rem; }

/* Lists */
ul, ol, dl { font-size: 1rem; line-height: 1.6; margin-bottom: 1.25rem; list-style-position: outside; font-family: inherit; }

ul { margin-left: 1.1rem; }
ul.no-bullet { margin-left: 0; }
ul.no-bullet li ul, ul.no-bullet li ol { margin-left: 1.25rem; margin-bottom: 0; list-style: none; }

/* Unordered Lists */
ul li ul, ul li ol { margin-left: 1.25rem; margin-bottom: 0; }
ul.square li ul, ul.circle li ul, ul.disc li ul { list-style: inherit; }
ul.square { list-style-type: square; margin-left: 1.1rem; }
ul.circle { list-style-type: circle; margin-left: 1.1rem; }
ul.disc { list-style-type: disc; margin-left: 1.1rem; }
ul.no-bullet { list-style: none; }

/* Ordered Lists */
ol { margin-left: 1.4rem; }
ol li ul, ol li ol { margin-left: 1.25rem; margin-bottom: 0; }

/* Definition Lists */
dl dt { margin-bottom: 0.3rem; font-weight: bold; }
dl dd { margin-bottom: 0.75rem; }

/* Abbreviations */
abbr, acronym { text-transform: uppercase; font-size: 90%; color: #222; cursor: help; }

abbr { text-transform: none; }
abbr[title] { border-bottom: 1px dotted #DDDDDD; }

/* Blockquotes */
blockquote { margin: 0 0 1.25rem; padding: 0.5625rem 1.25rem 0 1.1875rem; border-left: 1px solid #DDDDDD; }
blockquote cite { display: block; font-size: 0.8125rem; color: #555555; }
blockquote cite:before { content: "\2014 \0020"; }
blockquote cite a, blockquote cite a:visited { color: #555555; }

blockquote, blockquote p { line-height: 1.6; color: #6f6f6f; }

/* Microformats */
.vcard { display: inline-block; margin: 0 0 1.25rem 0; border: 1px solid #DDDDDD; padding: 0.625rem 0.75rem; }
.vcard li { margin: 0; display: block; }
.vcard .fn { font-weight: bold; font-size: 0.9375rem; }

.vevent .summary { font-weight: bold; }
.vevent abbr { cursor: default; text-decoration: none; font-weight: bold; border: none; padding: 0 0.0625rem; }

@media only screen and (min-width: 40.063em) { h1, h2, h3, h4, h5, h6 { line-height: 1.4; }
  h1 { font-size: 2.75rem; }
  h2 { font-size: 2.3125rem; }
  h3 { font-size: 1.6875rem; }
  h4 { font-size: 1.4375rem; }
  h5 { font-size: 1.125rem; }
  h6 { font-size: 1rem; } }
.off-canvas-wrap { -webkit-backface-visibility: hidden; position: relative; width: 100%; overflow: hidden; }
.off-canvas-wrap.move-right, .off-canvas-wrap.move-left { min-height: 100%; -webkit-overflow-scrolling: touch; }

.inner-wrap { position: relative; width: 100%; -webkit-transition: -webkit-transform 500ms ease; -moz-transition: -moz-transform 500ms ease; -ms-transition: -ms-transform 500ms ease; -o-transition: -o-transform 500ms ease; transition: transform 500ms ease; }
.inner-wrap:before, .inner-wrap:after { content: " "; display: table; }
.inner-wrap:after { clear: both; }

.tab-bar { -webkit-backface-visibility: hidden; background: #333333; color: #FFFFFF; height: 2.8125rem; line-height: 2.8125rem; position: relative; }
.tab-bar h1, .tab-bar h2, .tab-bar h3, .tab-bar h4, .tab-bar h5, .tab-bar h6 { color: #FFFFFF; font-weight: bold; line-height: 2.8125rem; margin: 0; }
.tab-bar h1, .tab-bar h2, .tab-bar h3, .tab-bar h4 { font-size: 1.125rem; }

.left-small { width: 2.8125rem; height: 2.8125rem; position: absolute; top: 0; border-right: solid 1px #1a1a1a; left: 0; }

.right-small { width: 2.8125rem; height: 2.8125rem; position: absolute; top: 0; border-left: solid 1px #1a1a1a; right: 0; }

.tab-bar-section { padding: 0 0.625rem; position: absolute; text-align: center; height: 2.8125rem; top: 0; }
@media only screen and (min-width: 40.063em) { .tab-bar-section.left { text-align: left; }
  .tab-bar-section.right { text-align: right; } }
.tab-bar-section.left { left: 0; right: 2.8125rem; }
.tab-bar-section.right { left: 2.8125rem; right: 0; }
.tab-bar-section.middle { left: 2.8125rem; right: 2.8125rem; }

.tab-bar .menu-icon { text-indent: 2.1875rem; width: 2.8125rem; height: 2.8125rem; display: block; padding: 0; color: #FFFFFF; position: relative; transform: translate3d(0, 0, 0); }
.tab-bar .menu-icon span::after { content: ""; position: absolute; display: block; height: 0; top: 50%; margin-top: -0.5rem; left: 0.90625rem; box-shadow: 0 0 0 1px #FFFFFF, 0 7px 0 1px #FFFFFF, 0 14px 0 1px #FFFFFF; width: 1rem; }
.tab-bar .menu-icon span:hover:after { box-shadow: 0 0 0 1px #b3b3b3, 0 7px 0 1px #b3b3b3, 0 14px 0 1px #b3b3b3; }

.left-off-canvas-menu { -webkit-backface-visibility: hidden; width: 15.625rem; top: 0; bottom: 0; position: absolute; overflow-x: hidden; overflow-y: auto; background: #333333; z-index: 1001; box-sizing: content-box; transition: transform 500ms ease 0s; -webkit-overflow-scrolling: touch; -ms-overflow-style: -ms-autohiding-scrollbar; -ms-transform: translate(-100%, 0); -webkit-transform: translate3d(-100%, 0, 0); -moz-transform: translate3d(-100%, 0, 0); -ms-transform: translate3d(-100%, 0, 0); -o-transform: translate3d(-100%, 0, 0); transform: translate3d(-100%, 0, 0); left: 0; }
.left-off-canvas-menu * { -webkit-backface-visibility: hidden; }

.right-off-canvas-menu { -webkit-backface-visibility: hidden; width: 15.625rem; top: 0; bottom: 0; position: absolute; overflow-x: hidden; overflow-y: auto; background: #333333; z-index: 1001; box-sizing: content-box; transition: transform 500ms ease 0s; -webkit-overflow-scrolling: touch; -ms-overflow-style: -ms-autohiding-scrollbar; -ms-transform: translate(100%, 0); -webkit-transform: translate3d(100%, 0, 0); -moz-transform: translate3d(100%, 0, 0); -ms-transform: translate3d(100%, 0, 0); -o-transform: translate3d(100%, 0, 0); transform: translate3d(100%, 0, 0); right: 0; }
.right-off-canvas-menu * { -webkit-backface-visibility: hidden; }

ul.off-canvas-list { list-style-type: none; padding: 0; margin: 0; }
ul.off-canvas-list li label { display: block; padding: 0.3rem 0.9375rem; color: #999999; text-transform: uppercase; font-size: 0.75rem; font-weight: bold; background: #444444; border-top: 1px solid #5e5e5e; border-bottom: none; margin: 0; }
ul.off-canvas-list li a { display: block; padding: 0.66667rem; color: rgba(255, 255, 255, 0.7); border-bottom: 1px solid #262626; transition: background 300ms ease; }
ul.off-canvas-list li a:hover { background: #242424; }

.move-right > .inner-wrap { -ms-transform: translate(15.625rem, 0); -webkit-transform: translate3d(15.625rem, 0, 0); -moz-transform: translate3d(15.625rem, 0, 0); -ms-transform: translate3d(15.625rem, 0, 0); -o-transform: translate3d(15.625rem, 0, 0); transform: translate3d(15.625rem, 0, 0); }
.move-right .exit-off-canvas { -webkit-backface-visibility: hidden; transition: background 300ms ease; cursor: pointer; box-shadow: -4px 0 4px rgba(0, 0, 0, 0.5), 4px 0 4px rgba(0, 0, 0, 0.5); display: block; position: absolute; background: rgba(255, 255, 255, 0.2); top: 0; bottom: 0; left: 0; right: 0; z-index: 1002; -webkit-tap-highlight-color: transparent; }
@media only screen and (min-width: 40.063em) { .move-right .exit-off-canvas:hover { background: rgba(255, 255, 255, 0.05); } }

.move-left > .inner-wrap { -ms-transform: translate(-15.625rem, 0); -webkit-transform: translate3d(-15.625rem, 0, 0); -moz-transform: translate3d(-15.625rem, 0, 0); -ms-transform: translate3d(-15.625rem, 0, 0); -o-transform: translate3d(-15.625rem, 0, 0); transform: translate3d(-15.625rem, 0, 0); }
.move-left .exit-off-canvas { -webkit-backface-visibility: hidden; transition: background 300ms ease; cursor: pointer; box-shadow: -4px 0 4px rgba(0, 0, 0, 0.5), 4px 0 4px rgba(0, 0, 0, 0.5); display: block; position: absolute; background: rgba(255, 255, 255, 0.2); top: 0; bottom: 0; left: 0; right: 0; z-index: 1002; -webkit-tap-highlight-color: transparent; }
@media only screen and (min-width: 40.063em) { .move-left .exit-off-canvas:hover { background: rgba(255, 255, 255, 0.05); } }

.offcanvas-overlap .left-off-canvas-menu, .offcanvas-overlap .right-off-canvas-menu { -ms-transform: none; -webkit-transform: none; -moz-transform: none; -o-transform: none; transform: none; z-index: 1003; }
.offcanvas-overlap .exit-off-canvas { -webkit-backface-visibility: hidden; transition: background 300ms ease; cursor: pointer; box-shadow: -4px 0 4px rgba(0, 0, 0, 0.5), 4px 0 4px rgba(0, 0, 0, 0.5); display: block; position: absolute; background: rgba(255, 255, 255, 0.2); top: 0; bottom: 0; left: 0; right: 0; z-index: 1002; -webkit-tap-highlight-color: transparent; }
@media only screen and (min-width: 40.063em) { .offcanvas-overlap .exit-off-canvas:hover { background: rgba(255, 255, 255, 0.05); } }

.offcanvas-overlap-left .right-off-canvas-menu { -ms-transform: none; -webkit-transform: none; -moz-transform: none; -o-transform: none; transform: none; z-index: 1003; }
.offcanvas-overlap-left .exit-off-canvas { -webkit-backface-visibility: hidden; transition: background 300ms ease; cursor: pointer; box-shadow: -4px 0 4px rgba(0, 0, 0, 0.5), 4px 0 4px rgba(0, 0, 0, 0.5); display: block; position: absolute; background: rgba(255, 255, 255, 0.2); top: 0; bottom: 0; left: 0; right: 0; z-index: 1002; -webkit-tap-highlight-color: transparent; }
@media only screen and (min-width: 40.063em) { .offcanvas-overlap-left .exit-off-canvas:hover { background: rgba(255, 255, 255, 0.05); } }

.offcanvas-overlap-right .left-off-canvas-menu { -ms-transform: none; -webkit-transform: none; -moz-transform: none; -o-transform: none; transform: none; z-index: 1003; }
.offcanvas-overlap-right .exit-off-canvas { -webkit-backface-visibility: hidden; transition: background 300ms ease; cursor: pointer; box-shadow: -4px 0 4px rgba(0, 0, 0, 0.5), 4px 0 4px rgba(0, 0, 0, 0.5); display: block; position: absolute; background: rgba(255, 255, 255, 0.2); top: 0; bottom: 0; left: 0; right: 0; z-index: 1002; -webkit-tap-highlight-color: transparent; }
@media only screen and (min-width: 40.063em) { .offcanvas-overlap-right .exit-off-canvas:hover { background: rgba(255, 255, 255, 0.05); } }

.no-csstransforms .left-off-canvas-menu { left: -15.625rem; }
.no-csstransforms .right-off-canvas-menu { right: -15.625rem; }
.no-csstransforms .move-left > .inner-wrap { right: 15.625rem; }
.no-csstransforms .move-right > .inner-wrap { left: 15.625rem; }

.left-submenu { -webkit-backface-visibility: hidden; width: 15.625rem; top: 0; bottom: 0; position: absolute; margin: 0; overflow-x: hidden; overflow-y: auto; background: #333333; z-index: 1002; box-sizing: content-box; -webkit-overflow-scrolling: touch; -ms-transform: translate(-100%, 0); -webkit-transform: translate3d(-100%, 0, 0); -moz-transform: translate3d(-100%, 0, 0); -ms-transform: translate3d(-100%, 0, 0); -o-transform: translate3d(-100%, 0, 0); transform: translate3d(-100%, 0, 0); left: 0; -webkit-transition: -webkit-transform 500ms ease; -moz-transition: -moz-transform 500ms ease; -ms-transition: -ms-transform 500ms ease; -o-transition: -o-transform 500ms ease; transition: transform 500ms ease; }
.left-submenu * { -webkit-backface-visibility: hidden; }
.left-submenu .back > a { padding: 0.3rem 0.9375rem; color: #999999; text-transform: uppercase; font-weight: bold; background: #444; border-top: 1px solid #5e5e5e; border-bottom: none; margin: 0; }
.left-submenu .back > a:hover { background: #303030; border-top: 1px solid #5e5e5e; border-bottom: none; }
.left-submenu .back > a:before { content: "\AB"; margin-right: 0.5rem; display: inline; }
.left-submenu.move-right, .left-submenu.offcanvas-overlap-right, .left-submenu.offcanvas-overlap { -ms-transform: translate(0%, 0); -webkit-transform: translate3d(0%, 0, 0); -moz-transform: translate3d(0%, 0, 0); -ms-transform: translate3d(0%, 0, 0); -o-transform: translate3d(0%, 0, 0); transform: translate3d(0%, 0, 0); }

.right-submenu { -webkit-backface-visibility: hidden; width: 15.625rem; top: 0; bottom: 0; position: absolute; margin: 0; overflow-x: hidden; overflow-y: auto; background: #333333; z-index: 1002; box-sizing: content-box; -webkit-overflow-scrolling: touch; -ms-transform: translate(100%, 0); -webkit-transform: translate3d(100%, 0, 0); -moz-transform: translate3d(100%, 0, 0); -ms-transform: translate3d(100%, 0, 0); -o-transform: translate3d(100%, 0, 0); transform: translate3d(100%, 0, 0); right: 0; -webkit-transition: -webkit-transform 500ms ease; -moz-transition: -moz-transform 500ms ease; -ms-transition: -ms-transform 500ms ease; -o-transition: -o-transform 500ms ease; transition: transform 500ms ease; }
.right-submenu * { -webkit-backface-visibility: hidden; }
.right-submenu .back > a { padding: 0.3rem 0.9375rem; color: #999999; text-transform: uppercase; font-weight: bold; background: #444; border-top: 1px solid #5e5e5e; border-bottom: none; margin: 0; }
.right-submenu .back > a:hover { background: #303030; border-top: 1px solid #5e5e5e; border-bottom: none; }
.right-submenu .back > a:after { content: "\BB"; margin-left: 0.5rem; display: inline; }
.right-submenu.move-left, .right-submenu.offcanvas-overlap-left, .right-submenu.offcanvas-overlap { -ms-transform: translate(0%, 0); -webkit-transform: translate3d(0%, 0, 0); -moz-transform: translate3d(0%, 0, 0); -ms-transform: translate3d(0%, 0, 0); -o-transform: translate3d(0%, 0, 0); transform: translate3d(0%, 0, 0); }

.left-off-canvas-menu ul.off-canvas-list li.has-submenu > a:after { content: "\BB"; margin-left: 0.5rem; display: inline; }

.right-off-canvas-menu ul.off-canvas-list li.has-submenu > a:before { content: "\AB"; margin-right: 0.5rem; display: inline; }

/* small displays */
@media only screen { .show-for-small-only, .show-for-small-up, .show-for-small, .show-for-small-down, .hide-for-medium-only, .hide-for-medium-up, .hide-for-medium, .show-for-medium-down, .hide-for-large-only, .hide-for-large-up, .hide-for-large, .show-for-large-down, .hide-for-xlarge-only, .hide-for-xlarge-up, .hide-for-xlarge, .show-for-xlarge-down, .hide-for-xxlarge-only, .hide-for-xxlarge-up, .hide-for-xxlarge, .show-for-xxlarge-down { display: inherit !important; }
  .hide-for-small-only, .hide-for-small-up, .hide-for-small, .hide-for-small-down, .show-for-medium-only, .show-for-medium-up, .show-for-medium, .hide-for-medium-down, .show-for-large-only, .show-for-large-up, .show-for-large, .hide-for-large-down, .show-for-xlarge-only, .show-for-xlarge-up, .show-for-xlarge, .hide-for-xlarge-down, .show-for-xxlarge-only, .show-for-xxlarge-up, .show-for-xxlarge, .hide-for-xxlarge-down { display: none !important; }
  .visible-for-small-only, .visible-for-small-up, .visible-for-small, .visible-for-small-down, .hidden-for-medium-only, .hidden-for-medium-up, .hidden-for-medium, .visible-for-medium-down, .hidden-for-large-only, .hidden-for-large-up, .hidden-for-large, .visible-for-large-down, .hidden-for-xlarge-only, .hidden-for-xlarge-up, .hidden-for-xlarge, .visible-for-xlarge-down, .hidden-for-xxlarge-only, .hidden-for-xxlarge-up, .hidden-for-xxlarge, .visible-for-xxlarge-down { position: static !important; height: auto; width: auto; overflow: visible; clip: auto; }
  .hidden-for-small-only, .hidden-for-small-up, .hidden-for-small, .hidden-for-small-down, .visible-for-medium-only, .visible-for-medium-up, .visible-for-medium, .hidden-for-medium-down, .visible-for-large-only, .visible-for-large-up, .visible-for-large, .hidden-for-large-down, .visible-for-xlarge-only, .visible-for-xlarge-up, .visible-for-xlarge, .hidden-for-xlarge-down, .visible-for-xxlarge-only, .visible-for-xxlarge-up, .visible-for-xxlarge, .hidden-for-xxlarge-down { position: absolute !important; height: 1px; width: 1px; overflow: hidden; clip: rect(1px, 1px, 1px, 1px); }
  table.show-for-small-only, table.show-for-small-up, table.show-for-small, table.show-for-small-down, table.hide-for-medium-only, table.hide-for-medium-up, table.hide-for-medium, table.show-for-medium-down, table.hide-for-large-only, table.hide-for-large-up, table.hide-for-large, table.show-for-large-down, table.hide-for-xlarge-only, table.hide-for-xlarge-up, table.hide-for-xlarge, table.show-for-xlarge-down, table.hide-for-xxlarge-only, table.hide-for-xxlarge-up, table.hide-for-xxlarge, table.show-for-xxlarge-down { display: table !important; }
  thead.show-for-small-only, thead.show-for-small-up, thead.show-for-small, thead.show-for-small-down, thead.hide-for-medium-only, thead.hide-for-medium-up, thead.hide-for-medium, thead.show-for-medium-down, thead.hide-for-large-only, thead.hide-for-large-up, thead.hide-for-large, thead.show-for-large-down, thead.hide-for-xlarge-only, thead.hide-for-xlarge-up, thead.hide-for-xlarge, thead.show-for-xlarge-down, thead.hide-for-xxlarge-only, thead.hide-for-xxlarge-up, thead.hide-for-xxlarge, thead.show-for-xxlarge-down { display: table-header-group !important; }
  tbody.show-for-small-only, tbody.show-for-small-up, tbody.show-for-small, tbody.show-for-small-down, tbody.hide-for-medium-only, tbody.hide-for-medium-up, tbody.hide-for-medium, tbody.show-for-medium-down, tbody.hide-for-large-only, tbody.hide-for-large-up, tbody.hide-for-large, tbody.show-for-large-down, tbody.hide-for-xlarge-only, tbody.hide-for-xlarge-up, tbody.hide-for-xlarge, tbody.show-for-xlarge-down, tbody.hide-for-xxlarge-only, tbody.hide-for-xxlarge-up, tbody.hide-for-xxlarge, tbody.show-for-xxlarge-down { display: table-row-group !important; }
  tr.show-for-small-only, tr.show-for-small-up, tr.show-for-small, tr.show-for-small-down, tr.hide-for-medium-only, tr.hide-for-medium-up, tr.hide-for-medium, tr.show-for-medium-down, tr.hide-for-large-only, tr.hide-for-large-up, tr.hide-for-large, tr.show-for-large-down, tr.hide-for-xlarge-only, tr.hide-for-xlarge-up, tr.hide-for-xlarge, tr.show-for-xlarge-down, tr.hide-for-xxlarge-only, tr.hide-for-xxlarge-up, tr.hide-for-xxlarge, tr.show-for-xxlarge-down { display: table-row; }
  th.show-for-small-only, td.show-for-small-only, th.show-for-small-up, td.show-for-small-up, th.show-for-small, td.show-for-small, th.show-for-small-down, td.show-for-small-down, th.hide-for-medium-only, td.hide-for-medium-only, th.hide-for-medium-up, td.hide-for-medium-up, th.hide-for-medium, td.hide-for-medium, th.show-for-medium-down, td.show-for-medium-down, th.hide-for-large-only, td.hide-for-large-only, th.hide-for-large-up, td.hide-for-large-up, th.hide-for-large, td.hide-for-large, th.show-for-large-down, td.show-for-large-down, th.hide-for-xlarge-only, td.hide-for-xlarge-only, th.hide-for-xlarge-up, td.hide-for-xlarge-up, th.hide-for-xlarge, td.hide-for-xlarge, th.show-for-xlarge-down, td.show-for-xlarge-down, th.hide-for-xxlarge-only, td.hide-for-xxlarge-only, th.hide-for-xxlarge-up, td.hide-for-xxlarge-up, th.hide-for-xxlarge, td.hide-for-xxlarge, th.show-for-xxlarge-down, td.show-for-xxlarge-down { display: table-cell !important; } }
/* medium displays */
@media only screen and (min-width: 40.063em) { .hide-for-small-only, .show-for-small-up, .hide-for-small, .hide-for-small-down, .show-for-medium-only, .show-for-medium-up, .show-for-medium, .show-for-medium-down, .hide-for-large-only, .hide-for-large-up, .hide-for-large, .show-for-large-down, .hide-for-xlarge-only, .hide-for-xlarge-up, .hide-for-xlarge, .show-for-xlarge-down, .hide-for-xxlarge-only, .hide-for-xxlarge-up, .hide-for-xxlarge, .show-for-xxlarge-down { display: inherit !important; }
  .show-for-small-only, .hide-for-small-up, .show-for-small, .show-for-small-down, .hide-for-medium-only, .hide-for-medium-up, .hide-for-medium, .hide-for-medium-down, .show-for-large-only, .show-for-large-up, .show-for-large, .hide-for-large-down, .show-for-xlarge-only, .show-for-xlarge-up, .show-for-xlarge, .hide-for-xlarge-down, .show-for-xxlarge-only, .show-for-xxlarge-up, .show-for-xxlarge, .hide-for-xxlarge-down { display: none !important; }
  .hidden-for-small-only, .visible-for-small-up, .hidden-for-small, .hidden-for-small-down, .visible-for-medium-only, .visible-for-medium-up, .visible-for-medium, .visible-for-medium-down, .hidden-for-large-only, .hidden-for-large-up, .hidden-for-large, .visible-for-large-down, .hidden-for-xlarge-only, .hidden-for-xlarge-up, .hidden-for-xlarge, .visible-for-xlarge-down, .hidden-for-xxlarge-only, .hidden-for-xxlarge-up, .hidden-for-xxlarge, .visible-for-xxlarge-down { position: static !important; height: auto; width: auto; overflow: visible; clip: auto; }
  .visible-for-small-only, .hidden-for-small-up, .visible-for-small, .visible-for-small-down, .hidden-for-medium-only, .hidden-for-medium-up, .hidden-for-medium, .hidden-for-medium-down, .visible-for-large-only, .visible-for-large-up, .visible-for-large, .hidden-for-large-down, .visible-for-xlarge-only, .visible-for-xlarge-up, .visible-for-xlarge, .hidden-for-xlarge-down, .visible-for-xxlarge-only, .visible-for-xxlarge-up, .visible-for-xxlarge, .hidden-for-xxlarge-down { position: absolute !important; height: 1px; width: 1px; overflow: hidden; clip: rect(1px, 1px, 1px, 1px); }
  table.hide-for-small-only, table.show-for-small-up, table.hide-for-small, table.hide-for-small-down, table.show-for-medium-only, table.show-for-medium-up, table.show-for-medium, table.show-for-medium-down, table.hide-for-large-only, table.hide-for-large-up, table.hide-for-large, table.show-for-large-down, table.hide-for-xlarge-only, table.hide-for-xlarge-up, table.hide-for-xlarge, table.show-for-xlarge-down, table.hide-for-xxlarge-only, table.hide-for-xxlarge-up, table.hide-for-xxlarge, table.show-for-xxlarge-down { display: table !important; }
  thead.hide-for-small-only, thead.show-for-small-up, thead.hide-for-small, thead.hide-for-small-down, thead.show-for-medium-only, thead.show-for-medium-up, thead.show-for-medium, thead.show-for-medium-down, thead.hide-for-large-only, thead.hide-for-large-up, thead.hide-for-large, thead.show-for-large-down, thead.hide-for-xlarge-only, thead.hide-for-xlarge-up, thead.hide-for-xlarge, thead.show-for-xlarge-down, thead.hide-for-xxlarge-only, thead.hide-for-xxlarge-up, thead.hide-for-xxlarge, thead.show-for-xxlarge-down { display: table-header-group !important; }
  tbody.hide-for-small-only, tbody.show-for-small-up, tbody.hide-for-small, tbody.hide-for-small-down, tbody.show-for-medium-only, tbody.show-for-medium-up, tbody.show-for-medium, tbody.show-for-medium-down, tbody.hide-for-large-only, tbody.hide-for-large-up, tbody.hide-for-large, tbody.show-for-large-down, tbody.hide-for-xlarge-only, tbody.hide-for-xlarge-up, tbody.hide-for-xlarge, tbody.show-for-xlarge-down, tbody.hide-for-xxlarge-only, tbody.hide-for-xxlarge-up, tbody.hide-for-xxlarge, tbody.show-for-xxlarge-down { display: table-row-group !important; }
  tr.hide-for-small-only, tr.show-for-small-up, tr.hide-for-small, tr.hide-for-small-down, tr.show-for-medium-only, tr.show-for-medium-up, tr.show-for-medium, tr.show-for-medium-down, tr.hide-for-large-only, tr.hide-for-large-up, tr.hide-for-large, tr.show-for-large-down, tr.hide-for-xlarge-only, tr.hide-for-xlarge-up, tr.hide-for-xlarge, tr.show-for-xlarge-down, tr.hide-for-xxlarge-only, tr.hide-for-xxlarge-up, tr.hide-for-xxlarge, tr.show-for-xxlarge-down { display: table-row; }
  th.hide-for-small-only, td.hide-for-small-only, th.show-for-small-up, td.show-for-small-up, th.hide-for-small, td.hide-for-small, th.hide-for-small-down, td.hide-for-small-down, th.show-for-medium-only, td.show-for-medium-only, th.show-for-medium-up, td.show-for-medium-up, th.show-for-medium, td.show-for-medium, th.show-for-medium-down, td.show-for-medium-down, th.hide-for-large-only, td.hide-for-large-only, th.hide-for-large-up, td.hide-for-large-up, th.hide-for-large, td.hide-for-large, th.show-for-large-down, td.show-for-large-down, th.hide-for-xlarge-only, td.hide-for-xlarge-only, th.hide-for-xlarge-up, td.hide-for-xlarge-up, th.hide-for-xlarge, td.hide-for-xlarge, th.show-for-xlarge-down, td.show-for-xlarge-down, th.hide-for-xxlarge-only, td.hide-for-xxlarge-only, th.hide-for-xxlarge-up, td.hide-for-xxlarge-up, th.hide-for-xxlarge, td.hide-for-xxlarge, th.show-for-xxlarge-down, td.show-for-xxlarge-down { display: table-cell !important; } }
/* large displays */
@media only screen and (min-width: 64.063em) { .hide-for-small-only, .show-for-small-up, .hide-for-small, .hide-for-small-down, .hide-for-medium-only, .show-for-medium-up, .hide-for-medium, .hide-for-medium-down, .show-for-large-only, .show-for-large-up, .show-for-large, .show-for-large-down, .hide-for-xlarge-only, .hide-for-xlarge-up, .hide-for-xlarge, .show-for-xlarge-down, .hide-for-xxlarge-only, .hide-for-xxlarge-up, .hide-for-xxlarge, .show-for-xxlarge-down { display: inherit !important; }
  .show-for-small-only, .hide-for-small-up, .show-for-small, .show-for-small-down, .show-for-medium-only, .hide-for-medium-up, .show-for-medium, .show-for-medium-down, .hide-for-large-only, .hide-for-large-up, .hide-for-large, .hide-for-large-down, .show-for-xlarge-only, .show-for-xlarge-up, .show-for-xlarge, .hide-for-xlarge-down, .show-for-xxlarge-only, .show-for-xxlarge-up, .show-for-xxlarge, .hide-for-xxlarge-down { display: none !important; }
  .hidden-for-small-only, .visible-for-small-up, .hidden-for-small, .hidden-for-small-down, .hidden-for-medium-only, .visible-for-medium-up, .hidden-for-medium, .hidden-for-medium-down, .visible-for-large-only, .visible-for-large-up, .visible-for-large, .visible-for-large-down, .hidden-for-xlarge-only, .hidden-for-xlarge-up, .hidden-for-xlarge, .visible-for-xlarge-down, .hidden-for-xxlarge-only, .hidden-for-xxlarge-up, .hidden-for-xxlarge, .visible-for-xxlarge-down { position: static !important; height: auto; width: auto; overflow: visible; clip: auto; }
  .visible-for-small-only, .hidden-for-small-up, .visible-for-small, .visible-for-small-down, .visible-for-medium-only, .hidden-for-medium-up, .visible-for-medium, .visible-for-medium-down, .hidden-for-large-only, .hidden-for-large-up, .hidden-for-large, .hidden-for-large-down, .visible-for-xlarge-only, .visible-for-xlarge-up, .visible-for-xlarge, .hidden-for-xlarge-down, .visible-for-xxlarge-only, .visible-for-xxlarge-up, .visible-for-xxlarge, .hidden-for-xxlarge-down { position: absolute !important; height: 1px; width: 1px; overflow: hidden; clip: rect(1px, 1px, 1px, 1px); }
  table.hide-for-small-only, table.show-for-small-up, table.hide-for-small, table.hide-for-small-down, table.hide-for-medium-only, table.show-for-medium-up, table.hide-for-medium, table.hide-for-medium-down, table.show-for-large-only, table.show-for-large-up, table.show-for-large, table.show-for-large-down, table.hide-for-xlarge-only, table.hide-for-xlarge-up, table.hide-for-xlarge, table.show-for-xlarge-down, table.hide-for-xxlarge-only, table.hide-for-xxlarge-up, table.hide-for-xxlarge, table.show-for-xxlarge-down { display: table !important; }
  thead.hide-for-small-only, thead.show-for-small-up, thead.hide-for-small, thead.hide-for-small-down, thead.hide-for-medium-only, thead.show-for-medium-up, thead.hide-for-medium, thead.hide-for-medium-down, thead.show-for-large-only, thead.show-for-large-up, thead.show-for-large, thead.show-for-large-down, thead.hide-for-xlarge-only, thead.hide-for-xlarge-up, thead.hide-for-xlarge, thead.show-for-xlarge-down, thead.hide-for-xxlarge-only, thead.hide-for-xxlarge-up, thead.hide-for-xxlarge, thead.show-for-xxlarge-down { display: table-header-group !important; }
  tbody.hide-for-small-only, tbody.show-for-small-up, tbody.hide-for-small, tbody.hide-for-small-down, tbody.hide-for-medium-only, tbody.show-for-medium-up, tbody.hide-for-medium, tbody.hide-for-medium-down, tbody.show-for-large-only, tbody.show-for-large-up, tbody.show-for-large, tbody.show-for-large-down, tbody.hide-for-xlarge-only, tbody.hide-for-xlarge-up, tbody.hide-for-xlarge, tbody.show-for-xlarge-down, tbody.hide-for-xxlarge-only, tbody.hide-for-xxlarge-up, tbody.hide-for-xxlarge, tbody.show-for-xxlarge-down { display: table-row-group !important; }
  tr.hide-for-small-only, tr.show-for-small-up, tr.hide-for-small, tr.hide-for-small-down, tr.hide-for-medium-only, tr.show-for-medium-up, tr.hide-for-medium, tr.hide-for-medium-down, tr.show-for-large-only, tr.show-for-large-up, tr.show-for-large, tr.show-for-large-down, tr.hide-for-xlarge-only, tr.hide-for-xlarge-up, tr.hide-for-xlarge, tr.show-for-xlarge-down, tr.hide-for-xxlarge-only, tr.hide-for-xxlarge-up, tr.hide-for-xxlarge, tr.show-for-xxlarge-down { display: table-row; }
  th.hide-for-small-only, td.hide-for-small-only, th.show-for-small-up, td.show-for-small-up, th.hide-for-small, td.hide-for-small, th.hide-for-small-down, td.hide-for-small-down, th.hide-for-medium-only, td.hide-for-medium-only, th.show-for-medium-up, td.show-for-medium-up, th.hide-for-medium, td.hide-for-medium, th.hide-for-medium-down, td.hide-for-medium-down, th.show-for-large-only, td.show-for-large-only, th.show-for-large-up, td.show-for-large-up, th.show-for-large, td.show-for-large, th.show-for-large-down, td.show-for-large-down, th.hide-for-xlarge-only, td.hide-for-xlarge-only, th.hide-for-xlarge-up, td.hide-for-xlarge-up, th.hide-for-xlarge, td.hide-for-xlarge, th.show-for-xlarge-down, td.show-for-xlarge-down, th.hide-for-xxlarge-only, td.hide-for-xxlarge-only, th.hide-for-xxlarge-up, td.hide-for-xxlarge-up, th.hide-for-xxlarge, td.hide-for-xxlarge, th.show-for-xxlarge-down, td.show-for-xxlarge-down { display: table-cell !important; } }
/* xlarge displays */
@media only screen and (min-width: 90.063em) { .hide-for-small-only, .show-for-small-up, .hide-for-small, .hide-for-small-down, .hide-for-medium-only, .show-for-medium-up, .hide-for-medium, .hide-for-medium-down, .hide-for-large-only, .show-for-large-up, .hide-for-large, .hide-for-large-down, .show-for-xlarge-only, .show-for-xlarge-up, .show-for-xlarge, .show-for-xlarge-down, .hide-for-xxlarge-only, .hide-for-xxlarge-up, .hide-for-xxlarge, .show-for-xxlarge-down { display: inherit !important; }
  .show-for-small-only, .hide-for-small-up, .show-for-small, .show-for-small-down, .show-for-medium-only, .hide-for-medium-up, .show-for-medium, .show-for-medium-down, .show-for-large-only, .hide-for-large-up, .show-for-large, .show-for-large-down, .hide-for-xlarge-only, .hide-for-xlarge-up, .hide-for-xlarge, .hide-for-xlarge-down, .show-for-xxlarge-only, .show-for-xxlarge-up, .show-for-xxlarge, .hide-for-xxlarge-down { display: none !important; }
  .hidden-for-small-only, .visible-for-small-up, .hidden-for-small, .hidden-for-small-down, .hidden-for-medium-only, .visible-for-medium-up, .hidden-for-medium, .hidden-for-medium-down, .hidden-for-large-only, .visible-for-large-up, .hidden-for-large, .hidden-for-large-down, .visible-for-xlarge-only, .visible-for-xlarge-up, .visible-for-xlarge, .visible-for-xlarge-down, .hidden-for-xxlarge-only, .hidden-for-xxlarge-up, .hidden-for-xxlarge, .visible-for-xxlarge-down { position: static !important; height: auto; width: auto; overflow: visible; clip: auto; }
  .visible-for-small-only, .hidden-for-small-up, .visible-for-small, .visible-for-small-down, .visible-for-medium-only, .hidden-for-medium-up, .visible-for-medium, .visible-for-medium-down, .visible-for-large-only, .hidden-for-large-up, .visible-for-large, .visible-for-large-down, .hidden-for-xlarge-only, .hidden-for-xlarge-up, .hidden-for-xlarge, .hidden-for-xlarge-down, .visible-for-xxlarge-only, .visible-for-xxlarge-up, .visible-for-xxlarge, .hidden-for-xxlarge-down { position: absolute !important; height: 1px; width: 1px; overflow: hidden; clip: rect(1px, 1px, 1px, 1px); }
  table.hide-for-small-only, table.show-for-small-up, table.hide-for-small, table.hide-for-small-down, table.hide-for-medium-only, table.show-for-medium-up, table.hide-for-medium, table.hide-for-medium-down, table.hide-for-large-only, table.show-for-large-up, table.hide-for-large, table.hide-for-large-down, table.show-for-xlarge-only, table.show-for-xlarge-up, table.show-for-xlarge, table.show-for-xlarge-down, table.hide-for-xxlarge-only, table.hide-for-xxlarge-up, table.hide-for-xxlarge, table.show-for-xxlarge-down { display: table !important; }
  thead.hide-for-small-only, thead.show-for-small-up, thead.hide-for-small, thead.hide-for-small-down, thead.hide-for-medium-only, thead.show-for-medium-up, thead.hide-for-medium, thead.hide-for-medium-down, thead.hide-for-large-only, thead.show-for-large-up, thead.hide-for-large, thead.hide-for-large-down, thead.show-for-xlarge-only, thead.show-for-xlarge-up, thead.show-for-xlarge, thead.show-for-xlarge-down, thead.hide-for-xxlarge-only, thead.hide-for-xxlarge-up, thead.hide-for-xxlarge, thead.show-for-xxlarge-down { display: table-header-group !important; }
  tbody.hide-for-small-only, tbody.show-for-small-up, tbody.hide-for-small, tbody.hide-for-small-down, tbody.hide-for-medium-only, tbody.show-for-medium-up, tbody.hide-for-medium, tbody.hide-for-medium-down, tbody.hide-for-large-only, tbody.show-for-large-up, tbody.hide-for-large, tbody.hide-for-large-down, tbody.show-for-xlarge-only, tbody.show-for-xlarge-up, tbody.show-for-xlarge, tbody.show-for-xlarge-down, tbody.hide-for-xxlarge-only, tbody.hide-for-xxlarge-up, tbody.hide-for-xxlarge, tbody.show-for-xxlarge-down { display: table-row-group !important; }
  tr.hide-for-small-only, tr.show-for-small-up, tr.hide-for-small, tr.hide-for-small-down, tr.hide-for-medium-only, tr.show-for-medium-up, tr.hide-for-medium, tr.hide-for-medium-down, tr.hide-for-large-only, tr.show-for-large-up, tr.hide-for-large, tr.hide-for-large-down, tr.show-for-xlarge-only, tr.show-for-xlarge-up, tr.show-for-xlarge, tr.show-for-xlarge-down, tr.hide-for-xxlarge-only, tr.hide-for-xxlarge-up, tr.hide-for-xxlarge, tr.show-for-xxlarge-down { display: table-row; }
  th.hide-for-small-only, td.hide-for-small-only, th.show-for-small-up, td.show-for-small-up, th.hide-for-small, td.hide-for-small, th.hide-for-small-down, td.hide-for-small-down, th.hide-for-medium-only, td.hide-for-medium-only, th.show-for-medium-up, td.show-for-medium-up, th.hide-for-medium, td.hide-for-medium, th.hide-for-medium-down, td.hide-for-medium-down, th.hide-for-large-only, td.hide-for-large-only, th.show-for-large-up, td.show-for-large-up, th.hide-for-large, td.hide-for-large, th.hide-for-large-down, td.hide-for-large-down, th.show-for-xlarge-only, td.show-for-xlarge-only, th.show-for-xlarge-up, td.show-for-xlarge-up, th.show-for-xlarge, td.show-for-xlarge, th.show-for-xlarge-down, td.show-for-xlarge-down, th.hide-for-xxlarge-only, td.hide-for-xxlarge-only, th.hide-for-xxlarge-up, td.hide-for-xxlarge-up, th.hide-for-xxlarge, td.hide-for-xxlarge, th.show-for-xxlarge-down, td.show-for-xxlarge-down { display: table-cell !important; } }
/* xxlarge displays */
@media only screen and (min-width: 120.063em) { .hide-for-small-only, .show-for-small-up, .hide-for-small, .hide-for-small-down, .hide-for-medium-only, .show-for-medium-up, .hide-for-medium, .hide-for-medium-down, .hide-for-large-only, .show-for-large-up, .hide-for-large, .hide-for-large-down, .hide-for-xlarge-only, .show-for-xlarge-up, .hide-for-xlarge, .hide-for-xlarge-down, .show-for-xxlarge-only, .show-for-xxlarge-up, .show-for-xxlarge, .show-for-xxlarge-down { display: inherit !important; }
  .show-for-small-only, .hide-for-small-up, .show-for-small, .show-for-small-down, .show-for-medium-only, .hide-for-medium-up, .show-for-medium, .show-for-medium-down, .show-for-large-only, .hide-for-large-up, .show-for-large, .show-for-large-down, .show-for-xlarge-only, .hide-for-xlarge-up, .show-for-xlarge, .show-for-xlarge-down, .hide-for-xxlarge-only, .hide-for-xxlarge-up, .hide-for-xxlarge, .hide-for-xxlarge-down { display: none !important; }
  .hidden-for-small-only, .visible-for-small-up, .hidden-for-small, .hidden-for-small-down, .hidden-for-medium-only, .visible-for-medium-up, .hidden-for-medium, .hidden-for-medium-down, .hidden-for-large-only, .visible-for-large-up, .hidden-for-large, .hidden-for-large-down, .hidden-for-xlarge-only, .visible-for-xlarge-up, .hidden-for-xlarge, .hidden-for-xlarge-down, .visible-for-xxlarge-only, .visible-for-xxlarge-up, .visible-for-xxlarge, .visible-for-xxlarge-down { position: static !important; height: auto; width: auto; overflow: visible; clip: auto; }
  .visible-for-small-only, .hidden-for-small-up, .visible-for-small, .visible-for-small-down, .visible-for-medium-only, .hidden-for-medium-up, .visible-for-medium, .visible-for-medium-down, .visible-for-large-only, .hidden-for-large-up, .visible-for-large, .visible-for-large-down, .visible-for-xlarge-only, .hidden-for-xlarge-up, .visible-for-xlarge, .visible-for-xlarge-down, .hidden-for-xxlarge-only, .hidden-for-xxlarge-up, .hidden-for-xxlarge, .hidden-for-xxlarge-down { position: absolute !important; height: 1px; width: 1px; overflow: hidden; clip: rect(1px, 1px, 1px, 1px); }
  table.hide-for-small-only, table.show-for-small-up, table.hide-for-small, table.hide-for-small-down, table.hide-for-medium-only, table.show-for-medium-up, table.hide-for-medium, table.hide-for-medium-down, table.hide-for-large-only, table.show-for-large-up, table.hide-for-large, table.hide-for-large-down, table.hide-for-xlarge-only, table.show-for-xlarge-up, table.hide-for-xlarge, table.hide-for-xlarge-down, table.show-for-xxlarge-only, table.show-for-xxlarge-up, table.show-for-xxlarge, table.show-for-xxlarge-down { display: table !important; }
  thead.hide-for-small-only, thead.show-for-small-up, thead.hide-for-small, thead.hide-for-small-down, thead.hide-for-medium-only, thead.show-for-medium-up, thead.hide-for-medium, thead.hide-for-medium-down, thead.hide-for-large-only, thead.show-for-large-up, thead.hide-for-large, thead.hide-for-large-down, thead.hide-for-xlarge-only, thead.show-for-xlarge-up, thead.hide-for-xlarge, thead.hide-for-xlarge-down, thead.show-for-xxlarge-only, thead.show-for-xxlarge-up, thead.show-for-xxlarge, thead.show-for-xxlarge-down { display: table-header-group !important; }
  tbody.hide-for-small-only, tbody.show-for-small-up, tbody.hide-for-small, tbody.hide-for-small-down, tbody.hide-for-medium-only, tbody.show-for-medium-up, tbody.hide-for-medium, tbody.hide-for-medium-down, tbody.hide-for-large-only, tbody.show-for-large-up, tbody.hide-for-large, tbody.hide-for-large-down, tbody.hide-for-xlarge-only, tbody.show-for-xlarge-up, tbody.hide-for-xlarge, tbody.hide-for-xlarge-down, tbody.show-for-xxlarge-only, tbody.show-for-xxlarge-up, tbody.show-for-xxlarge, tbody.show-for-xxlarge-down { display: table-row-group !important; }
  tr.hide-for-small-only, tr.show-for-small-up, tr.hide-for-small, tr.hide-for-small-down, tr.hide-for-medium-only, tr.show-for-medium-up, tr.hide-for-medium, tr.hide-for-medium-down, tr.hide-for-large-only, tr.show-for-large-up, tr.hide-for-large, tr.hide-for-large-down, tr.hide-for-xlarge-only, tr.show-for-xlarge-up, tr.hide-for-xlarge, tr.hide-for-xlarge-down, tr.show-for-xxlarge-only, tr.show-for-xxlarge-up, tr.show-for-xxlarge, tr.show-for-xxlarge-down { display: table-row; }
  th.hide-for-small-only, td.hide-for-small-only, th.show-for-small-up, td.show-for-small-up, th.hide-for-small, td.hide-for-small, th.hide-for-small-down, td.hide-for-small-down, th.hide-for-medium-only, td.hide-for-medium-only, th.show-for-medium-up, td.show-for-medium-up, th.hide-for-medium, td.hide-for-medium, th.hide-for-medium-down, td.hide-for-medium-down, th.hide-for-large-only, td.hide-for-large-only, th.show-for-large-up, td.show-for-large-up, th.hide-for-large, td.hide-for-large, th.hide-for-large-down, td.hide-for-large-down, th.hide-for-xlarge-only, td.hide-for-xlarge-only, th.show-for-xlarge-up, td.show-for-xlarge-up, th.hide-for-xlarge, td.hide-for-xlarge, th.hide-for-xlarge-down, td.hide-for-xlarge-down, th.show-for-xxlarge-only, td.show-for-xxlarge-only, th.show-for-xxlarge-up, td.show-for-xxlarge-up, th.show-for-xxlarge, td.show-for-xxlarge, th.show-for-xxlarge-down, td.show-for-xxlarge-down { display: table-cell !important; } }
/* Orientation targeting */
.show-for-landscape, .hide-for-portrait { display: inherit !important; }

.hide-for-landscape, .show-for-portrait { display: none !important; }

/* Specific visibility for tables */
table.hide-for-landscape, table.show-for-portrait { display: table !important; }

thead.hide-for-landscape, thead.show-for-portrait { display: table-header-group !important; }

tbody.hide-for-landscape, tbody.show-for-portrait { display: table-row-group !important; }

tr.hide-for-landscape, tr.show-for-portrait { display: table-row !important; }

td.hide-for-landscape, td.show-for-portrait, th.hide-for-landscape, th.show-for-portrait { display: table-cell !important; }

@media only screen and (orientation: landscape) { .show-for-landscape, .hide-for-portrait { display: inherit !important; }
  .hide-for-landscape, .show-for-portrait { display: none !important; }
  /* Specific visibility for tables */
  table.show-for-landscape, table.hide-for-portrait { display: table !important; }
  thead.show-for-landscape, thead.hide-for-portrait { display: table-header-group !important; }
  tbody.show-for-landscape, tbody.hide-for-portrait { display: table-row-group !important; }
  tr.show-for-landscape, tr.hide-for-portrait { display: table-row !important; }
  td.show-for-landscape, td.hide-for-portrait, th.show-for-landscape, th.hide-for-portrait { display: table-cell !important; } }
@media only screen and (orientation: portrait) { .show-for-portrait, .hide-for-landscape { display: inherit !important; }
  .hide-for-portrait, .show-for-landscape { display: none !important; }
  /* Specific visibility for tables */
  table.show-for-portrait, table.hide-for-landscape { display: table !important; }
  thead.show-for-portrait, thead.hide-for-landscape { display: table-header-group !important; }
  tbody.show-for-portrait, tbody.hide-for-landscape { display: table-row-group !important; }
  tr.show-for-portrait, tr.hide-for-landscape { display: table-row !important; }
  td.show-for-portrait, td.hide-for-landscape, th.show-for-portrait, th.hide-for-landscape { display: table-cell !important; } }
/* Touch-enabled device targeting */
.show-for-touch { display: none !important; }

.hide-for-touch { display: inherit !important; }

.touch .show-for-touch { display: inherit !important; }

.touch .hide-for-touch { display: none !important; }

/* Specific visibility for tables */
table.hide-for-touch { display: table !important; }

.touch table.show-for-touch { display: table !important; }

thead.hide-for-touch { display: table-header-group !important; }

.touch thead.show-for-touch { display: table-header-group !important; }

tbody.hide-for-touch { display: table-row-group !important; }

.touch tbody.show-for-touch { display: table-row-group !important; }

tr.hide-for-touch { display: table-row !important; }

.touch tr.show-for-touch { display: table-row !important; }

td.hide-for-touch { display: table-cell !important; }

.touch td.show-for-touch { display: table-cell !important; }

th.hide-for-touch { display: table-cell !important; }

.touch th.show-for-touch { display: table-cell !important; }

/* Print styles.  Inlined to avoid required HTTP connection: www.phpied.com/delay-loading-your-print-css/ Credit to Paul Irish and HTML5 Boilerplate (html5boilerplate.com)
*/
.print-only { display: none !important; }

@media print { * { background: transparent !important; color: #000000 !important; /* Black prints faster: h5bp.com/s */ box-shadow: none !important; text-shadow: none !important; }
  .show-for-print { display: block; }
  .hide-for-print { display: none; }
  table.show-for-print { display: table !important; }
  thead.show-for-print { display: table-header-group !important; }
  tbody.show-for-print { display: table-row-group !important; }
  tr.show-for-print { display: table-row !important; }
  td.show-for-print { display: table-cell !important; }
  th.show-for-print { display: table-cell !important; }
  a, a:visited { text-decoration: underline; }
  a[href]:after { content: " (" attr(href) ")"; }
  abbr[title]:after { content: " (" attr(title) ")"; }
  .ir a:after, a[href^="javascript:"]:after, a[href^="#"]:after { content: ""; }
  pre, blockquote { border: 1px solid #999999; page-break-inside: avoid; }
  thead { display: table-header-group; /* h5bp.com/t */ }
  tr, img { page-break-inside: avoid; }
  img { max-width: 100% !important; }
  @page { margin: 0.5cm; }
  p, h2, h3 { orphans: 3; widows: 3; }
  h2, h3 { page-break-after: avoid; }
  .hide-on-print { display: none !important; }
  .print-only { display: block !important; }
  .hide-for-print { display: none !important; }
  .show-for-print { display: inherit !important; } }
/* Print visibility */
@media print { .show-for-print { display: block; }
  .hide-for-print { display: none; }
  table.show-for-print { display: table !important; }
  thead.show-for-print { display: table-header-group !important; }
  tbody.show-for-print { display: table-row-group !important; }
  tr.show-for-print { display: table-row !important; }
  td.show-for-print { display: table-cell !important; }
  th.show-for-print { display: table-cell !important; } }
/* =========================================================== */
/* Eucalyptus Management Console main styles */
/* ----------------------------------------- Fonts
----------------------------------------- */
@font-face { font-family: 'Lato'; font-style: normal; font-weight: 400; src: local("Lato Regular"), local("Lato-Regular"), url(../fonts/Lato/Lato-Regular.woff) format("woff"); }
@font-face { font-family: 'Lato'; font-style: normal; font-weight: 700; src: local("Lato Bold"), local("Lato-Bold"), url(../fonts/Lato/Lato-Bold.woff) format("woff"); }
@font-face { font-family: 'Oswald'; font-style: normal; font-weight: 400; src: local("Oswald Regular"), local("Oswald-Regular"), url(../fonts/Oswald/Oswald-Regular.woff) format("woff"); }
@font-face { font-family: 'Oswald'; font-style: normal; font-weight: 700; src: local("Oswald Bold"), local("Oswald-Bold"), url(../fonts/Oswald/Oswald-Bold.woff) format("woff"); }
/* ----------------------------------------- Master Layout
----------------------------------------- */
html { background-color: white; }

body { position: relative; color: #333; min-height: 100%; font-family: Lato, Helvetica, Arial, sans-serif; overflow-y: scroll; }

h1, h2, h3, h4, h5, h6 { font-family: Oswald, Helvetica, Arial, sans-serif; letter-spacing: 1px; color: #03405f; }

.panel h1, .panel h2, .panel h3, .panel h4, .panel h5, .panel h6 { color: #03405f; }

/* ----------------------------------------- Header
----------------------------------------- */
#logobar { height: 44px; padding: 5px 0 10px 15px; margin-top: 20px; background-color: #fff; color: #333; }
#logobar a { font-size: 0.9rem; color: #333; }
#logobar section { position: relative; line-height: 1rem; display: inline-block; float: right; margin-top: 4px; }
#logobar section .icon { font-size: 1.5rem; }
#logobar .dropdown { display: inline-block; margin-left: 1.3rem; color: #8cc63e; }
#logobar .dropdown .icon { display: inline-block; }
#logobar .f-dropdown { border-color: #8dc640; box-shadow: 2px 2px 5px #6a737b; width: auto; min-width: 8rem; }
#logobar .f-dropdown.open { width: auto !important; }
#logobar #logo { display: inline-block; width: 199px; height: 22px; background: url(../img/eucalogo-199x22.png) no-repeat; }
#logobar #selected-region { position: relative; display: inline-block; padding-left: 24px; background: transparent url(../img/aws_favicon.png) no-repeat left 0; }
#logobar #region-dropdown { min-width: 12rem; }
#logobar #region-dropdown li[data-selected] { display: none; }
#logobar #offcanvas-icon { display: none; margin-right: 12px; }
#logobar #offcanvas-icon i { font-size: 1.8rem; }

#navbar { border-top: 1px solid black; border-bottom: 1px solid black; }
#navbar .top-bar-section ul li > a { font-family: Oswald, Helvetica, Arial, sans-serif; font-size: 1.2rem; padding-left: 14px; padding-right: 14px; }
#navbar a { text-transform: uppercase; font-size: 0.9rem; }
#navbar .top-bar-section ul.dropdown li > a { font-family: Lato, Helvetica, Arial, sans-serif; font-size: 1rem; }
#navbar .dropdown { z-index: 999999; box-shadow: 0 0 1px 1px #f6a84d; }
#navbar .dropdown li a { text-transform: none; }
#navbar .dropdown li a:hover { background-color: #eee; }

#breadcrumbs { position: relative; overflow: hidden; margin-bottom: 0.7rem; padding-left: 16px; padding-top: 6px; padding-bottom: 1px; color: #444; background-color: #eef7e3; letter-spacing: 1px; font-weight: normal; }
#breadcrumbs li { margin-top: 0.3rem; font-size: 0.9rem; }
#breadcrumbs li.current a { color: #444; }
#breadcrumbs .icon-block { display: none; position: absolute; top: 0; bottom: 0; right: 0; vertical-align: middle; padding-top: 8px; }
#breadcrumbs .help-icon { position: relative; padding: 8px 16px; border-left: 1px solid #bee094; font-weight: bold; text-align: center; }
#breadcrumbs .breadcrumbs > ::before { position: relative; top: -2px; font-size: 0.7rem; }

.sub-nav { position: relative; top: -1.5rem; left: 1rem; margin-bottom: -1rem; }
.sub-nav dd a { font-weight: bold; margin-right: 0.5rem; }
.sub-nav dd a:hover { color: #8cc63e; text-decoration: underline; }
.sub-nav dd.active a:hover { color: white; text-decoration: none; background-color: #8cc63e; }

/* ----------------------------------------- Main Content
----------------------------------------- */
#maincontent { background: #eef7e3; position: relative; padding-bottom: 3rem; }

#contentwrap { position: relative; padding-bottom: 3rem; min-height: 30rem; }

@media screen and (min-width: 1020px) { #login-panel { margin-bottom: 5rem; }
  #maincontent { min-height: 480px; } }
/* ----------------------------------------- Misc
----------------------------------------- */
#pagetitle, .pagetitle { font-size: 1.3rem; font-weight: bold; margin-left: 1rem; margin-bottom: 1rem; }
#pagetitle.landingpage, .pagetitle.landingpage { margin-left: 0; position: absolute; top: 0; left: 1rem; }
#pagetitle em, .pagetitle em { font-style: normal; font-weight: 700; font-family: Lato, Helvetica, Arial, sans-serif; color: #444; }

.subsection-label { color: #03405f; margin-bottom: 6px; }

hr { border: 1px solid #6a737b; border-width: 1px 0 0; }

a.has-tip { border-bottom: none !important; }

.tooltip { font-weight: normal; font-size: 0.825rem; font-family: Verdana, Geneva, Helvetica, sans-serif; max-width: 260px; }

.breakword { word-wrap: break-word; }

i.fi-plus.circle { border: 2px solid black; border-radius: 100px; padding: 0 2px; font-size: 0.7rem; }

i.fi-minus-circle { font-size: 1.4rem; }
i.fi-minus-circle:hover { color: darkred; }

a.circle { color: black; display: inline-block; }

.down-caret { position: relative; top: -1px; display: inline-block; border-right: 6px solid transparent; border-top: 6px solid #8cc63e; border-left: 6px solid transparent; content: ''; }

.up-caret { position: relative; top: -1px; display: inline-block; border-right: 6px solid transparent; border-bottom: 6px solid #8cc63e; border-left: 6px solid transparent; content: ''; }

#notifications { margin-left: 1rem; margin-right: 1rem; margin-top: -1rem; font-weight: bold; }
#notifications .alert-box { background-color: #40a8c6; position: fixed; top: 10px; left: 10px; z-index: 9999999; width: 99%; }
#notifications .alert-box.success { background-color: #40a8c6; border-color: #ecf4f7; }
#notifications .alert-box.warning { color: #333; background-color: lightyellow; border-color: gray; }
#notifications .alert-box.alert { background-color: darkred; }
#notifications .alert-box .close { color: white; opacity: 1.0; }
#notifications .alert-box .close:hover { font-weight: bold; }

textarea.console-output { width: 100%; min-height: 30rem; background-color: black; color: white; font-family: Courier, "courier new", monospace; font-weight: bold; }

textarea.policy-area { width: 100%; min-height: 30rem; font-family: Courier, "courier new", monospace; font-weight: bold; }

.expando i { color: #8cc63e; }
.expando .title { font-size: 1.1rem; }
.expando .title a { color: #03405f; }
.expando .title a:hover { color: #8cc63e; border-bottom: 1px solid #8cc63e; }

/* ----------------------------------------- Tag editor
----------------------------------------- */
#tag-editor small { font-size: 0.825rem; }
#tag-editor .item-list { margin-bottom: 6px; }
#tag-editor .item-list .item { color: #333; background-color: #e6e7e8; margin-right: 8px; }
#tag-editor .item-list .item a { color: white; }
#tag-editor .propagates { color: #777; font-size: 0.7em; }
#tag-editor .add-label { margin-bottom: 6px; color: #03405f; }
#tag-editor #add-tag-btn { margin-bottom: 0; }

/* ----------------------------------------- Block device mapping (BDM) editor
----------------------------------------- */
#bdmapping-editor th { padding-left: 9px; }
#bdmapping-editor .storage-label { text-align: left; }
#bdmapping-editor #new-blockdevice-entry label { text-align: left; }
#bdmapping-editor input.number { width: 2rem; }

/* ----------------------------------------- Help content
----------------------------------------- */
.right-off-canvas-menu { background-color: white; padding: 10px; }

.help-padding { display: block; height: 2.5rem; }

.help-content { font-size: 0.9rem; margin-bottom: 1.5rem; }
.help-content h1 { font-size: 1.2rem; }
.help-content h2 { font-size: 1.1rem; }
.help-content h3, .help-content h4 { font-size: 1rem; }
.help-content .p, .help-content .section { line-height: 1.4rem; }
.help-content .topictitle1 { margin-top: 1rem; }
.help-content p { margin-bottom: 0.5rem; }
.help-content ol ul { list-style-position: inside; }
.help-content ol ul li { text-indent: -1rem; margin-left: 1rem; }
.help-content ol ul li p { text-indent: 0; margin-bottom: 0.5rem; margin-top: 0.5rem; }
.help-content i { text-indent: 0; }
.help-content i.fi-minus-circle { font-size: 1.2rem; }
.help-content i.fi-minus-circle:hover { color: black; }
.help-content table.table { width: 100%; }
.help-content table.table tr td { line-height: 1.1rem; }

/* ----------------------------------------- Forms
----------------------------------------- */
form label { color: #6a737b; font-weight: bold; cursor: default; }
form input { background-color: #eef7e3; }
form input[type=text], form input[type=password], form input[type=number] { background-color: #eef7e3; }
form input[type=file] { background-color: transparent; }
form input[type=password] { font-family: Arial, Helvetica, sans-serif !important; font-size: 1rem; color: black; }
form select, form textarea { background-color: #eef7e3; }
form .req { color: darkred; }
form .row .inline-label { line-height: 2rem; }
form .row input[type='text'], form .row input[type='password'] { margin: 0 0 0 0; height: 2rem; line-height: 2rem; }
form .row input[type='number'] { width: 3rem; }
form .columns input { max-width: 100%; }
form a.remove.circle { position: relative; left: 8px; top: -2px; }
form .cancel-link { margin-left: 2rem; color: #6a737b; }
form .cancel-link:hover { color: #8cc63e; }
form .controls_csrf_token { display: none; }
form .server-validation span.error { display: block !important; }
form .error .chosen-container .chosen-single { border-color: darkred; background: #ffe9ec; }

.row.controls-wrapper { margin-bottom: 0.5rem; }
.row.controls-wrapper label { padding-top: 4px; font-weight: bold; text-align: right; line-height: 1rem; }
.row.controls-wrapper label select, .row.controls-wrapper label input, .row.controls-wrapper label .chosen-container { text-align: left; }
.row.controls-wrapper label.nowrap { white-space: nowrap; }
.row.controls-wrapper label.reverse { display: inline-block; text-align: left; position: relative; left: -1rem; }
.row.controls-wrapper .helptext-icon.reverse { position: relative; left: 1.5rem; }
.row.controls-wrapper .reverse .error { white-space: nowrap; }
.row.controls-wrapper .checkbox-row { margin-left: 1rem; }
.row.controls-wrapper .field input { display: inline-block; margin-bottom: 0.3rem; }
.row.controls-wrapper .field select { margin-bottom: 0.3rem; margin-top: 0.3rem; padding-top: 6px; padding-bottom: 6px; }
.row.controls-wrapper .field textarea { margin-top: 0.3rem; }
.row.controls-wrapper.readonly { margin-top: 0; margin-bottom: 0; }
.row.controls-wrapper.readonly label { padding-top: 0; position: relative; right: -12px; }
.row.controls-wrapper.readonly .value { padding-bottom: 6px; }
.row.controls-wrapper.inline { margin-bottom: 4px; }
.row.controls-wrapper.inline label { right: -6px; }

form .controls-wrapper > [class*='small-'] label { font-weight: bold; padding-top: 0.3rem; }
form .controls-wrapper > [class*='small-'] label.right { position: relative; right: -1rem; }

[data-abide] .controls-wrapper .error input, [data-abide] .controls-wrapper .error select { border: 1px solid darkred; background-color: #ffe9ec; }
[data-abide] .controls-wrapper .error small.error { margin-bottom: 6px; background-color: transparent; color: darkred; font-weight: bold; padding-left: 0; font-style: normal; padding-bottom: 4px; }

[data-abide] small.error { margin-bottom: 6px; background-color: transparent; color: darkred; font-weight: bold; padding-left: 0; font-style: normal; padding-bottom: 4px; }

textarea.hidden { display: none; }
textarea.hidden.debug { display: block; }

.helptext-icon { display: inline-block; margin-left: 5px; width: 20px; height: 20px; border-radius: 32px; border: 1px solid #6a737b; background-color: #ccc; color: white; text-align: center; padding-top: 1px; font-size: 0.825rem; }

/* ----------------------------------------- Chosen widget
----------------------------------------- */
.chosen-container.chosen-container-multi { background: none; background-color: #eef7e3 !important; }
.chosen-container.chosen-container-multi .chosen-choices { background: none; background-color: #eef7e3 !important; }
.chosen-container.chosen-container-multi .chosen-choices li.search-field input[type=text] { height: auto; }
.chosen-container.chosen-container-multi .chosen-choices li.search-field .default { color: #999; }
.chosen-container.chosen-container-multi .chosen-choices li.search-choice { background-image: none; background-color: #d1d3d4; border: none; font-size: 0.9rem; padding: 4px 20px 4px 8px; color: #555; }
.chosen-container.chosen-container-multi .chosen-choices li.search-choice .search-choice-close { top: 5px; }
.chosen-container.chosen-container-single .chosen-single { background-image: none; background-color: #eef7e3 !important; border-radius: 0; height: 2rem; line-height: 2rem; font-size: 0.875rem; }
.chosen-container.chosen-container-single .chosen-single b { position: relative; top: 4px; }
.chosen-container .chosen-drop .chosen-results { font-size: 0.875rem; }

/* ----------------------------------------- Panels and modals
----------------------------------------- */
.panel { background-color: white; border: 0; position: relative; }
.panel h6 { font-weight: bold; color: #03405f; }
.panel.has-actions { position: relative; padding-top: 50px; }
.panel.has-actions h6.title { position: absolute; top: 0; left: 0; right: 0; line-height: 2rem; padding-left: 8px; background-color: #03405f; color: white; font-weight: normal; overflow: hidden; white-space: nowrap; text-overflow: ellipsis; }
.panel.has-actions .label.status { margin-bottom: 8px; }
.panel.has-actions .actions-menu { position: absolute; top: 10px; right: 10px; }
.panel.has-actions .actions-menu .button.dropdown { padding: 12px 38px 12px 22px; }
.panel.has-actions .actions-menu .button.dropdown a { color: white; }
.panel.has-actions .actions-menu .f-dropdown { box-shadow: 0 0 1px 1px #f6a84d; min-width: 12rem; width: auto; }

.reveal-modal-bg { z-index: 9999990; }

.reveal-modal { z-index: 9999995; }
.reveal-modal h3 { font-weight: bold; }
.reveal-modal h3#about-cloud:hover { color: #8cc63e; }
.reveal-modal form .row.controls-wrapper { margin-bottom: 1rem; }
.reveal-modal .button.expand { margin-bottom: 0; }
.reveal-modal .button.expand:focus { box-shadow: 0 0 3px 3px #7bb0e0; }
.reveal-modal .top-margin { margin-top: 0.7rem; }
.reveal-modal .center { text-align: center; }

/* ----------------------------------------- Tables
----------------------------------------- */
table.table { border: none; }
table.table thead tr { background-color: #f5f5f5; }
table.table thead tr th { padding-top: 0.5rem; padding-bottom: 0.5rem; padding-left: 6px; padding-right: 6px; vertical-align: top; color: #444; text-transform: uppercase; }
table.table thead tr th.actions { text-align: right; }
table.table thead tr th.count { text-align: center; }
table.table tr { border-bottom: 1px solid #ddd; }
table.table tr td.count { text-align: center; }
table.table tr td { vertical-align: top; }

/* ----------------------------------------- Footer
----------------------------------------- */
footer { padding: 15px 0 3rem 1rem; }
footer .copyright { font-size: 0.9em; }

/* ----------------------------------------- Buttons
----------------------------------------- */
.button { background-color: #f3901d; border-color: #f3901d; }
.button.secondary { background-color: #6a737b; border-color: #6a737b; color: white; }
.button.disabled, .button[disabled] { background-color: #6a737b; border-color: #6a737b; }
.button.disabled:hover, .button[disabled]:hover { background-color: #6a737b; border-color: #6a737b; }
.button:hover { background-color: #d2760b; }
.button:focus { background-color: #f3901d; }

/* ----------------------------------------- Tabs
----------------------------------------- */
.tabs dd:first-child a { box-shadow: none; }
.tabs dd a { color: #03405f; box-shadow: inset 6px 0 4px 0 rgba(50, 50, 50, 0.2); padding: 10px 32px 6px 24px; font-weight: bold; }
.tabs dd.active a { box-shadow: none; }

.tabs-content > .content { padding: 1rem; }
.tabs-content > .content.large-centered, .tabs-content > .content.medium-centered { float: none; }

/* ----------------------------------------- Progress bars
----------------------------------------- */
@-webkit-keyframes move { 0% { background-position: 0 0; }
  100% { background-position: 50px 50px; } }
@keyframes move { 0% { background-position: 0 0; }
  100% { background-position: 50px 50px; } }
.progress > .meter:after { content: ""; position: absolute; top: 0; left: 0; bottom: 0; right: 0; background-image: linear-gradient(-45deg, rgba(255, 255, 255, 0.2) 25%, transparent 25%, transparent 50%, rgba(255, 255, 255, 0.2) 50%, rgba(255, 255, 255, 0.2) 75%, transparent 75%, transparent); z-index: 1; background-size: 50px 50px; -webkit-animation: move 2s linear infinite; animation: move 2s linear infinite; overflow: hidden; }

/* ----------------------------------------- Foundation fixes
----------------------------------------- */
.f-dropdown { left: -99999px; z-index: 9999997; }

.show-for-xsmall { display: none !important; }

.hide-for-xsmall { display: inline !important; }

/* ----------------------------------------- Media Queries
----------------------------------------- */
/* Extra small screen (< 481px) */
@media screen and (max-width: 480px) { .show-for-xsmall { display: inline-block !important; }
  .hide-for-xsmall { display: none !important; }
  #logobar .dropdown { display: inline-block; overflow: hidden; text-overflow: ellipsis; }
  #logobar #selected-region.dropdown { width: 8rem; position: relative; top: -8px; }
  #logobar #user-dropdown-section .dropdown { position: relative; width: 4rem; margin-right: 1rem; padding-right: 12px; }
  #logobar #user-dropdown-section .dropdown .aws.down-caret { position: absolute; top: 8px; right: 0; } }
@media screen and (max-width: 640px) { #logo { width: 20px !important; } }
@media screen { #logobar { border-bottom: 1px solid black; margin-top: 8px; }
  #logobar .dropdown { position: relative; top: 4px; }
  #logobar #offcanvas-icon { display: inline-block !important; margin-right: 12px; }
  #logobar #user-dropdown-section { position: relative; left: -10px; }
  #navbar { display: none; } }
/* Responsive tweaks for landing page title */
@media screen and (max-width: 65rem) { #pagetitle.landingpage { top: -0.5rem; }
  #landing-page-filters { padding-top: 1rem; margin-bottom: 1rem; } }
/* Other Small screen tweaks */
@media screen and (max-width: 1020px) { .columns.datagrid { padding-left: 1rem; }
  .sub-nav { top: 0; left: 0; margin-top: -28px; margin-left: 4px; margin-bottom: 1.5rem; } }
@media screen and (min-width: 1020px) { span.hide-for-small { display: inline !important; } }
/* ----------------------------------------- Debug
----------------------------------------- */
#pDebugToolbarHandle { top: 120px !important; }<|MERGE_RESOLUTION|>--- conflicted
+++ resolved
@@ -133,14 +133,8 @@
  *  License - http://fontawesome.io/license (Font: SIL OFL 1.1, CSS: MIT License)
  */
 /* FONT PATH -------------------------- */
-<<<<<<< HEAD
 @font-face { font-family: 'FontAwesome'; src: url("../fonts/fontawesome-webfont.eot?v=4.3.0"); src: url("../fonts/fontawesome-webfont.eot?#iefix&v=4.3.0") format("embedded-opentype"), url("../fonts/fontawesome-webfont.woff2?v=4.3.0") format("woff2"), url("../fonts/fontawesome-webfont.woff?v=4.3.0") format("woff"), url("../fonts/fontawesome-webfont.ttf?v=4.3.0") format("truetype"), url("../fonts/fontawesome-webfont.svg?v=4.3.0#fontawesomeregular") format("svg"); font-weight: normal; font-style: normal; }
-
 .fa, .busy { display: inline-block; font: normal normal normal 14px/1 FontAwesome; font-size: inherit; text-rendering: auto; -webkit-font-smoothing: antialiased; -moz-osx-font-smoothing: grayscale; transform: translate(0, 0); }
-=======
-@font-face { font-family: 'FontAwesome'; src: url("../fonts/fontawesome-webfont.eot?v=4.2.0"); src: url("../fonts/fontawesome-webfont.eot?#iefix&v=4.2.0") format("embedded-opentype"), url("../fonts/fontawesome-webfont.woff?v=4.2.0") format("woff"), url("../fonts/fontawesome-webfont.ttf?v=4.2.0") format("truetype"), url("../fonts/fontawesome-webfont.svg?v=4.2.0#fontawesomeregular") format("svg"); font-weight: normal; font-style: normal; }
-.fa, .busy { display: inline-block; font: normal normal normal 14px/1 FontAwesome; font-size: inherit; text-rendering: auto; -webkit-font-smoothing: antialiased; -moz-osx-font-smoothing: grayscale; }
->>>>>>> f6bee085
 
 /* makes the font 33% larger relative to the icon container */
 .fa-lg { font-size: 1.33333em; line-height: 0.75em; vertical-align: -15%; }
@@ -491,13 +485,9 @@
 
 .fa-twitter:before { content: ""; }
 
-.fa-facebook:before { content: ""; }
-
-<<<<<<< HEAD
-.fa-facebook-f:before, .fa-facebook:before { content: "\f09a"; }
-=======
+.fa-facebook-f:before, .fa-facebook:before { content: ""; }
+
 .fa-github:before { content: ""; }
->>>>>>> f6bee085
 
 .fa-unlock:before { content: ""; }
 
@@ -905,13 +895,9 @@
 
 .fa-male:before { content: ""; }
 
-.fa-gittip:before { content: ""; }
-
-<<<<<<< HEAD
-.fa-gittip:before, .fa-gratipay:before { content: "\f184"; }
-=======
+.fa-gittip:before, .fa-gratipay:before { content: ""; }
+
 .fa-sun-o:before { content: ""; }
->>>>>>> f6bee085
 
 .fa-moon-o:before { content: ""; }
 
@@ -1073,13 +1059,9 @@
 
 .fa-history:before { content: ""; }
 
-.fa-circle-thin:before { content: ""; }
-
-<<<<<<< HEAD
-.fa-genderless:before, .fa-circle-thin:before { content: "\f1db"; }
-=======
+.fa-genderless:before, .fa-circle-thin:before { content: ""; }
+
 .fa-header:before { content: ""; }
->>>>>>> f6bee085
 
 .fa-paragraph:before { content: ""; }
 
@@ -1171,95 +1153,91 @@
 
 .fa-meanpath:before { content: ""; }
 
+.fa-buysellads:before { content: ""; }
+
+.fa-connectdevelop:before { content: ""; }
+
+.fa-dashcube:before { content: ""; }
+
+.fa-forumbee:before { content: ""; }
+
+.fa-leanpub:before { content: ""; }
+
+.fa-sellsy:before { content: ""; }
+
+.fa-shirtsinbulk:before { content: ""; }
+
+.fa-simplybuilt:before { content: ""; }
+
+.fa-skyatlas:before { content: ""; }
+
+.fa-cart-plus:before { content: ""; }
+
+.fa-cart-arrow-down:before { content: ""; }
+
+.fa-diamond:before { content: ""; }
+
+.fa-ship:before { content: ""; }
+
+.fa-user-secret:before { content: ""; }
+
+.fa-motorcycle:before { content: ""; }
+
+.fa-street-view:before { content: ""; }
+
+.fa-heartbeat:before { content: ""; }
+
+.fa-venus:before { content: ""; }
+
+.fa-mars:before { content: ""; }
+
+.fa-mercury:before { content: ""; }
+
+.fa-transgender:before { content: ""; }
+
+.fa-transgender-alt:before { content: ""; }
+
+.fa-venus-double:before { content: ""; }
+
+.fa-mars-double:before { content: ""; }
+
+.fa-venus-mars:before { content: ""; }
+
+.fa-mars-stroke:before { content: ""; }
+
+.fa-mars-stroke-v:before { content: ""; }
+
+.fa-mars-stroke-h:before { content: ""; }
+
+.fa-neuter:before { content: ""; }
+
+.fa-facebook-official:before { content: ""; }
+
+.fa-pinterest-p:before { content: ""; }
+
+.fa-whatsapp:before { content: ""; }
+
+.fa-server:before { content: ""; }
+
+.fa-user-plus:before { content: ""; }
+
+.fa-user-times:before { content: ""; }
+
+.fa-hotel:before, .fa-bed:before { content: ""; }
+
+.fa-viacoin:before { content: ""; }
+
+.fa-train:before { content: ""; }
+
+.fa-subway:before { content: ""; }
+
+.fa-medium:before { content: ""; }
+
 meta.foundation-version { font-family: "/5.5.1/"; }
 
-<<<<<<< HEAD
-.fa-buysellads:before { content: "\f20d"; }
-
-.fa-connectdevelop:before { content: "\f20e"; }
-
-.fa-dashcube:before { content: "\f210"; }
-
-.fa-forumbee:before { content: "\f211"; }
-
-.fa-leanpub:before { content: "\f212"; }
-
-.fa-sellsy:before { content: "\f213"; }
-
-.fa-shirtsinbulk:before { content: "\f214"; }
-
-.fa-simplybuilt:before { content: "\f215"; }
-
-.fa-skyatlas:before { content: "\f216"; }
-
-.fa-cart-plus:before { content: "\f217"; }
-
-.fa-cart-arrow-down:before { content: "\f218"; }
-
-.fa-diamond:before { content: "\f219"; }
-
-.fa-ship:before { content: "\f21a"; }
-
-.fa-user-secret:before { content: "\f21b"; }
-
-.fa-motorcycle:before { content: "\f21c"; }
-
-.fa-street-view:before { content: "\f21d"; }
-
-.fa-heartbeat:before { content: "\f21e"; }
-
-.fa-venus:before { content: "\f221"; }
-
-.fa-mars:before { content: "\f222"; }
-
-.fa-mercury:before { content: "\f223"; }
-
-.fa-transgender:before { content: "\f224"; }
-
-.fa-transgender-alt:before { content: "\f225"; }
-
-.fa-venus-double:before { content: "\f226"; }
-
-.fa-mars-double:before { content: "\f227"; }
-
-.fa-venus-mars:before { content: "\f228"; }
-
-.fa-mars-stroke:before { content: "\f229"; }
-
-.fa-mars-stroke-v:before { content: "\f22a"; }
-
-.fa-mars-stroke-h:before { content: "\f22b"; }
-
-.fa-neuter:before { content: "\f22c"; }
-
-.fa-facebook-official:before { content: "\f230"; }
-
-.fa-pinterest-p:before { content: "\f231"; }
-
-.fa-whatsapp:before { content: "\f232"; }
-
-.fa-server:before { content: "\f233"; }
-
-.fa-user-plus:before { content: "\f234"; }
-
-.fa-user-times:before { content: "\f235"; }
-
-.fa-hotel:before, .fa-bed:before { content: "\f236"; }
-
-.fa-viacoin:before { content: "\f237"; }
-
-.fa-train:before { content: "\f238"; }
-
-.fa-subway:before { content: "\f239"; }
-
-.fa-medium:before { content: "\f23a"; }
-
-meta.foundation-mq-small { font-family: "/only screen and (max-width: 40em)/"; width: 0em; }
-=======
 meta.foundation-mq-small { font-family: "/only screen/"; width: 0; }
 
 meta.foundation-mq-small-only { font-family: "/only screen and (max-width: 40em)/"; width: 0; }
->>>>>>> f6bee085
 
 meta.foundation-mq-medium { font-family: "/only screen and (min-width:40.063em)/"; width: 40.063em; }
 

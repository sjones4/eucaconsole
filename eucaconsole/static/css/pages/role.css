/* @fileOverview IAM Roles detail view page CSS */
/* ----------------------------------------- Item list
----------------------------------------- */
/* ----------------------------------------- Chosen Widget Modification
----------------------------------------- */
.chosen-container-multi .chosen-choices li.search-choice { display: none; }

/* ----------------------------------------- IAM User Icons
----------------------------------------- */
.iam-user-icon { color: #333; background-color: #cccccc; margin-right: 3px; }
.iam-user-icon a { color: white; margin-left: 2px; }

/* ----------------------------------------- Extra Element Padding
----------------------------------------- */
.padded-element { padding: 5px 5px; }

.top-bottom-padding { padding-top: 10px; padding-bottom: 15px; }

<<<<<<< HEAD
.CodeMirror { border: 1px solid #cccccc; min-height: 400px; }
=======
.CodeMirror { border: 1px solid #d9d9d9; min-height: 400px; }
>>>>>>> 9ba03780

.ec2-block label { left: 0; }

.cross-acct-block label { left: 0; }<|MERGE_RESOLUTION|>--- conflicted
+++ resolved
@@ -16,11 +16,7 @@
 
 .top-bottom-padding { padding-top: 10px; padding-bottom: 15px; }
 
-<<<<<<< HEAD
-.CodeMirror { border: 1px solid #cccccc; min-height: 400px; }
-=======
 .CodeMirror { border: 1px solid #d9d9d9; min-height: 400px; }
->>>>>>> 9ba03780
 
 .ec2-block label { left: 0; }
 

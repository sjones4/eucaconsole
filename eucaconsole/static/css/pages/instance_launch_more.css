--- conflicted
+++ resolved
@@ -10,12 +10,8 @@
 #controls_userdata_file { position: relative; top: -0.5rem; }
 #controls_userdata_file #userdata_file { width: 80%; display: inline-block; }
 
-<<<<<<< HEAD
 .userdatalabel { right: 0px !important; }
 
 #bdmapping-editor .storage-label { display: none; }
-=======
-#bdmapping-editor .storage-label { display: none; }
 
-@media screen and (min-width: 1020px) { #controls_ramdisk_id div label { width: 145px; left: 8px; } }
->>>>>>> edda2f20
+@media screen and (min-width: 1020px) { #controls_ramdisk_id div label { width: 145px; left: 8px; } }
/* @fileOverview IAM Groups landing page CSS */
/* Dropdown elements */
/* Set the link colors and styles for top-level nav */
/* ----------------------------------------- Item list
----------------------------------------- */
/* Dropdown elements */
/* Set the link colors and styles for top-level nav */
/* ----------------------------------------- Item list
----------------------------------------- */
/* @section Landing pages styles */
.columns.datagrid { padding-left: 0; padding-right: 1rem; padding-bottom: 2rem; }
.columns.datagrid.has-smart-table.tableview #sorting-controls { display: none; }

.large-12.columns.datagrid { padding-left: 1rem; }

.clear-link { color: #666666; }
.clear-link:hover { color: #01a982; }

#breadcrumbs .icon-block { display: none; }

#primary-buttons .button { padding: 8px 1rem; }
#primary-buttons .button.more-actions { margin-left: 1rem; padding-right: 3rem; }

#more-actions-dropdown.f-dropdown { border-color: #cccccc; box-shadow: 2px 2px 5px #F0F0F0; }
#more-actions-dropdown.f-dropdown li.disabled { cursor: default; }
#more-actions-dropdown.f-dropdown li.disabled a { color: #666666; pointer-events: none; }
#more-actions-dropdown.f-dropdown li.disabled:hover { background-color: #fff; }
#more-actions-dropdown hr { margin-top: 0; margin-bottom: 0; }

.gridwrapper { margin-top: 0.5rem; }

#refresh-btn { color: #666666; }
#refresh-btn:hover { color: #01a982; }

.gridwrapper .dropdown.button.tiny { z-index: 99999; background: none; box-shadow: none; position: absolute; width: 30px; height: 24px; top: 0; right: 0; color: #666666; font-size: 1.1rem; padding: 0 0 0 0; border: none; }
.gridwrapper .dropdown.button.tiny:hover { color: #01a982; }
.gridwrapper .dropdown.button.tiny::before, .gridwrapper .dropdown.button.tiny::after { border: none; }
.gridwrapper .f-dropdown { border-color: #cccccc; box-shadow: 2px 2px 5px #F0F0F0; }
.gridwrapper .f-dropdown.open { top: 34px; min-width: 10rem; padding-top: 0; }

.tile { box-shadow: 0 2px 2px 0 #F0F0F0; font-size: 16px; position: relative; display: inline-block; vertical-align: top; width: 202px; height: 220px; max-height: 220px; background-color: white; margin-right: 10px; margin-bottom: 10px; padding-bottom: 24px; word-wrap: break-word; }
.tile.add { text-align: center; text-transform: uppercase; position: relative; }
.tile.add a { display: block; position: absolute; top: 0; bottom: 0; left: 0; right: 0; }
.tile.add a:hover { background-color: #F0F0F0; }
.tile.add .plus { font-size: 5rem; margin-bottom: -1rem; }
.tile .header { position: relative; height: 24px; }
.tile .header a { overflow: hidden; white-space: nowrap; text-overflow: ellipsis; display: block; padding: 6px 30px 4px 10px; color: #5a5a5a; font-family: Metric-Semibold, Helvetica, Arial, sans-serif; }
.tile .header a:hover { color: #01a982; }
.tile .header a.has-checkbox { padding-left: 24px; }
.tile .header strong { font-weight: normal; }
.tile .header .item-checkbox { position: absolute; top: 10px; left: 7px; }
.tile .header .f-dropdown a { color: #666666; font-weight: normal; overflow: visible; white-space: normal; text-overflow: inherit; }
.tile .content { padding: 8px; font-family: Metric-Regular, Helvetica, Arial, sans-serif; font-size: 16px; }
.tile .content a { color: #01a982; }
.tile .content a:hover { text-decoration: underline; }
.tile .content div { margin-bottom: 2px; margin-left: 28px; word-break: break-all; }
.tile .content .label { padding: 1px 3px; margin-left: -28px; font-family: Metric-Regular, Helvetica, Arial, sans-serif; font-size: 16px; background-color: #FFFFFF; color: #666666; margin-right: 0.2rem; min-width: 22px; text-align: center; }
.tile .content .label.ellipsis { margin-left: 0; }
.tile .content .fi-alert { color: darkred; }
<<<<<<< HEAD
.tile .link { text-transform: uppercase; color: #01a982; padding: 1px 3px; margin-bottom: 2px; font-size: 0.9em; }
.tile .footer { position: absolute; bottom: 0; left: 0; right: 0; padding: 5px; color: white; background-color: #666666; text-align: center; line-height: 1.4rem; text-transform: capitalize; }
=======
.tile .content a.alarm-status { padding: 2px 6px; color: white; border-radius: 3px; }
.tile .content a.alarm-status:hover { text-decoration: none; }
.tile .link { color: #007dba; text-transform: uppercase; padding: 1px 3px; margin-bottom: 2px; font-size: 0.9em; }
.tile .footer { position: absolute; bottom: 0; left: 0; right: 0; padding: 5px; color: white; background-color: #6a737b; text-align: center; line-height: 1.4rem; text-transform: capitalize; }
>>>>>>> a69b3425
.tile .footer.has-progress { padding: 0 0 0 0; text-align: left; }
.tile .footer .completed { padding: 4px 0 4px 10px; text-align: center; }
.tile .footer .progress { position: relative; margin: 0 0 0 0; height: 24px; border: none; }
.tile .footer .progress .meter { position: relative; top: -2px; left: -2px; padding: 4px 0 4px 8px; height: 24px; display: inline-block; white-space: nowrap; font-weight: bold; text-align: center; }
.tile .footer .busy { font-size: 0.9rem; width: 0.9rem; height: 0.9rem; margin-left: 0.2rem; }

.gridwrapper .table { border: none; width: 100%; }
.gridwrapper .table thead tr { background-color: white; }
.gridwrapper .table thead tr th { padding-top: 0.5rem; padding-bottom: 0.5rem; padding-left: 6px; padding-right: 6px; vertical-align: top; color: #000000; text-transform: uppercase; }
.gridwrapper .table thead tr th.actions { text-align: right; }
.gridwrapper .table thead tr th.count { text-align: center; }
.gridwrapper .table thead tr th.checkbox-header { width: 1.5rem; }
.gridwrapper .table tr td.count { text-align: center; }
.gridwrapper .table th { white-space: nowrap; }
.gridwrapper .table tr { position: relative; width: 100%; }
.gridwrapper .table tr input[type="checkbox"] { margin-bottom: 0; }
.gridwrapper .table tr td { position: relative; padding: 8px 4px 8px 6px; vertical-align: top; }
.gridwrapper .table tr td a { color: #01a982; }
.gridwrapper .table tr td a:hover { text-decoration: underline; }
.gridwrapper .table tr td.id { max-width: 120px; }
.gridwrapper .table tr td span.actions { position: relative; float: right; top: -10px; }
.gridwrapper .table tr td.tags { max-width: 20rem; word-break: break-all; }
.gridwrapper .table tr td .f-dropdown a { color: #444; }
.gridwrapper .table tr td .f-dropdown a:hover { text-decoration: none; }
.gridwrapper .table tr td .busy { font-size: 0.9rem; width: 0.9rem; height: 0.9rem; margin-left: 0.2rem; }
.gridwrapper .table tr td a.alarm-status { color: white; }
.gridwrapper .table tr td a.alarm-status:hover { text-decoration: none; }
.gridwrapper .table .dropdown.button.tiny { z-index: 0; top: 8px; right: 20px; padding-left: 10px; padding-right: 24px; }
.gridwrapper .table .dropdown.button.tiny i { font-size: 1.2rem; top: 0; }
.gridwrapper .table .fi-alert { color: darkred; }

.sort-search { font-size: 0.9rem; }
.sort-search form { margin-bottom: 0; position: relative; }
.sort-search form input { background-color: transparent; border-color: #cccccc; }
.sort-search .go { font-size: 1.2rem; position: absolute; top: 8px; right: 10px; color: #999; }

.match-condition { font-size: 16px; margin-bottom: 4px; }

.lp-header { display: -webkit-box; display: -webkit-box-flex; display: -ms-flexbox; display: flex; -webkit-flex-flow: wrap; flex-flow: row wrap; -webkit-justify-content: space-between; justify-content: space-between; }
@media screen and (max-width: 600px) { .lp-header { -webkit-flex-flow: column nowrap; flex-flow: column nowrap; align-items: center; } }

.lp-action-buttons { -webkit-box-ordinal-group: 1; -webkit-order: 1; -ms-flex-order: 1; order: 1; -webkit-box-flex: 1 1 60%; -webkit-flex: 1 1 60%; flex: 1 1 60%; }

.lp-sort { -webkit-box-ordinal-group: 2; -webkit-order: 2; -ms-flex-order: 2; order: 2; -webkit-box-flex: 0.3; -webkit-flex: 1 1 30%; flex: 1 1 30%; }

.lp-view-buttons { -webkit-box-ordinal-group: 3; -webkit-order: 3; -ms-flex-order: 3; order: 3; -webkit-box-flex: 0.1; -webkit-flex: 0 0 10%; flex: 0 0 10%; }

.lp-search { -webkit-box-ordinal-group: 1; -webkit-order: 1; -ms-flex-order: 1; order: 1; -webkit-box-flex: 0.9; -webkit-flex: 0 0 90%; flex: 0 0 90%; }

.lp-reload { -webkit-box-ordinal-group: 2; -webkit-order: 2; -ms-flex-order: 2; order: 2; -webkit-box-flex: 0.1; -webkit-flex: 0 0 10%; flex: 0 0 10%; }

.select-all-wrapper { margin-left: 1rem; }

.displayicons { font-size: 2rem; padding-left: 0; }
.displayicons a { float: right; border-bottom: none; color: #5a5a5a; }
.displayicons a:hover { border-bottom: none; color: #01a982; }
.displayicons label { float: right; line-height: 2.5rem; margin-right: 5px; }
.displayicons .selected { background-color: white; color: #01a982; }
.displayicons .selected:hover { color: #01a982; cursor: inherit; }
.displayicons i { display: inline-block; padding: 2px 12px; }

#filters { position: relative; background-color: white; padding: 8px; margin-top: 108px; font-size: 0.8rem; }
#filters form label { font-weight: bold; position: relative; top: 2px; margin-top: 0.5rem; font-size: 0.8rem; }
#filters form input { height: 1.8rem; margin-bottom: 0; font-size: 0.8rem; }
#filters form button { box-shadow: none; }

#sorting-controls { padding-top: 10px; text-align: right; font-size: 14px; }
#sorting-controls .f-dropdown { border-color: #cccccc; box-shadow: 2px 2px 5px #F0F0F0; }
#sorting-controls #sorting-dropdown { text-align: left; }

#results-count { padding-top: 0.25rem; text-align: right; }
#results-count .items-found { vertical-align: baseline; }

.euca-split { border-color: #F0F0F0 !important; width: 2.0rem !important; }

.secondary .euca-split { border-color: #666666 !important; }
.secondary .euca-split:hover { border-color: #01a982 !important; }

.split.button { padding-right: 3.0rem !important; }

/* ----------------------------------------- Media Queries
----------------------------------------- */
@media screen and (max-width: 1024px) { #filters { margin-top: 1rem; } }
/* Small screen */
@media screen and (max-width: 1020px) { .columns.datagrid { padding-left: 1rem; } }
/* expando stuff */
.expando-tr-even { background: #white !important; }

table.expando tr.even, table.expando tr.alt, table.expando tr:nth-of-type(even) { background: white; }

.expando-tiles li { font-size: 0.875rem; }
.expando-tiles li div:nth-of-type(1) { float: left; }
.expando-tiles li div:nth-of-type(2) { clear: both; }<|MERGE_RESOLUTION|>--- conflicted
+++ resolved
@@ -57,15 +57,10 @@
 .tile .content .label { padding: 1px 3px; margin-left: -28px; font-family: Metric-Regular, Helvetica, Arial, sans-serif; font-size: 16px; background-color: #FFFFFF; color: #666666; margin-right: 0.2rem; min-width: 22px; text-align: center; }
 .tile .content .label.ellipsis { margin-left: 0; }
 .tile .content .fi-alert { color: darkred; }
-<<<<<<< HEAD
+.tile .content a.alarm-status { padding: 2px 6px; color: white; border-radius: 3px; }
+.tile .content a.alarm-status:hover { text-decoration: none; }
 .tile .link { text-transform: uppercase; color: #01a982; padding: 1px 3px; margin-bottom: 2px; font-size: 0.9em; }
 .tile .footer { position: absolute; bottom: 0; left: 0; right: 0; padding: 5px; color: white; background-color: #666666; text-align: center; line-height: 1.4rem; text-transform: capitalize; }
-=======
-.tile .content a.alarm-status { padding: 2px 6px; color: white; border-radius: 3px; }
-.tile .content a.alarm-status:hover { text-decoration: none; }
-.tile .link { color: #007dba; text-transform: uppercase; padding: 1px 3px; margin-bottom: 2px; font-size: 0.9em; }
-.tile .footer { position: absolute; bottom: 0; left: 0; right: 0; padding: 5px; color: white; background-color: #6a737b; text-align: center; line-height: 1.4rem; text-transform: capitalize; }
->>>>>>> a69b3425
 .tile .footer.has-progress { padding: 0 0 0 0; text-align: left; }
 .tile .footer .completed { padding: 4px 0 4px 10px; text-align: center; }
 .tile .footer .progress { position: relative; margin: 0 0 0 0; height: 24px; border: none; }

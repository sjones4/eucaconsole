--- conflicted
+++ resolved
@@ -11,11 +11,7 @@
 #maincontent { min-height: 24rem; }
 
 #login-wrapper { position: relative; padding: 10px; }
-<<<<<<< HEAD
-#login-wrapper label { font-weight: bold; color: #444444; white-space: nowrap; }
-=======
 #login-wrapper label { font-weight: bold; color: #666666; white-space: nowrap; }
->>>>>>> 9ba03780
 #login-wrapper input { height: 2.25rem; }
 #login-wrapper .hide-aws { max-width: 480px; margin: 0 auto; }
 #login-wrapper .tabs { max-height: 2.6rem !important; border-bottom: 1px solid #ccc; }

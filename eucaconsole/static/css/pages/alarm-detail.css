<<<<<<< HEAD
=======
.metric-chart svg { border: 1px solid #CCC; border-width: 0 1px 1px; width: 100%; height: 350px; margin: 0 auto 15px; }

form.alarm-update .trigger-conditions { margin: 1.5rem 0 0; }
form.alarm-update .trigger-conditions select { margin: 0 0 0.5rem; }

>>>>>>> 0d5811e6
.actions .item-list { margin: 0 0 15px; }
.actions .item-list .item { color: #333; background-color: #E6E7E8; margin-right: 8px; padding: 0.25rem 0.5rem; font-size: 0.6875rem; border-radius: 3px; white-space: nowrap; line-height: 1; display: inline-block; }
.actions .item-list .item .remove { margin-left: 5px; color: #FFF; }
.actions select { margin: 0 0 0.5rem 0; }
.actions .cancel { display: inline-block; padding: 0.375rem; color: #6a737b; }
.actions .cancel:hover { color: #007dba; }
.actions.ng-pristine .button, .actions.ng-invalid .button { background-color: #FFF; border-color: #B3B3B3; color: #B3B3B3; }

.metric-chart svg { border: 1px solid #CCC; width: 100%; height: 350px; margin: 15px auto; }<|MERGE_RESOLUTION|>--- conflicted
+++ resolved
@@ -1,11 +1,8 @@
-<<<<<<< HEAD
-=======
 .metric-chart svg { border: 1px solid #CCC; border-width: 0 1px 1px; width: 100%; height: 350px; margin: 0 auto 15px; }
 
 form.alarm-update .trigger-conditions { margin: 1.5rem 0 0; }
 form.alarm-update .trigger-conditions select { margin: 0 0 0.5rem; }
 
->>>>>>> 0d5811e6
 .actions .item-list { margin: 0 0 15px; }
 .actions .item-list .item { color: #333; background-color: #E6E7E8; margin-right: 8px; padding: 0.25rem 0.5rem; font-size: 0.6875rem; border-radius: 3px; white-space: nowrap; line-height: 1; display: inline-block; }
 .actions .item-list .item .remove { margin-left: 5px; color: #FFF; }

/* @fileOverview Dashboard CSS */
/* ----------------------------------------- Item list
----------------------------------------- */
#logobar .product-name { padding-left: 0; }
#logobar #user-dropdown-section { left: 0; }

#maincontent { padding-top: 1rem; }
#maincontent #pagetitle { margin-bottom: 0.5rem; margin-left: 0; margin-top: 1rem; }
#maincontent #pagetitle h3 { font-family: "PT Sans", Verdana, Geneva, Lucida, sans-serif; font-size: 24px; margin-top: 0; display: inline-block; }
#maincontent #pagetitle #zone-selector { display: inline-block; margin-left: 1rem; font-family: "Lato", Helvetica, Arial, sans-serif; font-size: 16px; }
#maincontent #pagetitle #zone-selector:hover { text-decoration: underline; }
#maincontent #pagetitle #reset-dash { margin-top: 1.25rem; font-family: "Lato", Helvetica, Arial, sans-serif; font-size: 16px; display: inline-block; float: right; }
#maincontent #pagetitle #reset-dash:hover { text-decoration: underline; }

#dxc-logo { position: relative; left: -0.5rem; }

.panel { background-color: transparent; border: none; margin-bottom: 0; box-sizing: border-box; position: relative; font-size: 16px; }
.panel .tile { background-color: white; position: relative; height: 240px; padding: 4px 8px; }
.panel .tile .subheader { font-family: "Lato", Helvetica, Arial, sans-serif; font-size: 16px; color: #000000; margin: 0 0 0 0; }
.panel .tile i.fa-bell { color: white !important; }
.panel .tile i.dash-no-alarms { color: #000000 !important; }
.panel .tile i.dash-alarms { color: darkred !important; }
.panel .tile .icon { position: absolute; top: 20%; left: 50%; margin-left: -50px; display: inline-block; width: 100px; height: 100px; text-align: center; color: white; font-size: 3rem; }
.panel .tile .icon em { font-size: 18px; position: absolute; bottom: -40%; left: 0; right: 0; text-align: center; color: #000000; font-family: "Lato", Helvetica, Arial, sans-serif; font-style: normal; font-weight: bold; }
.panel .tile .icon em:hover { color: #666666; }
.panel .tile .icon em i { color: black; }
.panel .tile .footer { position: absolute; height: 30px; left: 1rem; right: 1rem; bottom: 8px; text-align: center; }
.panel .tile .footer a { font-size: 16px; }
.panel .tile .footer a:hover { text-decoration: underline; }
.panel .tile .footer .button { display: inline-block; }
.panel .tile .footer .button:hover { text-decoration: none; }
.panel .tile .dropdown.button.tiny { z-index: 99998; background: none; box-shadow: none; position: absolute; width: 30px; height: 24px; top: 0; right: 0; color: #000000; font-size: 1.1rem; padding: 0 0 0 0; border: none; }
.panel .tile .dropdown.button.tiny:hover { color: #666666; outline: none; }
.panel .tile .dropdown.button.tiny::before, .panel .tile .dropdown.button.tiny::after { border: none; }
<<<<<<< HEAD
.panel .tile .f-dropdown { border-color: #cccccc; box-shadow: 2px 2px 5px #F2F2F2; }
.panel .tile .f-dropdown.open { top: 34px; min-width: 10rem; padding-top: 0; }
.panel .tile.add { text-align: center; text-transform: uppercase; position: relative; }
.panel .tile.add a { display: block; position: absolute; top: 0; bottom: 0; left: 0; right: 0; }
.panel .tile.add a:hover { background-color: #F2F2F2; text-decoration: none; }
=======
.panel .tile .f-dropdown { border-color: #d9d9d9; box-shadow: 2px 2px 5px #d9d9d9; }
.panel .tile .f-dropdown.open { top: 34px; min-width: 10rem; padding-top: 0; }
.panel .tile.add { text-align: center; text-transform: uppercase; position: relative; }
.panel .tile.add a { display: block; position: absolute; top: 0; bottom: 0; left: 0; right: 0; }
.panel .tile.add a:hover { background-color: #d9d9d9; text-decoration: none; }
>>>>>>> 98269001
.panel .tile.add .plus { font-size: 5rem; margin-bottom: 0.5rem; }

li#alarms .tile .content { padding-top: 0.8rem; width: 100%; text-align: center; }

.euca-dash-size { font-size: 3.65em; }

#instances-running .icon { background-image: url(../../img/svg/icon_running_instances.svg); }

#instances-stopped .icon { background-image: url(../../img/svg/icon_stopped_instances.svg); }

#scaling-groups .icon { background-image: url(../../img/svg/icon_instances_scaling_groups.svg); }

#stacks .icon { background-image: url(../../img/svg/icon_cloud_formation.svg); }

#elastic-ips .icon { background-image: url(../../img/svg/icon_elastic_IP.svg); }

#volumes .icon { background-image: url(../../img/svg/icon_volumes.svg); }

#snapshots .icon { background-image: url(../../img/svg/icon_snapshot.svg); }

#buckets .icon { background-image: url(../../img/svg/icon_buckets.svg); }

#security-groups .icon { background-image: url(../../img/svg/icon_security_groups.svg); }

#key-pairs .icon { background-image: url(../../img/svg/icon_key-pair.svg); }

#load-balancers .icon { background-image: url(../../img/svg/icon_load_balancing.svg); }

#accounts .icon { background-image: url(../../img/svg/icon_IAM_accounts.svg); }

#users .icon { background-image: url(../../img/svg/icon_IAM_users.svg); }

#groups .icon { background-image: url(../../img/svg/IAM_group.svg); }

#roles .icon { background-image: url(../../img/svg/icon_IAM_roles.svg); }

#service-unknown { margin-top: 13px; }

#instances-running .footer .button { position: relative; bottom: 8px; }

#health .statusrow { font-size: 10pt; text-align: left; color: #666666; margin-top: 10px; line-height: 1.2rem; }
#health .statusrow .status { position: relative; left: 8px; }
#health .statusrow i.service-up { color: green; font-size: 16pt; text-align: left; }
#health .statusrow i.service-down { color: darkred; font-size: 16pt; text-align: left; }
#health .statusrow i.service-denied { color: #666666; font-size: 16pt; text-align: left; }<|MERGE_RESOLUTION|>--- conflicted
+++ resolved
@@ -32,19 +32,11 @@
 .panel .tile .dropdown.button.tiny { z-index: 99998; background: none; box-shadow: none; position: absolute; width: 30px; height: 24px; top: 0; right: 0; color: #000000; font-size: 1.1rem; padding: 0 0 0 0; border: none; }
 .panel .tile .dropdown.button.tiny:hover { color: #666666; outline: none; }
 .panel .tile .dropdown.button.tiny::before, .panel .tile .dropdown.button.tiny::after { border: none; }
-<<<<<<< HEAD
-.panel .tile .f-dropdown { border-color: #cccccc; box-shadow: 2px 2px 5px #F2F2F2; }
-.panel .tile .f-dropdown.open { top: 34px; min-width: 10rem; padding-top: 0; }
-.panel .tile.add { text-align: center; text-transform: uppercase; position: relative; }
-.panel .tile.add a { display: block; position: absolute; top: 0; bottom: 0; left: 0; right: 0; }
-.panel .tile.add a:hover { background-color: #F2F2F2; text-decoration: none; }
-=======
 .panel .tile .f-dropdown { border-color: #d9d9d9; box-shadow: 2px 2px 5px #d9d9d9; }
 .panel .tile .f-dropdown.open { top: 34px; min-width: 10rem; padding-top: 0; }
 .panel .tile.add { text-align: center; text-transform: uppercase; position: relative; }
 .panel .tile.add a { display: block; position: absolute; top: 0; bottom: 0; left: 0; right: 0; }
 .panel .tile.add a:hover { background-color: #d9d9d9; text-decoration: none; }
->>>>>>> 98269001
 .panel .tile.add .plus { font-size: 5rem; margin-bottom: 0.5rem; }
 
 li#alarms .tile .content { padding-top: 0.8rem; width: 100%; text-align: center; }

--- conflicted
+++ resolved
@@ -10,16 +10,10 @@
 .actions .item-list .item { color: #333333; background-color: #e6e7e8; margin-right: 8px; padding: 0.25rem 0.5rem; font-size: 0.6875rem; border-radius: 3px; white-space: nowrap; line-height: 1; display: inline-block; }
 .actions .item-list .item .remove { margin-left: 5px; color: #FFF; }
 .actions select { margin: 0 0 0.5rem 0; }
-<<<<<<< HEAD
 .actions .cancel { display: inline-block; padding: 0.375rem; }
 .actions.ng-pristine .button, .actions.ng-invalid .button { background-color: white; border-color: #EDEDED; color: #EDEDED; }
 .actions.ng-pristine .button:hover, .actions.ng-invalid .button:hover { background-color: white; text-decoration: none; border: 2px solid #EDEDED; outline: none; color: #EDEDED; }
-=======
-.actions .cancel { display: inline-block; padding: 0.375rem; color: #6a737b; }
-.actions .cancel:hover { color: #01a982; }
-.actions.ng-pristine .button, .actions.ng-invalid .button { background-color: #FFF; border-color: #EDEDED; color: #EDEDED; }
 .actions.ng-pristine .button:hover, .actions.ng-invalid .button:hover { box-shadow: none; }
->>>>>>> 8c0cf5dd
 
 /* Dropdown elements */
 /* Set the link colors and styles for top-level nav */

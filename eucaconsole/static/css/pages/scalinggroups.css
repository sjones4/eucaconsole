--- conflicted
+++ resolved
@@ -156,17 +156,13 @@
 .expando-tiles li div:nth-of-type(1) { float: left; }
 .expando-tiles li div:nth-of-type(2) { clear: both; }
 
-<<<<<<< HEAD
-.tile .status.healthy { background-color: #425563; }
-=======
-.alarm-status.alarm { background-color: #ff0000; }
+.alarm-status.alarm { background-color: darkred; }
 
 .alarm-status.insufficient_data { background-color: #5a5a5a; }
 
-.alarm-status.ok { background-color: #008424; }
+.alarm-status.ok { background-color: #01a982; }
 
-.tile .status.healthy { background-color: #007dba; }
->>>>>>> 832ab838
+.tile .status.healthy { background-color: #425563; }
 
 .tile .status.unhealthy { background-color: darkred; }
 

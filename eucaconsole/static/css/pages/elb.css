--- conflicted
+++ resolved
@@ -114,24 +114,10 @@
 #results-count { padding-top: 0.25rem; text-align: right; }
 #results-count .items-found { vertical-align: center; }
 
-<<<<<<< HEAD
-<<<<<<< HEAD
-.euca-split { border-color: #e6e7e8 !important; width: 2.0rem !important; }
-=======
-<<<<<<< HEAD
-=======
->>>>>>> 4335d8b8
 .euca-split { #border-color: #e6e7e8 !important; width: 2.0rem !important; }
 
 .secondary .euca-split { border-color: #5a5a5a !important; }
 .secondary .euca-split:hover { border-color: #006699 !important; }
-<<<<<<< HEAD
-=======
-.euca-split { border-color: #e6e7e8 !important; width: 2.0rem !important; }
->>>>>>> master
->>>>>>> master
-=======
->>>>>>> 4335d8b8
 
 .split.button { padding-right: 3.0rem !important; }
 

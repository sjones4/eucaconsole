/* @fileOverview single Instance page CSS */
/* Dropdown elements */
/* Set the link colors and styles for top-level nav */
/* ----------------------------------------- Item list
----------------------------------------- */
.cloudwatch-charts .toprow { display: -ms-flexbox; display: -webkit-flex; display: flex; }
.cloudwatch-charts .toprow .blurb { -webkit-flex-grow: 1; flex-grow: 1; }
.cloudwatch-charts .toprow .actions { display: inline-block; }
.cloudwatch-charts .toprow label { font-weight: bold; line-height: 2.2rem; margin-right: 1rem; }
.cloudwatch-charts .toprow .duration-input { width: 200px; }
.cloudwatch-charts .toprow .field-wrapper { display: inline-block; margin-right: 2rem; }
.cloudwatch-charts .toprow .field-wrapper select { width: 150px; margin-left: 0; }
.cloudwatch-charts .toprow .field-wrapper.timepicker { position: absolute; }
.cloudwatch-charts .alert-box { margin-left: 0.7rem; margin-right: 0.7rem; }

<<<<<<< HEAD
#metric-time-range { margin: 0; display: inline; }

input.datefield { width: 9rem; float: left; margin-bottom: 0; margin-right: 1rem; }

.chart-wrapper h6 { color: #5a5a5a; margin-bottom: 0; padding: 8px 0 4px 8px; border: 1px solid #cccccc; border-bottom: none; }
=======
.chart-wrapper h6 { color: #666666; text-transform: none; margin-bottom: 0; padding: 8px 0 4px 8px; border: 1px solid #cccccc; border-bottom: none; }
>>>>>>> 33f636d5
.chart-wrapper h6 .busy { margin-left: 1rem; color: #6a737b; max-width: 1rem; max-height: 1rem; }
.chart-wrapper .empty-message-wrapper { height: 300px; border: 1px solid #ccc; border-top: none; position: relative; }
.chart-wrapper .empty-message { position: absolute; margin-top: 6rem; padding: 1rem; line-height: 1.2rem; }
.chart-wrapper svg { width: 100%; height: 300px; border: 1px solid #cccccc; border-top: none; }
.chart-wrapper:hover { cursor: pointer; }

svg g.euca-alarmLines line.alarm { stroke: red; stroke-width: 1px; stroke-dasharray: 3 3; }

.large-chart-wrapper svg { width: 100%; height: 500px; }
.large-chart-wrapper .busy.loading { position: absolute; top: 12rem; left: 48%; width: 3rem; height: 3rem; font-size: 3rem; color: #6a737b; }

.time-shift svg { width: 100%; height: 18px; }<|MERGE_RESOLUTION|>--- conflicted
+++ resolved
@@ -13,15 +13,11 @@
 .cloudwatch-charts .toprow .field-wrapper.timepicker { position: absolute; }
 .cloudwatch-charts .alert-box { margin-left: 0.7rem; margin-right: 0.7rem; }
 
-<<<<<<< HEAD
 #metric-time-range { margin: 0; display: inline; }
 
 input.datefield { width: 9rem; float: left; margin-bottom: 0; margin-right: 1rem; }
 
-.chart-wrapper h6 { color: #5a5a5a; margin-bottom: 0; padding: 8px 0 4px 8px; border: 1px solid #cccccc; border-bottom: none; }
-=======
 .chart-wrapper h6 { color: #666666; text-transform: none; margin-bottom: 0; padding: 8px 0 4px 8px; border: 1px solid #cccccc; border-bottom: none; }
->>>>>>> 33f636d5
 .chart-wrapper h6 .busy { margin-left: 1rem; color: #6a737b; max-width: 1rem; max-height: 1rem; }
 .chart-wrapper .empty-message-wrapper { height: 300px; border: 1px solid #ccc; border-top: none; position: relative; }
 .chart-wrapper .empty-message { position: absolute; margin-top: 6rem; padding: 1rem; line-height: 1.2rem; }

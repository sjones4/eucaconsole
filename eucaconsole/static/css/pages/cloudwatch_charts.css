/* @fileOverview single Instance page CSS */
/* ----------------------------------------- Item list
----------------------------------------- */
.cloudwatch-charts .toprow { display: -ms-flexbox; display: -webkit-flex; display: flex; }
.cloudwatch-charts .toprow .blurb { -webkit-flex-grow: 1; flex-grow: 1; }
.cloudwatch-charts .toprow .actions { display: inline-block; }
.cloudwatch-charts .toprow label { font-weight: bold; line-height: 2.2rem; margin-right: 1rem; }
.cloudwatch-charts .toprow .duration-input { width: 200px; }
.cloudwatch-charts .toprow .field-wrapper { display: inline-block; margin-right: 2rem; }
.cloudwatch-charts .toprow .field-wrapper select { width: 150px; margin-left: 0; }
.cloudwatch-charts .toprow .field-wrapper.timepicker { position: absolute; }
.cloudwatch-charts .alert-box { margin-left: 0.7rem; margin-right: 0.7rem; }
.cloudwatch-charts div[chart-overlay] { position: relative; }
.cloudwatch-charts div[chart-overlay] .interactionLayer { background: transparent; position: absolute; top: 0; bottom: 0; left: 0; right: 0; margin-right: 50px; }
.cloudwatch-charts div[chart-overlay] .indexLine { border-right: 1px solid black; width: 1px; position: absolute; top: 0px; bottom: 0px; left: 5px; }

#metric-time-range { margin: 0; display: inline; }

input.datefield { width: 9rem; float: left; margin-bottom: 0; margin-right: 1rem; }

<<<<<<< HEAD
.chart-wrapper h6 { color: #666666; text-transform: none; margin-bottom: 0; padding: 8px 0 4px 8px; border: 1px solid #cccccc; border-bottom: none; }
.chart-wrapper h6 .busy { margin-left: 1rem; color: #666666; max-width: 1rem; max-height: 1rem; }
.chart-wrapper .empty-message-wrapper { height: 300px; border: 1px solid #cccccc; border-top: none; position: relative; }
=======
.chart-wrapper h6 { color: #666666; text-transform: none; margin-bottom: 0; padding: 8px 0 4px 8px; border: 1px solid #d9d9d9; border-bottom: none; }
.chart-wrapper h6 .busy { margin-left: 1rem; color: #666666; max-width: 1rem; max-height: 1rem; }
.chart-wrapper .empty-message-wrapper { height: 300px; border: 1px solid #d9d9d9; border-top: none; position: relative; }
>>>>>>> 9ba03780
.chart-wrapper .empty-message { position: absolute; margin-top: 6rem; padding: 1rem; line-height: 1.2rem; }
.chart-wrapper svg { width: 100%; height: 300px; border: 1px solid #d9d9d9; border-top: none; }
.chart-wrapper:hover { cursor: pointer; }

svg g.euca-alarmLines line.alarm { stroke: red; stroke-width: 1px; stroke-dasharray: 3 3; }
svg g.nv-group[style*='#ff0000'], svg g.nv-group[style*='rgb(255, 0, 0)'] { stroke-dasharray: 3 3; }
svg g.nv-group[style*='#ff0000'] .nv-point, svg g.nv-group[style*='rgb(255, 0, 0)'] .nv-point { stroke-dasharray: 0 0; }

.nvd3 line.nv-guideline { stroke: #000000; }

.large-chart-wrapper svg { width: 100%; height: 500px; }
.large-chart-wrapper .busy.loading { position: absolute; top: 12rem; left: 48%; width: 3rem; height: 3rem; font-size: 3rem; color: #666666; }

.time-shift svg { width: 100%; height: 18px; }
.time-shift .graph-shift-left { float: left; color: #000000; }
.time-shift .graph-shift-left:hover { cursor: pointer; color: #666666; }
.time-shift .graph-shift-left[disabled] { color: #d9d9d9; }
.time-shift .graph-shift-right { float: right; color: #000000; }
.time-shift .graph-shift-right:hover { cursor: pointer; color: #666666; }
.time-shift .graph-shift-right[disabled] { color: #d9d9d9; }<|MERGE_RESOLUTION|>--- conflicted
+++ resolved
@@ -18,15 +18,9 @@
 
 input.datefield { width: 9rem; float: left; margin-bottom: 0; margin-right: 1rem; }
 
-<<<<<<< HEAD
-.chart-wrapper h6 { color: #666666; text-transform: none; margin-bottom: 0; padding: 8px 0 4px 8px; border: 1px solid #cccccc; border-bottom: none; }
-.chart-wrapper h6 .busy { margin-left: 1rem; color: #666666; max-width: 1rem; max-height: 1rem; }
-.chart-wrapper .empty-message-wrapper { height: 300px; border: 1px solid #cccccc; border-top: none; position: relative; }
-=======
 .chart-wrapper h6 { color: #666666; text-transform: none; margin-bottom: 0; padding: 8px 0 4px 8px; border: 1px solid #d9d9d9; border-bottom: none; }
 .chart-wrapper h6 .busy { margin-left: 1rem; color: #666666; max-width: 1rem; max-height: 1rem; }
 .chart-wrapper .empty-message-wrapper { height: 300px; border: 1px solid #d9d9d9; border-top: none; position: relative; }
->>>>>>> 9ba03780
 .chart-wrapper .empty-message { position: absolute; margin-top: 6rem; padding: 1rem; line-height: 1.2rem; }
 .chart-wrapper svg { width: 100%; height: 300px; border: 1px solid #d9d9d9; border-top: none; }
 .chart-wrapper:hover { cursor: pointer; }

/* @fileOverview Instance Selector CSS */
/* Dropdown elements */
/* Set the link colors and styles for top-level nav */
/* ----------------------------------------- Item list
----------------------------------------- */
.status.running { background-color: #468400; }

.status.pending { background-color: #822980; }

.status.stopped { background-color: #990000; }

.status.stopping { background-color: #ff6666; }

.status.terminated { background-color: #444; }

.status.shutting-down { background-color: lightgrey; }

.status.InService { background-color: #468400; }

.status.OutOfService { background-color: #990000; }

<<<<<<< HEAD
#instance-selector table.table { width: 100%; }
=======
.fi-alert { color: darkred; }
>>>>>>> 6d8e1e70
<|MERGE_RESOLUTION|>--- conflicted
+++ resolved
@@ -19,8 +19,6 @@
 
 .status.OutOfService { background-color: #990000; }
 
-<<<<<<< HEAD
 #instance-selector table.table { width: 100%; }
-=======
-.fi-alert { color: darkred; }
->>>>>>> 6d8e1e70
+
+.fi-alert { color: darkred; }
--- conflicted
+++ resolved
@@ -184,28 +184,14 @@
         """
         params = {
             'Granularity': report_granularity,
-<<<<<<< HEAD
-            'TimeRangeStart': start_time.isoformat(),
-            'TimeRangeEnd': end_time.isoformat(),
-        #    'GroupBy.Type': group_by,
-        #    'GroupBy.Key': group_by,
-=======
             'TimeRangeStart': start_time.isoformat()[:-3] + 'Z',
             'TimeRangeEnd': end_time.isoformat()[:-3] + 'Z',
->>>>>>> 515f5f20
         }
         if group_by:
             params['GroupBy.Type'] = group_by
             if group_by == 'tag':
                 pass  # params['GroupBy.Key'] = tag_value
         if len(filters) > 0:
-<<<<<<< HEAD
-            for i, f in enumerate(filters):
-                params['Filters.member.%d.Type' % (i + 1)] = f.get('type')
-                params['Filters.member.%d.Key' % (i + 1)] = f.get('key')
-        ret = self._do_request('ViewInstanceUsageReport', params, 'POST')
-        return ret
-=======
             i = 0
             for idx, f in enumerate(filters):
                 for key in filters[f]:
@@ -213,5 +199,4 @@
                     params['Filters.member.%d.Key' % (i + 1)] = key
                     i += 1
         ret = self._do_request('ViewInstanceUsageReport', params, 'POST')
-        return ret
->>>>>>> 515f5f20
+        return ret
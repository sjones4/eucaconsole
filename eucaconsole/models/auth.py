# -*- coding: utf-8 -*-
# Copyright 2013-2016 Hewlett Packard Enterprise Development LP
#
# Redistribution and use of this software in source and binary forms,
# with or without modification, are permitted provided that the following
# conditions are met:
#
# Redistributions of source code must retain the above copyright notice,
# this list of conditions and the following disclaimer.
#
# Redistributions in binary form must reproduce the above copyright
# notice, this list of conditions and the following disclaimer in the
# documentation and/or other materials provided with the distribution.
#
# THIS SOFTWARE IS PROVIDED BY THE COPYRIGHT HOLDERS AND CONTRIBUTORS
# "AS IS" AND ANY EXPRESS OR IMPLIED WARRANTIES, INCLUDING, BUT NOT
# LIMITED TO, THE IMPLIED WARRANTIES OF MERCHANTABILITY AND FITNESS FOR
# A PARTICULAR PURPOSE ARE DISCLAIMED. IN NO EVENT SHALL THE COPYRIGHT
# OWNER OR CONTRIBUTORS BE LIABLE FOR ANY DIRECT, INDIRECT, INCIDENTAL,
# SPECIAL, EXEMPLARY, OR CONSEQUENTIAL DAMAGES (INCLUDING, BUT NOT
# LIMITED TO, PROCUREMENT OF SUBSTITUTE GOODS OR SERVICES; LOSS OF USE,
# DATA, OR PROFITS; OR BUSINESS INTERRUPTION) HOWEVER CAUSED AND ON ANY
# THEORY OF LIABILITY, WHETHER IN CONTRACT, STRICT LIABILITY, OR TORT
# (INCLUDING NEGLIGENCE OR OTHERWISE) ARISING IN ANY WAY OUT OF THE USE
# OF THIS SOFTWARE, EVEN IF ADVISED OF THE POSSIBILITY OF SUCH DAMAGE.

"""
Authentication and Authorization models

"""
import base64
import httplib
import pylibmc
import socket
import ssl
import urllib2
from urlparse import urlparse

from defusedxml.sax import parseString
from ssl import SSLError

from boto import ec2
from boto import vpc
from boto.https_connection import CertValidatingHTTPSConnection
from boto.ec2.connection import EC2Connection
from boto.s3.connection import S3Connection
from boto.s3.connection import OrdinaryCallingFormat
<<<<<<< HEAD
from boto.sqs.connection import SQSConnection
from boto.sns.connection import SNSConnection
=======
from boto.sts.connection import STSConnection
>>>>>>> 283134f9
# uncomment to enable boto request logger. Use only for development (see ref in euca_connection)
# from boto.requestlog import RequestLogger
import boto
import boto.ec2.autoscale
import boto.cloudformation
import boto.ec2.cloudwatch
import boto.ec2.elb
import boto.iam
from boto.handler import XmlHandler as BotoXmlHandler
from boto.regioninfo import RegionInfo
from boto.sts.credentials import Credentials
from pyramid.security import Authenticated, authenticated_userid
from .admin import EucalyptusAdmin
from ..caches import default_term


class User(object):
    """Authenticated/Anonymous User object for Pyramid Auth."""
    def __init__(self, user_id=None):
        self.user_id = user_id

    @classmethod
    def get_auth_user(cls, request):
        """Get an authenticated user.  Note that self.user_id = None if not authenticated.
           See: http://docs.pylonsproject.org/projects/pyramid_cookbook/en/latest/auth/user_object.html
        """
        user_id = authenticated_userid(request)
        return cls(user_id=user_id)

    def is_authenticated(self):
        """user_id will be None if the user isn't authenticated"""
        return self.user_id

    @staticmethod
    def get_account_id(ec2_conn=None, request=None):
        """Get 12-digit account ID for the currently signed-in user's account using the default security group"""
        from ..views import boto_error_handler
        account_id = ""
        if ec2_conn and request:
            with boto_error_handler(request):
                security_groups = ec2_conn.get_all_security_groups(filters={'group-name': 'default'})
                security_group = security_groups[0] if security_groups else None 
                if security_group is not None:
                    account_id = security_group.owner_id
        return account_id
                    

class RegionCache(object):
    """ Returns cached list of regions for current cloud"""
    def __init__(self, conn=None):
        self.conn = conn

    # TODO: provide cache invalidating method?

    def regions(self, regions=None):
        """Returns a list of region choices. Will fetch regions if not passed"""
        regions = regions or []
        if not regions:
            regions.extend(self.get_regions(self.conn.host if self.conn else None))
        choices = []
        for region in regions:
            choices.append(dict(
                name=region.name,
                label=region.name,
                endpoints=dict(
                    ec2=region.endpoint
                )
            ))
        return sorted(choices)

    def get_regions(self, host):
        @default_term.cache_on_arguments(namespace='regions')
        def _get_regions_cache_(self, host):
            return _get_regions_(self)

        def _get_regions_(self):
            regions = []
            if self.conn is not None:
                regions = self.conn.get_all_regions()
            for region in regions:
                del region.connection
            return regions
        try:
            return _get_regions_cache_(self, host)
        except pylibmc.Error:
            return _get_regions_(self)


class HttpsConnectionFactory(object):
    def __init__(self, port):
        self.port = port

    def https_connection_factory(self, host, **kwargs):
        """Returns HTTPS connection object with appropriate SSL context
        :param host:

        NOTE: Python < 2.7.9 is missing the ssl._create_unverified_context
              and doesn't accept a 'context' kwarg in httplib.HTTPSConnection
        """
        if hasattr(ssl, '_create_unverified_context'):
            kwargs.update(context=ssl._create_unverified_context())
        return httplib.HTTPSConnection(host, port=self.port, **kwargs)


class ConnectionManager(object):
    """Returns connection objects, pulling from Beaker cache when available"""
    @staticmethod
    def aws_connection(region, access_key, secret_key, token, conn_type, validate_certs=False):
        """Return AWS EC2 connection object
        Pulls from Beaker cache on subsequent calls to avoid connection overhead

        :type region: string
        :param region: region name (e.g. 'us-east-1')

        :type access_key: string
        :param access_key: AWS access key

        :type secret_key: string
        :param secret_key: AWS secret key

        :type conn_type: string
        :param conn_type: Connection type ('ec2', 'autoscale', 'cloudwatch', 'cloudformation', 'elb', or 's3')

        :type validate_certs: bool
        :param validate_certs: indicates to check the ssl cert the server provides

        """
        conn = None
        if conn_type == 'ec2':
            conn = ec2.connect_to_region(
                region, aws_access_key_id=access_key, aws_secret_access_key=secret_key, security_token=token)
        elif conn_type == 'autoscale':
            conn = ec2.autoscale.connect_to_region(
                region, aws_access_key_id=access_key, aws_secret_access_key=secret_key, security_token=token)
        elif conn_type == 'cloudwatch':
            conn = ec2.cloudwatch.connect_to_region(
                region, aws_access_key_id=access_key, aws_secret_access_key=secret_key, security_token=token)
        elif conn_type == 'cloudformation':
            conn = boto.cloudformation.connect_to_region(
                region, aws_access_key_id=access_key, aws_secret_access_key=secret_key, security_token=token)
        elif conn_type == 's3':
            conn = boto.connect_s3(  # Don't specify region when connecting to S3
                aws_access_key_id=access_key, aws_secret_access_key=secret_key, security_token=token)
        elif conn_type == 'elb':
            conn = ec2.elb.connect_to_region(
                region, aws_access_key_id=access_key, aws_secret_access_key=secret_key, security_token=token)
        elif conn_type == 'sqs':
            conn = boto.sqs.connect_to_region(
                region, aws_access_key_id=access_key, aws_secret_access_key=secret_key, security_token=token)
        elif conn_type == 'sns':
            conn = boto.sns.connect_to_region(
                region, aws_access_key_id=access_key, aws_secret_access_key=secret_key, security_token=token)
        elif conn_type == 'vpc':
            conn = vpc.connect_to_region(
                region, aws_access_key_id=access_key, aws_secret_access_key=secret_key, security_token=token)
        elif conn_type == 'iam':
            return None
        if conn:
            conn.https_validate_certificates = validate_certs
        return conn

    @staticmethod
    def euca_connection(ufshost, port, region, access_id, secret_key, token, conn_type,
                        dns_enabled=True, validate_certs=False, certs_file=None):
        """Return Eucalyptus connection object

        :type ufshost: string
        :param ufshost: FQDN or IP of Eucalyptus UFS host (for user facing services)

        :type port: int
        :param port: Port of Eucalyptus CLC (usually 8773)

        :type access_id: string
        :param access_id: Euca access id

        :type secret_key: string
        :param secret_key: Eucalyptus secret key

        :type conn_type: string
        :param conn_type: Connection type ('ec2', 'autoscale', 'cloudwatch', 'cloudformation', 'elb',
                                           'iam', 'sts', or 's3')

        :type dns_enabled: boolean
        :param dns_enabled: True if dns enabled for cloud we're connecting to

        :type validate_certs: bool
        :param validate_certs: indicates to check the ssl cert the server provides

        :type certs_file: string
        :param certs_file: indicates the location of the certificates file, if otherthan standard

        """
        path = 'compute'
        conn_class = EC2Connection
        api_version = '2015-10-01'
        if region != 'euca':
            # look up region endpoint
            conn = ConnectionManager.euca_connection(
                ufshost, port, 'euca', access_id, secret_key, token, 'ec2', dns_enabled
            )
            regions = RegionCache(conn).get_regions(ufshost)
            # result will only ever be 1 or none
            endpoint = [reg.endpoint for reg in regions if reg.name == region]
            if endpoint:
                endpoint = endpoint[0]
                parsed = urlparse(endpoint)
                ufshost = parsed.hostname[4:]  # remove 'ec2.' prefix
                port = parsed.port

        # special case since this is our own class, not boto's
        if conn_type == 'admin':
            return EucalyptusAdmin(ufshost, port, access_id, secret_key, token, dns_enabled)

        # Configure based on connection type
        if conn_type == 'autoscale':
            api_version = '2011-01-01'
            conn_class = boto.ec2.autoscale.AutoScaleConnection
            path = 'AutoScaling'
        elif conn_type == 'cloudwatch':
            path = 'CloudWatch'
            conn_class = boto.ec2.cloudwatch.CloudWatchConnection
        elif conn_type == 'cloudformation':
            path = 'CloudFormation'
            conn_class = boto.cloudformation.CloudFormationConnection
        elif conn_type == 'elb':
            path = 'LoadBalancing'
            conn_class = boto.ec2.elb.ELBConnection
        elif conn_type == 'iam':
            path = 'Euare'
            conn_class = boto.iam.IAMConnection
        elif conn_type == 'sts':
            path = 'Tokens'
            conn_class = boto.sts.STSConnection
        elif conn_type == 's3':
            path = 'objectstorage'
            conn_class = S3Connection
        elif conn_type == 'vpc':
            conn_class = boto.vpc.VPCConnection

        if dns_enabled:
            ufshost = "{0}.{1}".format(path.lower(), ufshost)
            path = '/'
        else:
            path = '/services/{0}/'.format(path)
        region = RegionInfo(name='eucalyptus', endpoint=ufshost)
        # IAM and S3 connections need host instead of region info
        if conn_type in ['iam', 'sts', 's3']:
            conn = conn_class(
                access_id,
                secret_key,
                host=ufshost,
                port=port,
                path=path,
                is_secure=True,
                security_token=token,
                https_connection_factory=(HttpsConnectionFactory(port).https_connection_factory, ())
            )
        else:
            conn = conn_class(
                access_id,
                secret_key,
                region=region,
                port=port,
                path=path,
                is_secure=True,
                security_token=token,
                https_connection_factory=(HttpsConnectionFactory(port).https_connection_factory, ())
            )
        if conn_type == 's3':
            conn.calling_format = OrdinaryCallingFormat()

        # AutoScaling service needs additional auth info
        if conn_type == 'autoscale':
            conn.auth_region_name = 'Eucalyptus'

        setattr(conn, 'APIVersion', api_version)
        if conn:
            conn.https_validate_certificates = validate_certs
        if certs_file is not None:
            conn.ca_certificates_file = certs_file
        conn.http_connection_kwargs['timeout'] = 30
        # uncomment to enable boto request logger. Use only for development
        # conn.set_request_hook(RequestLogger())
        return conn


def groupfinder(user_id, request):
    if user_id is not None:
        return [Authenticated]
    return []


class EucaAuthenticator(object):
    """Eucalyptus cloud token authenticator"""
    # TEMPLATE = '/services/Tokens?Action=GetAccessToken&DurationSeconds={dur}&Version=2011-06-15'
    NON_DNS_QUERY_PATH = '/services/Tokens'
    TEMPLATE = '?Action=GetAccessToken&DurationSeconds={dur}&Version=2011-06-15'

    def __init__(self, host, port, dns_enabled=True, validate_certs=False, **validate_kwargs):
        """
        Configure connection to Eucalyptus STS service to authenticate with the CLC (cloud controller)

        :type host: string
        :param host: IP address or FQDN of CLC host

        :type port: integer
        :param port: port number to use when making the connection

        :type dns_enabled: boolean
        :param dns_enabled: if true, prefix host with tokens., otherwise use request path method

        """
        self.dns_enabled = dns_enabled
        self.host = host
        self.port = port
        self.validate_certs = validate_certs
        self.kwargs = validate_kwargs

    def authenticate(self, account, user, passwd, new_passwd=None, timeout=15, duration=3600):
        # try authentication with default of dns_enabled = True. Set to False if we fail
        # and if that also fails, let that error raise up
        try:
            return self._authenticate_(account, user, passwd, new_passwd, timeout, duration)
        except urllib2.URLError as err:
            # handle case where dns attempt was good, but user unauthorized
            error_msg = getattr(err, 'msg', None)
            if error_msg and error_msg == 'Unauthorized' or error_msg == 'Forbidden':
                raise err
            elif getattr(err, 'reason', '').find('SSL') > -1:
                raise err
            self.dns_enabled = False
            return self._authenticate_(account, user, passwd, new_passwd, timeout, duration)

    def _authenticate_(self, account, user, passwd, new_passwd=None, timeout=15, duration=3600):
        if user == 'admin' and duration > 3600:  # admin cannot have more than 1 hour duration
            duration = 3600
        # because of the variability, we need to keep this here, not in __init__
        auth_path = self.TEMPLATE.format(dur=duration)
        if not self.dns_enabled:
            auth_path = self.NON_DNS_QUERY_PATH + auth_path
        else:
            auth_path = '/' + auth_path
        host = self.host
        if self.dns_enabled:
            host = 'tokens.{0}'.format(host)
        if self.validate_certs:
            conn = CertValidatingHTTPSConnection(host, self.port, timeout=timeout, **self.kwargs)
        else:
            conn = HttpsConnectionFactory(self.port).https_connection_factory(host, timeout=timeout)

        if new_passwd:
            auth_string = u"{user}@{account};{pw}@{new_pw}".format(
                user=base64.b64encode(user),
                account=base64.b64encode(account),
                pw=base64.b64encode(passwd),
                new_pw=new_passwd
            )
        else:
            auth_string = u"{user}@{account}:{pw}".format(
                user=base64.b64encode(user),
                account=base64.b64encode(account),
                pw=passwd
            )
        encoded_auth = base64.b64encode(auth_string)
        headers = {'Authorization': "Basic %s" % encoded_auth}
        try:
            conn.request('GET', auth_path, '', headers)
            response = conn.getresponse()
            if response.status != 200:
                raise urllib2.HTTPError(url='', code=response.status, msg=response.reason, hdrs=None, fp=None)
            body = response.read()

            # parse AccessKeyId, SecretAccessKey and SessionToken
            creds = Credentials()
            h = BotoXmlHandler(creds, None)
            parseString(body, h)
            return creds
        except SSLError as err:
            if err.message != '':
                raise urllib2.URLError(str(err))
            else:
                raise urllib2.URLError(err[1])
        except socket.error as err:
            # when dns enabled, but path cloud, we get here with
            # err=gaierror(8, 'nodename nor servname provided, or not known')
            # when dns disabled, but path cloud, we get here with
            # err=gaierror(8, 'nodename nor servname provided, or not known')
            raise urllib2.URLError(str(err))


class AWSAuthenticator(object):

    def __init__(self, package, validate_certs=False, **validate_kwargs):
        """
        Configure connection to AWS STS service

        :type package: string
        :param package: a pre-signed request string for the STS GetSessionToken call

        """
        self.host = 'sts.amazonaws.com'
        self.port = 443
        self.package = package
        self.validate_certs = validate_certs
        self.kwargs = validate_kwargs

    def authenticate(self, timeout=20):
        """ Make authentication request to AWS STS service
            Timeout defaults to 20 seconds"""
        if self.validate_certs:
            conn = CertValidatingHTTPSConnection(self.host, self.port, timeout=timeout, **self.kwargs)
        else:
            conn = httplib.HTTPSConnection(self.host, self.port, timeout=timeout)

        headers = {"Content-type": "application/x-www-form-urlencoded"}
        try:
            conn.request('POST', '', self.package, headers)
            response = conn.getresponse()
            if response.status != 200:
                raise urllib2.HTTPError(url='', code=response.status, msg=response.reason, hdrs=None, fp=None)
            body = response.read()
            
            # parse AccessKeyId, SecretAccessKey and SessionToken
            creds = Credentials()
            h = BotoXmlHandler(creds, None)
            parseString(body, h)
            return creds
        except SSLError as err:
            if err.message != '':
                raise urllib2.URLError(err.message)
            else:
                raise urllib2.URLError(err[1])
        except socket.error as err:
            raise urllib2.URLError(err.message)


class OIDCAuthenticator(object):
    NON_DNS_QUERY_PATH = '/services/Tokens'

    def __init__(self, host, port, dns_enabled=True, validate_certs=False, **validate_kwargs):
        """
        Configure connection to Eucalyptus STS service to authenticate with the CLC (cloud controller)

        :type host: string
        :param host: IP address or FQDN of CLC host

        :type port: integer
        :param port: port number to use when making the connection

        :type dns_enabled: boolean
        :param dns_enabled: if true, prefix host with tokens., otherwise use request path method

        """
        self.dns_enabled = dns_enabled
        self.host = host
        self.port = port
        self.validate_certs = validate_certs
        self.kwargs = validate_kwargs

    def authenticate(self, token, account_name, duration=3600, timeout=20):
        try:
            creds = self._authenticate_oidc_(token, account_name, self.dns_enabled, duration, timeout)
        except socket.error as err:
            # handle case where dns attempt was good, but user unauthorized
            error_msg = getattr(err, 'msg', None)
            if error_msg and error_msg == 'Unauthorized' or error_msg == 'Forbidden':
                raise err
            elif getattr(err, 'reason', '').find('SSL') > -1:
                raise err
            self.dns_enabled = False
            creds = self._authenticate_oidc_(token, account_name, self.dns_enabled, duration, timeout)
        return creds

    def _authenticate_oidc_(self, token, account_name, dns_enabled, duration, timeout):
        if dns_enabled:
            region = RegionInfo(name='eucalyptus', endpoint='tokens.' + self.host)
            auth_path = '/'
        else:
            region = RegionInfo(name='eucalyptus', endpoint=self.host)
            auth_path = self.NON_DNS_QUERY_PATH

        if self.validate_certs:
            conn_factory = CertValidatingHTTPSConnection
        else:
            conn_factory = HttpsConnectionFactory(self.port).https_connection_factory

        conn = STSConnection(
            port=self.port,
            path=auth_path,
            region=region,
            https_connection_factory=(conn_factory, ())
        )
        conn.http_connection_kwargs['timeout'] = timeout
        duration = min(int(duration), 3600)  # this call won't allow than 1 hour duration
        try:
            result = conn.assume_role_with_web_identity(
                role_arn="arn:aws:iam::{acct}:role/assume-role".format(acct=account_name),
                role_session_name=token['state'],
                web_identity_token=token['id_token'],
                duration_seconds=duration
            )
        except socket.error as err:
            raise urllib2.URLError(err.message)
        return result.credentials
<|MERGE_RESOLUTION|>--- conflicted
+++ resolved
@@ -45,12 +45,9 @@
 from boto.ec2.connection import EC2Connection
 from boto.s3.connection import S3Connection
 from boto.s3.connection import OrdinaryCallingFormat
-<<<<<<< HEAD
 from boto.sqs.connection import SQSConnection
 from boto.sns.connection import SNSConnection
-=======
 from boto.sts.connection import STSConnection
->>>>>>> 283134f9
 # uncomment to enable boto request logger. Use only for development (see ref in euca_connection)
 # from boto.requestlog import RequestLogger
 import boto

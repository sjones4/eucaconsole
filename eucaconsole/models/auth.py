--- conflicted
+++ resolved
@@ -143,12 +143,8 @@
         return _aws_connection(region, access_key, secret_key, token, conn_type)
 
     @staticmethod
-<<<<<<< HEAD
-    def euca_connection(ufshost, port, access_id, secret_key, token, conn_type, validate_certs=False, certs_file=None):
-=======
-    def euca_connection(clchost, port, access_id, secret_key, token, conn_type,
+    def euca_connection(ufshost, port, access_id, secret_key, token, conn_type,
                         dns_enabled=True, validate_certs=False, certs_file=None):
->>>>>>> 834fb135
         """Return Eucalyptus connection object
         Pulls from Beaker cache on subsequent calls to avoid connection overhead
 
@@ -178,14 +174,8 @@
         :param certs_file: indicates the location of the certificates file, if otherthan standard
 
         """
-<<<<<<< HEAD
-        def _euca_connection(_ufshost, _port, _access_id, _secret_key, _token, _conn_type):
-            region = RegionInfo(name='eucalyptus', endpoint=_ufshost)
-            path = '/services/Eucalyptus'
-=======
-        def _euca_connection(_clchost, _port, _access_id, _secret_key, _token, _conn_type, _dns_enabled):
+        def _euca_connection(_ufshost, _port, _access_id, _secret_key, _token, _conn_type, _dns_enabled):
             path = 'compute'
->>>>>>> 834fb135
             conn_class = EC2Connection
             api_version = '2012-12-01'
 
@@ -242,11 +232,7 @@
             # conn.set_request_hook(RequestLogger())
             return conn
 
-<<<<<<< HEAD
-        return _euca_connection(ufshost, port, access_id, secret_key, token, conn_type)
-=======
-        return _euca_connection(clchost, port, access_id, secret_key, token, conn_type, dns_enabled)
->>>>>>> 834fb135
+        return _euca_connection(ufshost, port, access_id, secret_key, token, conn_type, dns_enabled)
 
 
 def groupfinder(user_id, request):

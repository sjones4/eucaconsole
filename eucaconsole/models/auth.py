# -*- coding: utf-8 -*-
# Copyright 2013-2014 Eucalyptus Systems, Inc.
#
# Redistribution and use of this software in source and binary forms,
# with or without modification, are permitted provided that the following
# conditions are met:
#
# Redistributions of source code must retain the above copyright notice,
# this list of conditions and the following disclaimer.
#
# Redistributions in binary form must reproduce the above copyright
# notice, this list of conditions and the following disclaimer in the
# documentation and/or other materials provided with the distribution.
#
# THIS SOFTWARE IS PROVIDED BY THE COPYRIGHT HOLDERS AND CONTRIBUTORS
# "AS IS" AND ANY EXPRESS OR IMPLIED WARRANTIES, INCLUDING, BUT NOT
# LIMITED TO, THE IMPLIED WARRANTIES OF MERCHANTABILITY AND FITNESS FOR
# A PARTICULAR PURPOSE ARE DISCLAIMED. IN NO EVENT SHALL THE COPYRIGHT
# OWNER OR CONTRIBUTORS BE LIABLE FOR ANY DIRECT, INDIRECT, INCIDENTAL,
# SPECIAL, EXEMPLARY, OR CONSEQUENTIAL DAMAGES (INCLUDING, BUT NOT
# LIMITED TO, PROCUREMENT OF SUBSTITUTE GOODS OR SERVICES; LOSS OF USE,
# DATA, OR PROFITS; OR BUSINESS INTERRUPTION) HOWEVER CAUSED AND ON ANY
# THEORY OF LIABILITY, WHETHER IN CONTRACT, STRICT LIABILITY, OR TORT
# (INCLUDING NEGLIGENCE OR OTHERWISE) ARISING IN ANY WAY OUT OF THE USE
# OF THIS SOFTWARE, EVEN IF ADVISED OF THE POSSIBILITY OF SUCH DAMAGE.

"""
Authentication and Authorization models

"""
import base64
import httplib
import logging
from ssl import SSLError
import urllib2
import xml

from boto import ec2
<<<<<<< HEAD
from boto import vpc
=======
from boto.https_connection import CertValidatingHTTPSConnection
>>>>>>> fc21a915
from boto.ec2.connection import EC2Connection
from boto.s3.connection import S3Connection
from boto.s3.connection import OrdinaryCallingFormat
# uncomment to enable boto request logger. Use only for development (see ref in _euca_connection)
#from boto.requestlog import RequestLogger
import boto
import boto.ec2.autoscale
import boto.ec2.cloudwatch
import boto.ec2.elb
import boto.iam
from boto.handler import XmlHandler as BotoXmlHandler
from boto.regioninfo import RegionInfo
from boto.sts.credentials import Credentials
from pyramid.security import Authenticated, authenticated_userid


class User(object):
    """Authenticated/Anonymous User object for Pyramid Auth."""
    def __init__(self, user_id=None):
        self.user_id = user_id

    @classmethod
    def get_auth_user(cls, request):
        """Get an authenticated user.  Note that self.user_id = None if not authenticated.
           See: http://docs.pylonsproject.org/projects/pyramid_cookbook/en/latest/auth/user_object.html
        """
        user_id = authenticated_userid(request)
        return cls(user_id=user_id)

    def is_authenticated(self):
        """user_id will be None if the user isn't authenticated"""
        return self.user_id

    @staticmethod
    def get_account_id(ec2_conn=None, request=None):
        """Get 12-digit account ID for the currently signed-in user's account using the default security group"""
        from ..views import boto_error_handler
        account_id = ""
        if ec2_conn and request:
            with boto_error_handler(request):
                security_groups = ec2_conn.get_all_security_groups(filters={'group-name': 'default'})
                security_group = security_groups[0] if security_groups else None 
                if security_group is not None:
                    account_id = security_group.owner_id
        return account_id
                    

class ConnectionManager(object):
    """Returns connection objects, pulling from Beaker cache when available"""
    @staticmethod
    def aws_connection(region, access_key, secret_key, token, conn_type):
        """Return AWS EC2 connection object
        Pulls from Beaker cache on subsequent calls to avoid connection overhead

        :type region: string
        :param region: region name (e.g. 'us-east-1')

        :type access_key: string
        :param access_key: AWS access key

        :type secret_key: string
        :param secret_key: AWS secret key

        :type conn_type: string
        :param conn_type: Connection type ('ec2', 'autoscale', 'cloudwatch', 'elb', or 's3')

        """
        cache_key = 'aws_connection_cache_{conn_type}_{region}'.format(conn_type=conn_type, region=region)

        def _aws_connection(_region, _access_key, _secret_key, _token, _conn_type):
            conn = None
            if conn_type == 'ec2':
                conn = ec2.connect_to_region(
                    _region, aws_access_key_id=_access_key, aws_secret_access_key=_secret_key, security_token=_token)
            elif conn_type == 'autoscale':
                conn = ec2.autoscale.connect_to_region(
                    _region, aws_access_key_id=_access_key, aws_secret_access_key=_secret_key, security_token=_token)
            elif conn_type == 'cloudwatch':
                conn = ec2.cloudwatch.connect_to_region(
                    _region, aws_access_key_id=_access_key, aws_secret_access_key=_secret_key, security_token=_token)
            elif conn_type == 's3':
                conn = boto.connect_s3(  # Don't specify region when connecting to S3
                    aws_access_key_id=_access_key, aws_secret_access_key=_secret_key, security_token=_token)
            if conn_type == 'elb':
                conn = ec2.elb.connect_to_region(
                    _region, aws_access_key_id=_access_key, aws_secret_access_key=_secret_key, security_token=_token)
            if conn_type == 'vpc':
                conn = vpc.connect_to_region(
                    _region, aws_access_key_id=_access_key, aws_secret_access_key=_secret_key, security_token=_token)
            return conn

        return _aws_connection(region, access_key, secret_key, token, conn_type)

    @staticmethod
    def euca_connection(clchost, port, access_id, secret_key, token, conn_type, validate_certs=False):
        """Return Eucalyptus connection object
        Pulls from Beaker cache on subsequent calls to avoid connection overhead

        :type clchost: string
        :param clchost: FQDN or IP of Eucalyptus CLC (cloud controller)

        :type port: int
        :param port: Port of Eucalyptus CLC (usually 8773)

        :type access_id: string
        :param access_id: Euca access id

        :type secret_key: string
        :param secret_key: Eucalyptus secret key

        :type conn_type: string
        :param conn_type: Connection type ('ec2', 'autoscale', 'cloudwatch', 'elb', 'iam', 'sts', or 's3')

        """
        cache_key = 'euca_connection_cache_{conn_type}_{clchost}_{port}'.format(
            conn_type=conn_type, clchost=clchost, port=port
        )

        def _euca_connection(_clchost, _port, _access_id, _secret_key, _token, _conn_type):
            region = RegionInfo(name='eucalyptus', endpoint=_clchost)
            path = '/services/Eucalyptus'
            conn_class = EC2Connection
            api_version = '2012-12-01'

            # Configure based on connection type
            if conn_type == 'autoscale':
                api_version = '2011-01-01'
                conn_class = boto.ec2.autoscale.AutoScaleConnection
                path = '/services/AutoScaling'
            elif conn_type == 'cloudwatch':
                path = '/services/CloudWatch'
                conn_class = boto.ec2.cloudwatch.CloudWatchConnection
            elif conn_type == 'elb':
                path = '/services/LoadBalancing'
                conn_class = boto.ec2.elb.ELBConnection
            elif conn_type == 'iam':
                path = '/services/Euare'
                conn_class = boto.iam.IAMConnection
            elif conn_type == 's3':
                path = '/services/Walrus'
                conn_class = S3Connection
            elif conn_type == 'vpc':
                conn_class = boto.vpc.VPCConnection

<<<<<<< HEAD
            if conn_type == 'sts':
                conn = EucaAuthenticator(_clchost, _port)

            # IAM and S3 connections need host instead of region info
            elif conn_type in ['iam', 's3']:
=======
            if conn_type != 'iam':
>>>>>>> fc21a915
                conn = conn_class(
                    _access_id, _secret_key, host=_clchost, port=_port, path=path, is_secure=True, security_token=_token
                )
            else:
                conn = conn_class(
                    _access_id, _secret_key, region=region, port=_port, path=path, is_secure=True, security_token=_token
                )
            if conn_type == 's3':
                conn.calling_format=OrdinaryCallingFormat()

            # AutoScaling service needs additional auth info
            if conn_type == 'autoscale':
                conn.auth_region_name = 'Eucalyptus'

            setattr(conn, 'APIVersion', api_version)
            conn.https_validate_certificates = validate_certs
            conn.http_connection_kwargs['timeout'] = 30
            # uncomment to enable boto request logger. Use only for development
            #conn.set_request_hook(RequestLogger())
            return conn

        return _euca_connection(clchost, port, access_id, secret_key, token, conn_type)


def groupfinder(user_id, request):
    if user_id is not None:
        return [Authenticated]
    return []


class EucaAuthenticator(object):
    """Eucalyptus cloud token authenticator"""
    TEMPLATE = '/services/Tokens?Action=GetAccessToken&DurationSeconds={dur}&Version=2011-06-15'

    def __init__(self, host, port, validate_certs=False, **validate_kwargs):
        """
        Configure connection to Eucalyptus STS service to authenticate with the CLC (cloud controller)

        :type host: string
        :param host: IP address or FQDN of CLC host

        :type port: integer
        :param port: port number to use when making the connection

        """
        self.host = host
        self.port = port
        self.validate_certs = validate_certs
        self.kwargs = validate_kwargs

    def authenticate(self, account, user, passwd, new_passwd=None, timeout=15, duration=3600):
        if user == 'admin' and duration > 3600:  # admin cannot have more than 1 hour duration
            duration = 3600
        # because of the variability, we need to keep this here, not in __init__
        auth_path = self.TEMPLATE.format(
            dur=duration,
        )
        if self.validate_certs:
            conn = CertValidatingHTTPSConnection(
                        self.host, self.port, timeout=timeout,
                        **self.kwargs)
        else:
            conn = httplib.HTTPSConnection(self.host, self.port, timeout=timeout)

        if new_passwd:
            auth_string = "{user}@{account};{pw}@{new_pw}".format(
                user=base64.b64encode(user),
                account=base64.b64encode(account),
                pw=base64.b64encode(passwd),
                new_pw=new_passwd
            )
        else:
            auth_string = "{user}@{account}:{pw}".format(
                user=base64.b64encode(user),
                account=base64.b64encode(account),
                pw=passwd
            )
        encoded_auth = base64.b64encode(auth_string)
        headers = {'Authorization': "Basic %s" % encoded_auth}
        try:
            conn.request('GET', auth_path, '', headers)
            response = conn.getresponse()
            if response.status != 200:
                raise urllib2.HTTPError(url='', code=response.status, msg=response.reason, hdrs=None, fp=None)
            body = response.read()

            # parse AccessKeyId, SecretAccessKey and SessionToken
            creds = Credentials()
            h = BotoXmlHandler(creds, None)
            xml.sax.parseString(body, h)
            logging.info("Authenticated Eucalyptus user: " + account + "/" + user)
            return creds
        except SSLError as err:
            if err.message != '':
                raise urllib2.URLError(err.message)
            else:
                raise urllib2.URLError(err[1])


class AWSAuthenticator(object):

    def __init__(self, package, validate_certs=False, **validate_kwargs):
        """
        Configure connection to AWS STS service

        :type package: string
        :param package: a pre-signed request string for the STS GetSessionToken call

        """
        self.host = 'sts.amazonaws.com'
        self.port = 443
        self.package = package
        self.validate_certs = validate_certs
        self.kwargs = validate_kwargs

    def authenticate(self, timeout=20):
        """ Make authentication request to AWS STS service
            Timeout defaults to 20 seconds"""
        if self.validate_certs:
            conn = CertValidatingHTTPSConnection(
                        self.host, self.port, timeout=timeout,
                        **self.kwargs)
        else:
            conn = httplib.HTTPSConnection(self.host, self.port, timeout=timeout)

        headers = {"Content-type": "application/x-www-form-urlencoded"}
        try:
            conn.request('POST', '', self.package, headers)
            response = conn.getresponse()
            if response.status != 200:
                raise urllib2.HTTPError(url='', code=response.status, msg=response.reason, hdrs=None, fp=None)
            body = response.read()
            
            # parse AccessKeyId, SecretAccessKey and SessionToken
            creds = Credentials()
            h = BotoXmlHandler(creds, None)
            xml.sax.parseString(body, h)
            logging.info("Authenticated AWS user")
            return creds
        except SSLError as err:
            if err.message != '':
                raise urllib2.URLError(err.message)
            else:
                raise urllib2.URLError(err[1])
<|MERGE_RESOLUTION|>--- conflicted
+++ resolved
@@ -36,11 +36,8 @@
 import xml
 
 from boto import ec2
-<<<<<<< HEAD
 from boto import vpc
-=======
 from boto.https_connection import CertValidatingHTTPSConnection
->>>>>>> fc21a915
 from boto.ec2.connection import EC2Connection
 from boto.s3.connection import S3Connection
 from boto.s3.connection import OrdinaryCallingFormat
@@ -185,15 +182,8 @@
             elif conn_type == 'vpc':
                 conn_class = boto.vpc.VPCConnection
 
-<<<<<<< HEAD
-            if conn_type == 'sts':
-                conn = EucaAuthenticator(_clchost, _port)
-
             # IAM and S3 connections need host instead of region info
-            elif conn_type in ['iam', 's3']:
-=======
-            if conn_type != 'iam':
->>>>>>> fc21a915
+            if conn_type in ['iam', 's3']:
                 conn = conn_class(
                     _access_id, _secret_key, host=_clchost, port=_port, path=path, is_secure=True, security_token=_token
                 )

--- conflicted
+++ resolved
@@ -128,13 +128,10 @@
             if conn_type == 'elb':
                 conn = ec2.elb.connect_to_region(
                     _region, aws_access_key_id=_access_key, aws_secret_access_key=_secret_key, security_token=_token)
-<<<<<<< HEAD
             if conn_type == 'vpc':
                 conn = vpc.connect_to_region(
                     _region, aws_access_key_id=_access_key, aws_secret_access_key=_secret_key, security_token=_token)
-=======
             conn.https_validate_certificates = validate_certs
->>>>>>> 36e71f31
             return conn
 
         return _aws_connection(region, access_key, secret_key, token, conn_type)
@@ -157,14 +154,10 @@
         :param secret_key: Eucalyptus secret key
 
         :type conn_type: string
-<<<<<<< HEAD
         :param conn_type: Connection type ('ec2', 'autoscale', 'cloudwatch', 'elb', 'iam', 'sts', or 's3')
-=======
-        :param conn_type: Connection type ('ec2', 'autoscale', 'cloudwatch', or 'elb', 'iam')
 
         :type validate_certs: bool
         :param validate_certs: indicates to check the ssl cert the server provides
->>>>>>> 36e71f31
 
         """
         cache_key = 'euca_connection_cache_{conn_type}_{clchost}_{port}'.format(

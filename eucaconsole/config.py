# Copyright 2013-2014 Eucalyptus Systems, Inc.
#
# Redistribution and use of this software in source and binary forms,
# with or without modification, are permitted provided that the following
# conditions are met:
#
# Redistributions of source code must retain the above copyright notice,
# this list of conditions and the following disclaimer.
#
# Redistributions in binary form must reproduce the above copyright
# notice, this list of conditions and the following disclaimer in the
# documentation and/or other materials provided with the distribution.
#
# THIS SOFTWARE IS PROVIDED BY THE COPYRIGHT HOLDERS AND CONTRIBUTORS
# "AS IS" AND ANY EXPRESS OR IMPLIED WARRANTIES, INCLUDING, BUT NOT
# LIMITED TO, THE IMPLIED WARRANTIES OF MERCHANTABILITY AND FITNESS FOR
# A PARTICULAR PURPOSE ARE DISCLAIMED. IN NO EVENT SHALL THE COPYRIGHT
# OWNER OR CONTRIBUTORS BE LIABLE FOR ANY DIRECT, INDIRECT, INCIDENTAL,
# SPECIAL, EXEMPLARY, OR CONSEQUENTIAL DAMAGES (INCLUDING, BUT NOT
# LIMITED TO, PROCUREMENT OF SUBSTITUTE GOODS OR SERVICES; LOSS OF USE,
# DATA, OR PROFITS; OR BUSINESS INTERRUPTION) HOWEVER CAUSED AND ON ANY
# THEORY OF LIABILITY, WHETHER IN CONTRACT, STRICT LIABILITY, OR TORT
# (INCLUDING NEGLIGENCE OR OTHERWISE) ARISING IN ANY WAY OUT OF THE USE
# OF THIS SOFTWARE, EVEN IF ADVISED OF THE POSSIBILITY OF SUCH DAMAGE.

"""
Pyramid configuration helpers

"""

import boto
import logging
import os

from pyramid.config import Configurator
from pyramid.authentication import SessionAuthenticationPolicy
from pyramid.authorization import ACLAuthorizationPolicy
from pyramid.events import BeforeRender
from pyramid.settings import asbool

from dogpile.cache import make_region
from dogpile.cache.util import sha1_mangle_key

from .i18n import custom_locale_negotiator
from .models import SiteRootFactory
from .models.auth import groupfinder, User
from .routes import urls
from .tweens import setup_tweens
from .chamext import setup_exts
from .keymgt import ensure_session_keys
from .mime import check_types
<<<<<<< HEAD
from .caches import short_term
from .caches import default_term
from .caches import long_term
from .caches import extra_long_term
=======
from .views import escape_braces

>>>>>>> de12ac03

try:
    from version import __version__
except ImportError:
    __version__ = 'DEVELOPMENT'


def get_configurator(settings, enable_auth=True):
    connection_debug = asbool(settings.get('connection.debug'))
    boto.set_stream_logger('boto', level=(logging.DEBUG if connection_debug else logging.CRITICAL))
    ensure_session_keys(settings)
    check_types()
    config = Configurator(root_factory=SiteRootFactory, settings=settings)
    if enable_auth:
        authn_policy = SessionAuthenticationPolicy(callback=groupfinder)
        authz_policy = ACLAuthorizationPolicy()
        config.set_authentication_policy(authn_policy)
        config.set_authorization_policy(authz_policy)
        config.set_default_permission('view')
    config.add_request_method(User.get_auth_user, 'user', reify=True)
    config.add_subscriber(escape_braces, BeforeRender)
    cache_duration = int(settings.get('static.cache.duration', 43200))
    config.add_static_view(name='static/' + __version__, path='static', cache_max_age=cache_duration)
    config.add_layout('eucaconsole.layout.MasterLayout',
                      'eucaconsole.layout:templates/master_layout.pt')
    locale_dir = os.path.join(os.getcwd(), 'locale')
    # use local locale directory over system one
    if not os.path.exists(locale_dir) and os.path.exists('/usr/share/locale'):
        locale_dir = '/usr/share/locale'
    config.add_translation_dirs(locale_dir)
    config.set_locale_negotiator(custom_locale_negotiator)
    for route in urls:
        config.add_route(route.name, route.pattern)
    setup_tweens(config)
    setup_exts(config)
    config.scan()

    memory_cache = settings.get('cache.memory')
    memory_cache_url = settings.get('cache.memory.url')
    username = 'eucaconsole'
    password = None
    short_term.configure(
        memory_cache,
        expiration_time = int(settings.get('cache.short_term.expire')),
        arguments = {
            'url':[memory_cache_url],
            'binary':True,
            'min_compress_len':1024,
            'behaviors':{"tcp_nodelay": True,"ketama":True},
            'username':username,
            'password':password
        },
    )
    default_term.configure(
        memory_cache,
        expiration_time = int(settings.get('cache.default_term.expire')),
        arguments = {
            'url':[memory_cache_url],
            'binary':True,
            'min_compress_len':1024,
            'behaviors':{"tcp_nodelay": True,"ketama":True},
            'username':username,
            'password':password
        },
    )
    long_term.configure(
        memory_cache,
        expiration_time = int(settings.get('cache.long_term.expire')),
        arguments = {
            'url':[memory_cache_url],
            'binary':True,
            'min_compress_len':1024,
            'behaviors':{"tcp_nodelay": True,"ketama":True},
            'username':username,
            'password':password
        },
    )
    extra_long_term.configure(
        memory_cache,
        expiration_time = int(settings.get('cache.extra_long_term.expire')),
        arguments = {
            'url':[memory_cache_url],
            'binary':True,
            'min_compress_len':1024,
            'behaviors':{"tcp_nodelay": True,"ketama":True},
            'username':username,
            'password':password
        },
    )
    return config

def main(global_config, **settings):
    """
    Main WSGI app

    The WSGI app object returned from main() is invoked from the following section in the console.ini config file...

    [app:main]
    use = egg:eucaconsole

    ...which points to eucaconsole.egg-info/entry_points.txt
    [paste.app_factory]
    main = eucaconsole.config:main

    Returns a Pyramid WSGI application"""
    app_config = get_configurator(settings)
    return app_config.make_wsgi_app()
<|MERGE_RESOLUTION|>--- conflicted
+++ resolved
@@ -49,15 +49,12 @@
 from .chamext import setup_exts
 from .keymgt import ensure_session_keys
 from .mime import check_types
-<<<<<<< HEAD
 from .caches import short_term
 from .caches import default_term
 from .caches import long_term
 from .caches import extra_long_term
-=======
 from .views import escape_braces
 
->>>>>>> de12ac03
 
 try:
     from version import __version__

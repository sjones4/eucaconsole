--- conflicted
+++ resolved
@@ -204,19 +204,10 @@
         return choices
 
 
-<<<<<<< HEAD
 class CloudWatchAlarmUpdateForm(CloudWatchAlarmForm):
-
     def __init__(self, request, **kwargs):
         super(CloudWatchAlarmUpdateForm, self).__init__(request, **kwargs)
 
 
-class CloudWatchAlarmDeleteForm(BaseSecureForm):
-    """CloudWatch Alarm deletion form"""
-    pass
-
-
-=======
->>>>>>> 791aca7a
 class CloudWatchAlarmFilterForm(BaseSecureForm):
     pass
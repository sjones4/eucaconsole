--- conflicted
+++ resolved
@@ -476,14 +476,9 @@
         label=_(u'Certificate chain'),
     )
     certificates_error_msg = _(u'Certificate is required')
-<<<<<<< HEAD
     certificate_arn = wtforms.SelectField(
         label=_(u'Certificate'),
         validators=[CertificateARNRequired(message=certificates_error_msg)],
-=======
-    certificates = wtforms.SelectField(
-        label=_(u'Certificate name'),
->>>>>>> e354c626
     )
 
     def __init__(self, request, conn=None, iam_conn=None, elb_conn=None, can_list_certificates=True, **kwargs):
@@ -493,33 +488,22 @@
         self.elb_conn = elb_conn
         self.can_list_certificates = can_list_certificates
         self.set_error_messages()
-<<<<<<< HEAD
-        self.certificate_arn.choices = self.get_all_server_certs(iam_conn=self.iam_conn)
-        if len(self.certificate_arn.choices) > 1:
-            self.certificate_arn.data = self.certificate_arn.choices[0][0]
-=======
         self.set_certificate_choices()
->>>>>>> e354c626
 
     def set_error_messages(self):
         self.certificate_name.error_msg = self.certificate_name_error_msg
         self.private_key.error_msg = self.private_key_error_msg
         self.public_key_certificate.error_msg = self.public_key_certificate_error_msg
 
-<<<<<<< HEAD
-    def get_all_server_certs(self, iam_conn=None, add_blank=True):
-=======
     def set_certificate_choices(self):
         if self.iam_conn and self.can_list_certificates:
-            self.certificates.choices = self.get_all_server_certs(iam_conn=self.iam_conn)
-            self.certificates.validators = [validators.InputRequired(message=self.certificates_error_msg)]
-            if len(self.certificates.choices) > 1:
-                self.certificates.data = self.certificates.choices[0][0]
+            self.certificate_arn.choices = self.get_all_server_certs(iam_conn=self.iam_conn)
+            if len(self.certificate_arn.choices) > 1:
+                self.certificate_arn.data = self.certificate_arn.choices[0][0]
         else:
-            self.certificates.choices = []
+            self.certificate_arn.choices = []
 
     def get_all_server_certs(self,  iam_conn=None, add_blank=True):
->>>>>>> e354c626
         choices = []
         if iam_conn is not None:
             certificates = self.iam_conn.get_all_server_certs()

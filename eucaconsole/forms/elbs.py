# -*- coding: utf-8 -*-
# Copyright 2013-2014 Eucalyptus Systems, Inc.
#
# Redistribution and use of this software in source and binary forms,
# with or without modification, are permitted provided that the following
# conditions are met:
#
# Redistributions of source code must retain the above copyright notice,
# this list of conditions and the following disclaimer.
#
# Redistributions in binary form must reproduce the above copyright
# notice, this list of conditions and the following disclaimer in the
# documentation and/or other materials provided with the distribution.
#
# THIS SOFTWARE IS PROVIDED BY THE COPYRIGHT HOLDERS AND CONTRIBUTORS
# "AS IS" AND ANY EXPRESS OR IMPLIED WARRANTIES, INCLUDING, BUT NOT
# LIMITED TO, THE IMPLIED WARRANTIES OF MERCHANTABILITY AND FITNESS FOR
# A PARTICULAR PURPOSE ARE DISCLAIMED. IN NO EVENT SHALL THE COPYRIGHT
# OWNER OR CONTRIBUTORS BE LIABLE FOR ANY DIRECT, INDIRECT, INCIDENTAL,
# SPECIAL, EXEMPLARY, OR CONSEQUENTIAL DAMAGES (INCLUDING, BUT NOT
# LIMITED TO, PROCUREMENT OF SUBSTITUTE GOODS OR SERVICES; LOSS OF USE,
# DATA, OR PROFITS; OR BUSINESS INTERRUPTION) HOWEVER CAUSED AND ON ANY
# THEORY OF LIABILITY, WHETHER IN CONTRACT, STRICT LIABILITY, OR TORT
# (INCLUDING NEGLIGENCE OR OTHERWISE) ARISING IN ANY WAY OUT OF THE USE
# OF THIS SOFTWARE, EVEN IF ADVISED OF THE POSSIBILITY OF SUCH DAMAGE.

"""
Forms for Elastic Load Balancer

"""
import wtforms
from wtforms import validators

from ..i18n import _
<<<<<<< HEAD
from . import BaseSecureForm, ChoicesManager, TextEscapedField
from ..views import BaseView


class ELBForm(BaseSecureForm):
    """Elastic Load Balancer update form"""
    idle_timeout = wtforms.TextField(
        label=_(u'Idle timeout (secs)'),
    )
    idle_timeout_help_text = _(u'Amount of time a connection to an instance can be idle \
                                 before the load balancer closes it. If keep alive is set for instances, \
                                 keep alive value should be set higher than idle timeout.')
    securitygroup_error_msg = _(u'Security groups are required')
    securitygroup = wtforms.SelectMultipleField(
        label=_(u'Security groups'),
    )
    ping_protocol_error_msg = _(u'Ping protocol is required')
    ping_protocol = wtforms.SelectField(
        label=_(u'Protocol'),
        validators=[validators.InputRequired(message=ping_protocol_error_msg)],
    )
    ping_port_error_msg = _(u'Port range value must be whole numbers between 1-65535')
    ping_port = wtforms.IntegerField(
        label=_(u'Port'),
        validators=[
            validators.InputRequired(message=ping_port_error_msg),
            validators.NumberRange(min=1, max=65535),
        ],
    )
    ping_path_error_msg = _(u'Ping path is required')
    ping_path = TextEscapedField(
        id=u'ping-path',
        label=_(u'Path'),
        default="/index.html",
        validators=[validators.InputRequired(message=ping_path_error_msg)],
    )
    response_timeout_error_msg = _(u'Response timeout is required')
    response_timeout = wtforms.IntegerField(
        label=_(u'Response timeout (secs)'),
        validators=[validators.InputRequired(message=response_timeout_error_msg)],
    )
    time_between_pings_error_msg = _(u'Time between pings is required')
    time_between_pings = wtforms.SelectField(
        label=_(u'Time between pings'),
        validators=[validators.InputRequired(message=time_between_pings_error_msg)],
    )
    failures_until_unhealthy_error_msg = _(u'Failures until unhealthy is required')
    failures_until_unhealthy = wtforms.SelectField(
        label=_(u'Failures until unhealthy'),
        validators=[validators.InputRequired(message=failures_until_unhealthy_error_msg)],
    )
    passes_until_healthy_error_msg = _(u'Passes until healthy is required')
    passes_until_healthy = wtforms.SelectField(
        label=_(u'Passes until healthy'),
        validators=[validators.InputRequired(message=passes_until_healthy_error_msg)],
    )

    def __init__(self, request, conn=None, vpc_conn=None, elb=None, securitygroups=None, **kwargs):
        super(ELBForm, self).__init__(request, **kwargs)
        self.conn = conn
        self.vpc_conn = vpc_conn
        self.cloud_type = request.session.get('cloud_type', 'euca')
        self.is_vpc_supported = BaseView.is_vpc_supported(request)
        self.security_groups = securitygroups or []
        self.idle_timeout.label_help_text = self.idle_timeout_help_text
        self.set_error_messages()
        self.set_choices()
        if elb is not None:
            self.idle_timeout.data = elb.idle_timeout

    def set_error_messages(self):
        self.securitygroup.error_msg = self.securitygroup_error_msg

    def set_choices(self):
        self.securitygroup.choices = self.set_security_group_choices()
        self.ping_protocol.choices = CreateELBForm.get_ping_protocol_choices()
        self.time_between_pings.choices = CreateELBForm.get_time_between_pings_choices()
        self.failures_until_unhealthy.choices = CreateELBForm.get_failures_until_unhealthy_choices()
        self.passes_until_healthy.choices = CreateELBForm.get_passes_until_healthy_choices()

    def set_security_group_choices(self):
        choices = []
        for sgroup in self.security_groups:
            sg_name = sgroup.name
            sg_name = BaseView.escape_braces(sg_name)
            choices.append((sgroup.id, sg_name))
        if not self.security_groups:
            choices.append(('default', 'default'))
        return sorted(set(choices))
=======
from . import BaseSecureForm, ChoicesManager, TextEscapedField, NAME_WITHOUT_SPACES_NOTICE
>>>>>>> 01a57d9f


class ELBDeleteForm(BaseSecureForm):
    """ELB deletion form.
       Only need to initialize as a secure form to generate CSRF token
    """
    pass


class ELBsFiltersForm(BaseSecureForm):
    """Form class for filters on landing page"""
    availability_zones = wtforms.SelectMultipleField(label=_(u'Availability zone'))
    instance_type = wtforms.SelectMultipleField(label=_(u'Instance type'))
    key_name = wtforms.SelectMultipleField(label=_(u'Key pair'))
    security_groups = wtforms.SelectMultipleField(label=_(u'Security group'))

    def __init__(self, request, cloud_type='euca', ec2_conn=None, **kwargs):
        super(ELBsFiltersForm, self).__init__(request, **kwargs)
        self.request = request
        self.cloud_type = cloud_type
        self.ec2_conn = ec2_conn
        self.ec2_choices_manager = ChoicesManager(conn=ec2_conn)
        region = request.session.get('region')
        self.availability_zones.choices = self.ec2_choices_manager.availability_zones(region, add_blank=False)
        self.instance_type.choices = self.ec2_choices_manager.instance_types(
            add_blank=False, cloud_type=self.cloud_type, add_description=False)
        self.key_name.choices = self.ec2_choices_manager.keypairs(add_blank=False, no_keypair_filter_option=True)
        self.security_groups.choices = self.ec2_choices_manager.security_groups(use_id=True, add_blank=False)
        self.facets = [
            {'name': 'instance_type', 'label': self.instance_type.label.text,
                'options': self.getOptionsFromChoices(self.instance_type.choices)},
            {'name': 'key_name', 'label': self.key_name.label.text,
                'options': self.getOptionsFromChoices(self.key_name.choices)},
            {'name': 'security_group', 'label': self.security_groups.label.text,
                'options': self.getOptionsFromChoices(self.security_groups.choices)},
        ]


class CreateELBForm(BaseSecureForm):
    """Create Elastic Load Balancer form"""
    name_error_msg = NAME_WITHOUT_SPACES_NOTICE
    name = wtforms.TextField(
        label=_(u'Name'),
        validators=[validators.InputRequired(message=name_error_msg)],
    )
    vpc_network_error_msg = _(u'VPC network is required')
    vpc_network = wtforms.SelectField(
        label=_(u'VPC network'),
        validators=[validators.InputRequired(message=vpc_network_error_msg)],
    )
    vpc_subnet = wtforms.SelectMultipleField(
        label=_(u'VPC subnets'),
    )
    securitygroup_error_msg = _(u'Security group is required')
    securitygroup = wtforms.SelectMultipleField(
        label=_(u'Security groups'),
        validators=[validators.InputRequired(message=securitygroup_error_msg)],
    )
    zone = wtforms.SelectMultipleField(
        label=_(u'Availability zones'),
    )
    cross_zone_enabled_help_text = _(u'Distribute traffic evenly across all instances in all availability zones')
    cross_zone_enabled = wtforms.BooleanField(label=_(u'Enable cross-zone load balancing'))
    add_availability_zones_help_text = _(u'Enable this load balancer \
        to route traffic to instances in the selected zones')
    add_vpc_subnets_help_text = _(u'Enable this load balancer to route traffic to instances in the selected subnets')
    add_instances_help_text = _(u'Balance traffic between the selected instances')
    ping_protocol_error_msg = _(u'Ping protocol is required')
    ping_protocol = wtforms.SelectField(
        label=_(u'Protocol'),
        validators=[validators.InputRequired(message=ping_protocol_error_msg)],
    )
    ping_port_error_msg = _(u'Port range value must be whole numbers between 1-65535')
    ping_port = wtforms.IntegerField(
        label=_(u'Port'),
        validators=[
            validators.InputRequired(message=ping_port_error_msg),
            validators.NumberRange(min=1, max=65535),
        ],
    )
    ping_path_error_msg = _(u'Ping path is required')
    ping_path = TextEscapedField(
        id=u'ping-path',
        label=_(u'Path'),
        default="/index.html",
        validators=[validators.InputRequired(message=ping_path_error_msg)],
    )
    response_timeout_error_msg = _(u'Response timeout is required')
    response_timeout = wtforms.IntegerField(
        label=_(u'Response timeout (secs)'),
        validators=[validators.InputRequired(message=response_timeout_error_msg)],
    )
    time_between_pings_error_msg = _(u'Time between pings is required')
    time_between_pings = wtforms.SelectField(
        label=_(u'Time between pings'),
        validators=[validators.InputRequired(message=time_between_pings_error_msg)],
    )
    failures_until_unhealthy_error_msg = _(u'Failures until unhealthy is required')
    failures_until_unhealthy = wtforms.SelectField(
        label=_(u'Failures until unhealthy'),
        validators=[validators.InputRequired(message=failures_until_unhealthy_error_msg)],
    )
    passes_until_healthy_error_msg = _(u'Passes until healthy is required')
    passes_until_healthy = wtforms.SelectField(
        label=_(u'Passes until healthy'),
        validators=[validators.InputRequired(message=passes_until_healthy_error_msg)],
    )

    def __init__(self, request, conn=None, vpc_conn=None, **kwargs):
        super(CreateELBForm, self).__init__(request, **kwargs)
        self.conn = conn
        self.vpc_conn = vpc_conn
        self.cloud_type = request.session.get('cloud_type', 'euca')
        from ..views import BaseView
        self.is_vpc_supported = BaseView.is_vpc_supported(request)
        self.set_error_messages()
        self.choices_manager = ChoicesManager(conn=conn)
        self.vpc_choices_manager = ChoicesManager(conn=vpc_conn)
        self.set_choices(request)
        self.cross_zone_enabled.label_help_text = self.cross_zone_enabled_help_text

    def set_choices(self, request):
        if self.cloud_type == 'euca' and self.is_vpc_supported:
            self.vpc_network.choices = self.vpc_choices_manager.vpc_networks(add_blank=False)
        else:
            self.vpc_network.choices = self.vpc_choices_manager.vpc_networks()
        self.vpc_subnet.choices = self.vpc_choices_manager.vpc_subnets()
        self.securitygroup.choices = self.choices_manager.security_groups(
            securitygroups=None, use_id=True, add_blank=False)
        region = request.session.get('region')
        self.zone.choices = self.get_availability_zone_choices(region)
        self.ping_protocol.choices = CreateELBForm.get_ping_protocol_choices()
        self.time_between_pings.choices = CreateELBForm.get_time_between_pings_choices()
        self.failures_until_unhealthy.choices = CreateELBForm.get_failures_until_unhealthy_choices()
        self.passes_until_healthy.choices = CreateELBForm.get_passes_until_healthy_choices()

        self.cross_zone_enabled.data = True
        # Set default choices where applicable, defaulting to first non-blank choice
        if self.cloud_type == 'aws' and len(self.zone.choices) > 1:
            self.zone.data = self.zone.choices[0]
        # Set the defailt option to be the first choice
        if len(self.vpc_network.choices) > 1:
            self.vpc_network.data = self.vpc_network.choices[0][0]

    def set_error_messages(self):
        self.name.error_msg = self.name_error_msg

    def get_availability_zone_choices(self, region):
        return self.choices_manager.availability_zones(region, add_blank=False)

    @staticmethod
    def get_ping_protocol_choices():
        return [
            ('HTTP', 'HTTP'),
            ('HTTPS', 'HTTPS'),
            ('TCP', 'TCP'),
            ('SSL', 'SSL')
        ]

    @staticmethod
    def get_time_between_pings_choices():
        return [
            ('30', _(u'30 seconds')),
            ('60', _(u'1 minute')),
            ('300', _(u'5 minutes'))
        ]

    @staticmethod
    def get_failures_until_unhealthy_choices():
        return [
            ('1', '1'),
            ('2', '2'),
            ('3', '3'),
            ('4', '4'),
            ('5', '5'),
            ('6', '6'),
            ('7', '7'),
            ('8', '8'),
            ('9', '9'),
            ('10', '10'),
        ]

    @staticmethod
    def get_passes_until_healthy_choices():
        return [
            ('1', '1'),
            ('2', '2'),
            ('3', '3'),
            ('4', '4'),
            ('5', '5'),
            ('6', '6'),
            ('7', '7'),
            ('8', '8'),
            ('9', '9'),
            ('10', '10'),
        ]


class ELBInstancesFiltersForm(BaseSecureForm):
    """Form class for filters on create ELB wizard"""
    state = wtforms.SelectMultipleField(label=_(u'Status'))
    availability_zone = wtforms.SelectMultipleField(label=_(u'Availability zone'))
    tags = TextEscapedField(label=_(u'Tags'))
    security_group = wtforms.SelectMultipleField(label=_(u'Security group'))
    vpc_id = wtforms.SelectMultipleField(label=_(u'VPC network'))
    subnet_id = wtforms.SelectMultipleField(label=_(u'VPC subnet'))

    def __init__(self, request, ec2_conn=None, autoscale_conn=None,
                 iam_conn=None, vpc_conn=None,
                 cloud_type='euca', **kwargs):
        super(ELBInstancesFiltersForm, self).__init__(request, **kwargs)
        self.request = request
        self.cloud_type = cloud_type
        from ..views import BaseView
        self.is_vpc_supported = BaseView.is_vpc_supported(request)
        self.ec2_choices_manager = ChoicesManager(conn=ec2_conn)
        self.autoscale_choices_manager = ChoicesManager(conn=autoscale_conn)
        self.iam_choices_manager = ChoicesManager(conn=iam_conn)
        self.vpc_choices_manager = ChoicesManager(conn=vpc_conn)
        self.region = request.session.get('region')
        self.availability_zone.choices = self.get_availability_zone_choices(self.region)
        self.state.choices = self.get_status_choices()
        self.security_group.choices = self.ec2_choices_manager.security_groups(add_blank=False)
        self.vpc_id.choices = self.vpc_choices_manager.vpc_networks(add_blank=False)
        if self.cloud_type == 'aws':
            self.vpc_id.choices.append(('None', _(u'No VPC')))
        self.vpc_id.choices = sorted(self.vpc_id.choices)
        self.subnet_id.choices = self.vpc_choices_manager.vpc_subnets(add_blank=False)
        self.facets = []
        self.set_search_facets()

    def set_search_facets(self):
        if self.cloud_type == 'aws':
            self.facets = [
                {'name': 'state', 'label': self.state.label.text, 'options': self.get_status_choices()},
                {'name': 'availability_zone', 'label': self.availability_zone.label.text,
                    'options': self.get_availability_zone_choices(self.region)},
                {'name': 'subnet_id', 'label': self.subnet_id.label.text,
                    'options': self.getOptionsFromChoices(self.vpc_choices_manager.vpc_subnets(add_blank=False))},
                {'name': 'security_group', 'label': self.security_group.label.text,
                    'options': self.getOptionsFromChoices(self.ec2_choices_manager.security_groups(add_blank=False))},
            ]
            vpc_choices = self.vpc_choices_manager.vpc_networks(add_blank=False)
            vpc_choices.append(('None', _(u'No VPC')))
            self.facets.append(
                {'name': 'vpc_id', 'label': self.vpc_id.label.text,
                    'options': self.getOptionsFromChoices(vpc_choices)},
            )
        else:
            self.facets = [
                {'name': 'state', 'label': self.state.label.text, 'options': self.get_status_choices()},
                {'name': 'security_group', 'label': self.security_group.label.text,
                    'options': self.getOptionsFromChoices(self.ec2_choices_manager.security_groups(add_blank=False))},
            ]
            if self.is_vpc_supported:
                self.facets.append(
                    {'name': 'subnet_id', 'label': self.subnet_id.label.text,
                        'options': self.getOptionsFromChoices(self.vpc_choices_manager.vpc_subnets(add_blank=False))},
                )
                vpc_choices = self.vpc_choices_manager.vpc_networks(add_blank=False)
                self.facets.append(
                    {'name': 'vpc_id', 'label': self.vpc_id.label.text,
                        'options': self.getOptionsFromChoices(vpc_choices)},
                )
            else:
                self.facets.append(
                    {'name': 'availability_zone', 'label': self.availability_zone.label.text,
                        'options': self.get_availability_zone_choices(self.region)},
                )

    def get_availability_zone_choices(self, region):
        return self.getOptionsFromChoices(self.ec2_choices_manager.availability_zones(region, add_blank=False))

    @staticmethod
    def get_status_choices():
        return [
            {'key': 'running', 'label': _(u'Running')},
            {'key': 'pending', 'label': _(u'Pending')},
            {'key': 'stopping', 'label': _(u'Stopping')},
            {'key': 'stopped', 'label': _(u'Stopped')},
            {'key': 'shutting-down', 'label': _(u'Terminating')},
            {'key': 'terminated', 'label': _(u'Terminated')},
        ]


class CertificateForm(BaseSecureForm):
    """Create SSL Certificate form"""
    certificate_name_error_msg = NAME_WITHOUT_SPACES_NOTICE
    certificate_name = wtforms.TextField(
        label=_(u'Certificate name'),
        validators=[validators.InputRequired(message=certificate_name_error_msg)],
    )
    private_key_error_msg = _(u'Private key is required')
    private_key = wtforms.TextAreaField(
        label=_(u'Private key'),
        validators=[validators.InputRequired(message=private_key_error_msg)],
    )
    public_key_certificate_error_msg = _(u'Public key certificate is required')
    public_key_certificate = wtforms.TextAreaField(
        label=_(u'Public key certificate'),
        validators=[validators.InputRequired(message=public_key_certificate_error_msg)],
    )
    certificate_chain = wtforms.TextAreaField(
        label=_(u'Certificate chain'),
    )
    certificates_error_msg = _(u'Certificate is required')
    certificates = wtforms.SelectField(
        label=_(u'Certificate name'),
        validators=[validators.InputRequired(message=certificates_error_msg)],
    )

    def __init__(self, request, conn=None, iam_conn=None, elb_conn=None, **kwargs):
        super(CertificateForm, self).__init__(request, **kwargs)
        self.conn = conn
        self.iam_conn = iam_conn
        self.elb_conn = elb_conn
        self.set_error_messages()
        self.certificates.choices = self.get_all_server_certs(iam_conn=self.iam_conn)
        if len(self.certificates.choices) > 1:
            self.certificates.data = self.certificates.choices[0][0]

    def set_error_messages(self):
        self.certificate_name.error_msg = self.certificate_name_error_msg
        self.private_key.error_msg = self.private_key_error_msg
        self.public_key_certificate.error_msg = self.public_key_certificate_error_msg

    def get_all_server_certs(self,  iam_conn=None, add_blank=True):
        choices = []
        certificates = {}
        if iam_conn is not None:
            certificates = self.iam_conn.get_all_server_certs()
            for cert in certificates.list_server_certificates_result.server_certificate_metadata_list:
                choices.append((cert.arn, cert.server_certificate_name))
        if len(choices) == 0:
            choices.append(('None', _(u'')))
        return sorted(set(choices))


class BackendCertificateForm(BaseSecureForm):
    """Create SSL Certificate form"""
    backend_certificate_name_error_msg = NAME_WITHOUT_SPACES_NOTICE
    backend_certificate_name = wtforms.TextField(
        label=_(u'Certificate name'),
        validators=[validators.InputRequired(message=backend_certificate_name_error_msg)],
    )
    backend_certificate_body_error_msg = _(u'Backend certificate body is required')
    backend_certificate_body = wtforms.TextAreaField(
        label=_(u'Body (pem encoded)'),
        validators=[validators.InputRequired(message=backend_certificate_body_error_msg)],
    )

    def __init__(self, request, conn=None, iam_conn=None, elb_conn=None, **kwargs):
        super(BackendCertificateForm, self).__init__(request, **kwargs)
        self.conn = conn
        self.iam_conn = iam_conn
        self.elb_conn = elb_conn
        self.set_error_messages()

    def set_error_messages(self):
        self.backend_certificate_name.error_msg = self.backend_certificate_name_error_msg
        self.backend_certificate_body.error_msg = self.backend_certificate_body_error_msg<|MERGE_RESOLUTION|>--- conflicted
+++ resolved
@@ -32,8 +32,7 @@
 from wtforms import validators
 
 from ..i18n import _
-<<<<<<< HEAD
-from . import BaseSecureForm, ChoicesManager, TextEscapedField
+from . import BaseSecureForm, ChoicesManager, TextEscapedField, NAME_WITHOUT_SPACES_NOTICE
 from ..views import BaseView
 
 
@@ -122,9 +121,6 @@
         if not self.security_groups:
             choices.append(('default', 'default'))
         return sorted(set(choices))
-=======
-from . import BaseSecureForm, ChoicesManager, TextEscapedField, NAME_WITHOUT_SPACES_NOTICE
->>>>>>> 01a57d9f
 
 
 class ELBDeleteForm(BaseSecureForm):

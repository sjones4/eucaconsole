--- conflicted
+++ resolved
@@ -58,13 +58,8 @@
         widget=NgNonBindableOptionSelect(),
     )
     vpc_network = wtforms.SelectField(label=_(u'VPC network'))
-<<<<<<< HEAD
-    vpc_network_helptext = _(u'Launch your instance into one of your Virtual Private Clouds')
-    vpc_subnet = wtforms.SelectMultipleField(label=_(u'VPC subnets'))
-=======
     vpc_network_helptext = _(u'Launch instances in this scaling group into one of your Virtual Private Clouds')
     vpc_subnet = NonValidatingSelectMultipleField(label=_(u'VPC subnets'))
->>>>>>> cf588d2e
     availability_zones_error_msg = _(u'At least one availability zone is required')
     availability_zones = wtforms.SelectMultipleField(
         label=_(u'Availability zones'),

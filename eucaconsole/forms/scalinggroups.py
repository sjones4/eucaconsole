# -*- coding: utf-8 -*-
# Copyright 2013-2014 Eucalyptus Systems, Inc.
#
# Redistribution and use of this software in source and binary forms,
# with or without modification, are permitted provided that the following
# conditions are met:
#
# Redistributions of source code must retain the above copyright notice,
# this list of conditions and the following disclaimer.
#
# Redistributions in binary form must reproduce the above copyright
# notice, this list of conditions and the following disclaimer in the
# documentation and/or other materials provided with the distribution.
#
# THIS SOFTWARE IS PROVIDED BY THE COPYRIGHT HOLDERS AND CONTRIBUTORS
# "AS IS" AND ANY EXPRESS OR IMPLIED WARRANTIES, INCLUDING, BUT NOT
# LIMITED TO, THE IMPLIED WARRANTIES OF MERCHANTABILITY AND FITNESS FOR
# A PARTICULAR PURPOSE ARE DISCLAIMED. IN NO EVENT SHALL THE COPYRIGHT
# OWNER OR CONTRIBUTORS BE LIABLE FOR ANY DIRECT, INDIRECT, INCIDENTAL,
# SPECIAL, EXEMPLARY, OR CONSEQUENTIAL DAMAGES (INCLUDING, BUT NOT
# LIMITED TO, PROCUREMENT OF SUBSTITUTE GOODS OR SERVICES; LOSS OF USE,
# DATA, OR PROFITS; OR BUSINESS INTERRUPTION) HOWEVER CAUSED AND ON ANY
# THEORY OF LIABILITY, WHETHER IN CONTRACT, STRICT LIABILITY, OR TORT
# (INCLUDING NEGLIGENCE OR OTHERWISE) ARISING IN ANY WAY OUT OF THE USE
# OF THIS SOFTWARE, EVEN IF ADVISED OF THE POSSIBILITY OF SUCH DAMAGE.

"""
Forms for Scaling Group

"""
import wtforms

from wtforms import validators

from ..i18n import _
from . import BaseSecureForm, ChoicesManager, TextEscapedField, NgNonBindableOptionSelect


class BaseScalingGroupForm(BaseSecureForm):
    """Base class for Create/Edit Scaling Group forms"""
    launch_config_error_msg = _(u'Launch configuration is required')
    launch_config = wtforms.SelectField(
        label=_(u'Launch configuration'),
        validators=[
            validators.InputRequired(message=launch_config_error_msg),
        ],
        widget=NgNonBindableOptionSelect(),
    )
    vpc_network = wtforms.SelectField(label=_(u'VPC network'))
    vpc_network_helptext = _(u'Launch instances in this scaling group into one of your Virtual Private Clouds')
    vpc_subnet_error_msg = _(u'At least one VPC subnet is required')
    vpc_subnet = wtforms.SelectMultipleField(
        label=_(u'VPC subnet(s)'),
        validators=[
            validators.InputRequired(message=vpc_subnet_error_msg),
        ],
    )
    availability_zones_error_msg = _(u'At least one availability zone is required')
    availability_zones = wtforms.SelectMultipleField(
        label=_(u'Availability zone(s)'),
        validators=[
            validators.InputRequired(message=availability_zones_error_msg),
        ],
    )
    load_balancers = wtforms.SelectMultipleField(
        label=_(u'Load balancer(s)'),
    )
    desired_capacity_error_msg = _(u'Field is required')
    desired_capacity = wtforms.IntegerField(
        label=_(u'Desired'),
        validators=[
            validators.InputRequired(message=desired_capacity_error_msg),
            validators.NumberRange(min=0, max=99),
        ],
    )
    max_size_error_msg = _(u'Max is required')
    max_size = wtforms.IntegerField(
        label=_(u'Max'),
        validators=[
            validators.InputRequired(message=max_size_error_msg),
            validators.NumberRange(min=0, max=99),
        ],
    )
    min_size_error_msg = _(u'Min is required')
    min_size = wtforms.IntegerField(
        label=_(u'Min'),
        validators=[
            validators.InputRequired(message=min_size_error_msg),
            validators.NumberRange(min=0, max=99),
        ],
    )
    health_check_type_error_msg = _(u'Health check type is required')
    health_check_type = wtforms.SelectField(
        label=_(u'Type'),
        validators=[
            validators.InputRequired(message=health_check_type_error_msg),
        ],
    )
    health_check_period_error_msg = _(u'Health check grace period is required')
    health_check_period_help_text = _(
        u'Length of time in seconds after a new EC2 instance comes into service that '
        u'Auto Scaling starts checking its health'
    )
    health_check_period = wtforms.IntegerField(
        label=_(u'Grace period (seconds)'),
        validators=[
            validators.InputRequired(message=health_check_period_error_msg),
        ],
    )

    def __init__(self, request, scaling_group=None, launch_configs=None,
                 autoscale_conn=None, ec2_conn=None, vpc_conn=None, elb_conn=None, **kwargs):
        super(BaseScalingGroupForm, self).__init__(request, **kwargs)
        self.scaling_group = scaling_group
        self.launch_configs = launch_configs
        self.autoscale_conn = autoscale_conn
        self.ec2_conn = ec2_conn
        self.vpc_conn = vpc_conn
        self.elb_conn = elb_conn

        # Set choices
        self.ec2_choices_manager = ChoicesManager(conn=ec2_conn)
        self.vpc_choices_manager = ChoicesManager(conn=vpc_conn)
        self.elb_choices_manager = ChoicesManager(conn=elb_conn) if elb_conn else None
        region = request.session.get('region')
        cloud_type = request.session.get('cloud_type', 'euca')
        from ..views import BaseView
        self.is_vpc_supported = BaseView.is_vpc_supported(request)
        self.launch_config.choices = self.get_launch_config_choices()
        if cloud_type == 'euca' and self.is_vpc_supported:
            self.vpc_network.choices = self.vpc_choices_manager.vpc_networks(add_blank=False)
        else:
            self.vpc_network.choices = self.vpc_choices_manager.vpc_networks()
        self.vpc_subnet.choices = self.get_vpc_subnet_choices()
        self.health_check_type.choices = self.get_healthcheck_type_choices()
        self.availability_zones.choices = self.get_availability_zone_choices(region)
        self.load_balancers.choices = self.get_load_balancer_choices()

        # Set error messages
        self.launch_config.error_msg = self.launch_config_error_msg
        self.vpc_subnet.error_msg = self.vpc_subnet_error_msg
        self.availability_zones.error_msg = self.availability_zones_error_msg
        self.desired_capacity.error_msg = self.desired_capacity_error_msg
        self.max_size.error_msg = self.max_size_error_msg
        self.min_size.error_msg = self.min_size_error_msg
        self.health_check_type.error_msg = self.health_check_type_error_msg
        self.health_check_period.error_msg = self.health_check_period_error_msg

        # Set help text
        self.vpc_network.label_help_text = self.vpc_network_helptext

        if scaling_group is not None:
            self.launch_config.data = scaling_group.launch_config_name
            self.vpc_network.data = ''
            if scaling_group.vpc_zone_identifier:
                self.vpc_subnet.data = scaling_group.vpc_zone_identifier.split(',')
            self.availability_zones.data = scaling_group.availability_zones
            self.load_balancers.data = scaling_group.load_balancers
            self.desired_capacity.data = int(scaling_group.desired_capacity) if scaling_group else 1
            self.max_size.data = int(scaling_group.max_size) if scaling_group else 1
            self.min_size.data = int(scaling_group.min_size) if scaling_group else 1
            self.health_check_type.data = scaling_group.health_check_type
            self.health_check_period.data = scaling_group.health_check_period

    def get_launch_config_choices(self, escapebraces=True):
        """Launch config choices includes the current scaling group's launch config to satisfy form validation"""
        from ..views import BaseView
        choices = [('', _(u'Select a launch configuration...'))]
        launch_configs = self.launch_configs
        if launch_configs is None and self.autoscale_conn is not None:
            launch_configs = self.autoscale_conn.get_all_launch_configurations()
        if launch_configs:
            for launch_config in launch_configs:
                lc_name = launch_config.name
                if escapebraces:
                    lc_name = BaseView.escape_braces(lc_name)
                choices.append((lc_name, lc_name))
        if self.scaling_group:
            sg_lc_name = self.scaling_group.launch_config_name
            if escapebraces:
                sg_lc_name = BaseView.escape_braces(sg_lc_name)
            choices.append((sg_lc_name, sg_lc_name))
        return sorted(set(choices))

    def get_availability_zone_choices(self, region):
        return self.ec2_choices_manager.availability_zones(region, add_blank=False)

    def get_load_balancer_choices(self):
        choices = []
        if self.elb_choices_manager is not None:
            choices.extend(self.elb_choices_manager.load_balancers(add_blank=False))
        if self.scaling_group and self.scaling_group.load_balancers:
            for load_balancer_name in self.scaling_group.load_balancers:
                choices.append((load_balancer_name, load_balancer_name))
        return sorted(set(choices))

    def get_vpc_subnet_choices(self):
        choices = []
        if self.scaling_group is not None and self.scaling_group.vpc_zone_identifier:
            # return VPC specific subnets only
            vpc_subnets = self.scaling_group.vpc_zone_identifier.split(',')
            vpc_subnet = self.vpc_conn.get_all_subnets(subnet_ids=vpc_subnets[0])
            vpc_id = None
            if vpc_subnet:
                vpc_id = vpc_subnet[0].vpc_id
            choices = self.vpc_choices_manager.vpc_subnets(vpc_id=vpc_id, show_zone=True, add_blank=True)
        else:
            # return all VPC subnets
            choices = self.vpc_choices_manager.vpc_subnets(show_zone=True, add_blank=True)
        return choices

    @staticmethod
    def get_healthcheck_type_choices():
        return [(u'EC2', u'EC2'), (u'ELB', _(u'Load balancer'))]

    @staticmethod
    def get_termination_policy_choices():
        return (
            (u'Default', _(u'Default')),
            (u'OldestInstance', _(u'Oldest instance')),
            (u'NewestInstance', _(u'Newest instance')),
            (u'OldestLaunchConfiguration', _(u'Oldest launch configuration')),
            (u'ClosestToNextInstanceHour', _(u'Closest to next instance hour')),
        )


class ScalingGroupCreateForm(BaseScalingGroupForm):
    """Create Scaling Group form"""
    name_error_msg = _(u'Name must be between 1 and 255 characters long, and must not contain \'/\' and \'\\\'')
    name = wtforms.TextField(
        label=_(u'Name'),
        validators=[
            validators.InputRequired(message=name_error_msg),
        ],
    )

    def __init__(self, request, scaling_group=None,
                 autoscale_conn=None, ec2_conn=None, vpc_conn=None, launch_configs=None, **kwargs):
        super(ScalingGroupCreateForm, self).__init__(
            request, scaling_group=scaling_group, autoscale_conn=autoscale_conn,
            ec2_conn=ec2_conn, vpc_conn=vpc_conn, launch_configs=launch_configs, **kwargs)

        # Set error messages
        self.name.error_msg = self.name_error_msg

        # Set initial data
        self.availability_zones.data = [value for value, label in self.availability_zones.choices]


class ScalingGroupEditForm(BaseScalingGroupForm):
    """Edit Scaling Group form"""
    default_cooldown_error_msg = _(u'Default cooldown period is required')
    default_cooldown_help_text = _(
        u'Number of seconds after a Scaling Activity completes before any further scaling activities can start')
    default_cooldown = wtforms.IntegerField(
        label=_(u'Default cooldown period (seconds)'),
        validators=[
            validators.InputRequired(message=default_cooldown_error_msg),
        ],
    )
    termination_policies_error_msg = _(u'At least one termination policy is required')
    termination_policies_help_text = _(u'Add termination policies in the order they should be executed.')
    termination_policies = wtforms.SelectMultipleField(
        label=_(u'Termination policies'),
        validators=[
            validators.InputRequired(message=termination_policies_error_msg),
        ],
    )

    def __init__(self, request, scaling_group=None,
                 autoscale_conn=None, ec2_conn=None, vpc_conn=None, launch_configs=None, **kwargs):
        super(ScalingGroupEditForm, self).__init__(
            request, scaling_group=scaling_group, autoscale_conn=autoscale_conn,
            ec2_conn=ec2_conn, vpc_conn=vpc_conn, launch_configs=launch_configs, **kwargs)

        # Set choices
        self.termination_policies.choices = self.get_termination_policy_choices()

        # Set error messages
        self.default_cooldown.error_msg = self.default_cooldown_error_msg
        self.termination_policies.error_msg = self.termination_policies_error_msg

        # Set help text
        self.default_cooldown.help_text = self.default_cooldown_help_text
        self.health_check_period.help_text = self.health_check_period_help_text
        self.termination_policies.help_text = self.termination_policies_help_text

        if scaling_group is not None:
            self.default_cooldown.data = scaling_group.default_cooldown
            self.termination_policies.data = scaling_group.termination_policies
            # Need to set the proper launch config since the launch config choices may have braces escaped
            from ..views import BaseView
            self.launch_config.data = BaseView.escape_braces(scaling_group.launch_config_name)


class ScalingGroupDeleteForm(BaseSecureForm):
    """Scaling Group deletion form.
       Only need to initialize as a secure form to generate CSRF token
    """
    pass


class ScalingGroupPolicyCreateForm(BaseSecureForm):
    """Form for creating a scaling group policy"""
    name_error_msg = _(u'Name is required')
    name = wtforms.TextField(
        label=_(u'Name'),
        validators=[
            validators.InputRequired(message=name_error_msg),
        ],
    )
    adjustment_direction_error_msg = _(u'Action is required')
    adjustment_direction = wtforms.SelectField(
        label=_(u'Action'),
        validators=[
            validators.InputRequired(message=adjustment_direction_error_msg),
        ],
    )
    adjustment_amount_error_msg = _(u'Amount is required')
    adjustment_amount = wtforms.IntegerField(
        label=_(u'Amount'),
        validators=[
            validators.InputRequired(message=adjustment_amount_error_msg),
        ],
    )
    adjustment_type_error_msg = _(u'Measure is required')
    adjustment_type = wtforms.SelectField(
        label=_(u'Measure'),
        validators=[
            validators.InputRequired(message=adjustment_type_error_msg),
        ],
    )
    cooldown_error_msg = _(u'Cooldown period is required')
    cooldown_help_text = _(
        u'Time (in seconds) before Alarm related Scaling Activities can start after the previous Scaling Activity ends.'
    )
    cooldown = wtforms.IntegerField(
        label=_(u'Cooldown period (seconds)'),
        validators=[
            validators.InputRequired(message=cooldown_error_msg),
        ],
    )
    alarm_error_msg = _(u'Alarm is required')
    alarm = wtforms.SelectField(
        label=_(u'Alarm'),
        validators=[
            validators.InputRequired(message=alarm_error_msg),
        ],
    )

    def __init__(self, request, scaling_group=None, alarms=None, **kwargs):
        super(ScalingGroupPolicyCreateForm, self).__init__(request, **kwargs)
        self.scaling_group = scaling_group
        self.alarms = alarms or []
        self.set_error_messages()
        self.set_choices()
        self.set_help_text()

        if scaling_group is not None:
            self.adjustment_amount.data = 1
            self.cooldown.data = scaling_group.default_cooldown

    def set_choices(self):
        self.adjustment_direction.choices = self.get_adjustment_direction_choices()
        self.adjustment_type.choices = self.get_adjustment_type_choices()
        self.alarm.choices = self.get_alarm_choices()

    def set_error_messages(self):
        self.name.error_msg = self.name_error_msg
        self.adjustment_type.error_msg = self.adjustment_type_error_msg
        self.cooldown.error_msg = self.cooldown_error_msg
        self.alarm.error_msg = self.alarm_error_msg

    def set_help_text(self):
        self.cooldown.help_text = self.cooldown_help_text

    def get_alarm_choices(self):
        choices = []
        for alarm in self.alarms:
            choices.append((alarm.name, alarm.name))
        if len(choices) == 0:
            choices = [('', _(u'No alarms are available.'))]
        return sorted(choices)

    @staticmethod
    def get_adjustment_direction_choices():
        return (
            (u'up', _(u'Scale up by')),
            (u'down', _(u'Scale down by')),
        )

    @staticmethod
    def get_adjustment_type_choices():
        return (
            (u'ChangeInCapacity', _(u'Instance(s)')),
            (u'PercentChangeInCapacity', _(u'Percentage')),
        )


class ScalingGroupPolicyDeleteForm(BaseSecureForm):
    """Scaling Group policy deletion form"""
    pass


class ScalingGroupInstancesMarkUnhealthyForm(BaseSecureForm):
    """Scaling Group instance mark unhealthy form"""
    respect_grace_period = wtforms.BooleanField(label=_(u'Respect grace period?'))


class ScalingGroupInstancesTerminateForm(BaseSecureForm):
    """Scaling Group instance terminate form"""
    decrement_capacity = wtforms.BooleanField(label=_(u'Also decrement desired capacity of scaling group'))


class ScalingGroupsFiltersForm(BaseSecureForm):
    """Form class for filters on landing page"""
    launch_config_name = wtforms.SelectMultipleField(label=_(u'Launch configuration'))
    availability_zones = wtforms.SelectMultipleField(label=_(u'Availability zone'))
    vpc_zone_identifier = wtforms.SelectMultipleField(label=_(u'VPC subnet'))
    tags = TextEscapedField(label=_(u'Tags'))

    def __init__(self, request,
                 ec2_conn=None, autoscale_conn=None, vpc_conn=None, **kwargs):
        super(ScalingGroupsFiltersForm, self).__init__(request, **kwargs)
        self.request = request
        self.ec2_conn = ec2_conn
        self.autoscale_conn = autoscale_conn
        self.vpc_conn = vpc_conn
        self.ec2_choices_manager = ChoicesManager(conn=ec2_conn)
        self.autoscale_choices_manager = ChoicesManager(conn=autoscale_conn)
        self.vpc_choices_manager = ChoicesManager(conn=vpc_conn)
        self.launch_config_name.choices = self.autoscale_choices_manager.launch_configs(add_blank=False)
        region = request.session.get('region')
        self.availability_zones.choices = self.ec2_choices_manager.availability_zones(region, add_blank=False)
        self.vpc_zone_identifier.choices = self.vpc_choices_manager.vpc_subnets(add_blank=False)
<<<<<<< HEAD
        self.vpc_zone_identifier.choices.append(('None', _(u'No subnets')))
        self.vpc_zone_identifier.choices = sorted(self.vpc_zone_identifier.choices)
        self.facets = [
            {'name':'launch_config_name', 'label':self.launch_config_name.label.text,
                'options':self.getOptionsFromChoices(self.launch_config_name.choices)},
            {'name':'availability_zone', 'label':self.availability_zones.label.text,
                'options':self.getOptionsFromChoices(self.availability_zones.choices)},
            {'name':'vpc_zone', 'label':self.vpc_zone_identifier.label.text,
                'options':self.getOptionsFromChoices(self.vpc_zone_identifier.choices)},
            {'name':'tags', 'label':self.tags.label.text, 'options':[]},
        ]
=======
        self.cloud_type = request.session.get('cloud_type', 'euca')
        if self.cloud_type == 'aws':
            self.vpc_zone_identifier.choices.append(('None', _(u'No subnets')))
        self.vpc_zone_identifier.choices = sorted(self.vpc_zone_identifier.choices)
>>>>>>> 65102f9a
<|MERGE_RESOLUTION|>--- conflicted
+++ resolved
@@ -433,8 +433,9 @@
         region = request.session.get('region')
         self.availability_zones.choices = self.ec2_choices_manager.availability_zones(region, add_blank=False)
         self.vpc_zone_identifier.choices = self.vpc_choices_manager.vpc_subnets(add_blank=False)
-<<<<<<< HEAD
-        self.vpc_zone_identifier.choices.append(('None', _(u'No subnets')))
+        self.cloud_type = request.session.get('cloud_type', 'euca')
+        if self.cloud_type == 'aws':
+            self.vpc_zone_identifier.choices.append(('None', _(u'No subnets')))
         self.vpc_zone_identifier.choices = sorted(self.vpc_zone_identifier.choices)
         self.facets = [
             {'name':'launch_config_name', 'label':self.launch_config_name.label.text,
@@ -444,10 +445,4 @@
             {'name':'vpc_zone', 'label':self.vpc_zone_identifier.label.text,
                 'options':self.getOptionsFromChoices(self.vpc_zone_identifier.choices)},
             {'name':'tags', 'label':self.tags.label.text, 'options':[]},
-        ]
-=======
-        self.cloud_type = request.session.get('cloud_type', 'euca')
-        if self.cloud_type == 'aws':
-            self.vpc_zone_identifier.choices.append(('None', _(u'No subnets')))
-        self.vpc_zone_identifier.choices = sorted(self.vpc_zone_identifier.choices)
->>>>>>> 65102f9a
+        ]
--- conflicted
+++ resolved
@@ -97,15 +97,10 @@
         self.cloud_type = cloud_type
         self.vpc_choices_manager = ChoicesManager(conn=vpc_conn)
         self.vpc_id.choices = self.vpc_choices_manager.vpc_networks(add_blank=False)
-<<<<<<< HEAD
-        self.vpc_id.choices.append(('None', _(u'No VPC')))
+        if self.cloud_type == 'aws':
+            self.vpc_id.choices.append(('None', _(u'No VPC')))
         self.vpc_id.choices = sorted(self.vpc_id.choices)
         self.facets = [
             {'name':'vpc_id', 'label':self.vpc_id.label.text, 'options': self.getOptionsFromChoices(self.vpc_id.choices)},
             {'name':'tags', 'label':self.tags.label.text, 'options':[]},
-        ]
-=======
-        if self.cloud_type == 'aws':
-            self.vpc_id.choices.append(('None', _(u'No VPC')))
-        self.vpc_id.choices = sorted(self.vpc_id.choices)
->>>>>>> 65102f9a
+        ]
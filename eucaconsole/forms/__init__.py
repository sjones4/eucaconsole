--- conflicted
+++ resolved
@@ -395,13 +395,7 @@
             choices.append((vpc.id, vpc_name))
         return sorted(set(choices))
 
-<<<<<<< HEAD
     def vpc_subnets(self, vpc_subnets=None, add_blank=True, escapebraces=True):
-        from ..views import TaggedItemView
-=======
-
-    def vpc_subnets(self, vpc_subnets=None, add_blank=True, escapebraces=True):
->>>>>>> 29899bc2
         choices = []
         if add_blank:
             choices.append(('', _(u'No subnets found')))

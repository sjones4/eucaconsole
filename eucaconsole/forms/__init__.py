# -*- coding: utf-8 -*-
# Copyright 2013-2014 Eucalyptus Systems, Inc.
#
# Redistribution and use of this software in source and binary forms,
# with or without modification, are permitted provided that the following
# conditions are met:
#
# Redistributions of source code must retain the above copyright notice,
# this list of conditions and the following disclaimer.
#
# Redistributions in binary form must reproduce the above copyright
# notice, this list of conditions and the following disclaimer in the
# documentation and/or other materials provided with the distribution.
#
# THIS SOFTWARE IS PROVIDED BY THE COPYRIGHT HOLDERS AND CONTRIBUTORS
# "AS IS" AND ANY EXPRESS OR IMPLIED WARRANTIES, INCLUDING, BUT NOT
# LIMITED TO, THE IMPLIED WARRANTIES OF MERCHANTABILITY AND FITNESS FOR
# A PARTICULAR PURPOSE ARE DISCLAIMED. IN NO EVENT SHALL THE COPYRIGHT
# OWNER OR CONTRIBUTORS BE LIABLE FOR ANY DIRECT, INDIRECT, INCIDENTAL,
# SPECIAL, EXEMPLARY, OR CONSEQUENTIAL DAMAGES (INCLUDING, BUT NOT
# LIMITED TO, PROCUREMENT OF SUBSTITUTE GOODS OR SERVICES; LOSS OF USE,
# DATA, OR PROFITS; OR BUSINESS INTERRUPTION) HOWEVER CAUSED AND ON ANY
# THEORY OF LIABILITY, WHETHER IN CONTRACT, STRICT LIABILITY, OR TORT
# (INCLUDING NEGLIGENCE OR OTHERWISE) ARISING IN ANY WAY OUT OF THE USE
# OF THIS SOFTWARE, EVEN IF ADVISED OF THE POSSIBILITY OF SUCH DAMAGE.

"""
Base Forms

IMPORTANT: All forms needing CSRF protection should inherit from BaseSecureForm

"""
import logging
import pylibmc
import sys

from beaker.cache import cache_region
from wtforms import StringField
from wtforms.ext.csrf import SecureForm
from wtforms.widgets import html_params, HTMLString, Select
from markupsafe import escape

import boto
from boto.exception import BotoServerError

from ..caches import extra_long_term
from ..constants.instances import AWS_INSTANCE_TYPE_CHOICES
from ..i18n import _


BLANK_CHOICE = ('', _(u'Select...'))


class NgNonBindableOptionSelect(Select):
    @classmethod
    def render_option(cls, value, label, selected):
        options = {'value': value}
        if selected:
            options['selected'] = u'selected'
        return HTMLString(u'<option %s ng-non-bindable="">%s</option>' % (html_params(**options), escape(unicode(label))))


class BaseSecureForm(SecureForm):
    def __init__(self, request, **kwargs):
        self.request = request
        super(BaseSecureForm, self).__init__(**kwargs)

    def generate_csrf_token(self, csrf_context):
        return self.request.session.get_csrf_token() if hasattr(self.request, 'session') else ''

    def get_errors_list(self):
        """Convenience method to get all form validation errors as a list of message strings"""
        from ..views import BaseView
        error_messages = []
        for field, errors in self.errors.items():
            field_errors = BaseView.escape_braces(', '.join(errors))
            msg = '{0}: {1}'.format(field, field_errors)
            error_messages.append(msg)
        return error_messages


class TextEscapedField(StringField):
    def _value(self):
        from ..views import BaseView
        text_type = str if sys.version_info[0] >= 3 else unicode
        return BaseView.escape_braces(text_type(self.data)) if self.data is not None else ''


class GenerateFileForm(BaseSecureForm):
    pass


class ChoicesManager(object):
    """Container for form choices reused across the app"""

    def __init__(self, conn=None):
        """"Note: conn param could be a connection object of any type, based on the choices required"""
        from ..views import BaseView
        self.BaseView = BaseView
        self.conn = conn

    # EC2 connection type choices

    def availability_zones(self, region, zones=None, add_blank=True):
        """Returns a list of availability zone choices. Will fetch zones if not passed"""
        choices = []
        zones = zones or []
        if add_blank:
            choices.append(BLANK_CHOICE)
        if not zones:
            zones.extend(self.get_availability_zones(region))
        for zone in zones:
            choices.append((zone.name, zone.name))
        return sorted(choices)

    def get_availability_zones(self, region):
        @extra_long_term.cache_on_arguments(namespace='availability_zones')
        def _get_zones_cache_(self, region):
            return _get_zones_(self, region)

        def _get_zones_(self, region):
            zones = []
            if self.conn is not None:
                zones = self.conn.get_all_zones()
            return zones
<<<<<<< HEAD
        return _get_zones_cache(self)
=======
        try:
            return _get_zones_cache_(self, region)
        except pylibmc.Error as err:
            return _get_zones_(self, region)
>>>>>>> ead40eca

    def instances(self, instances=None, state=None, escapebraces=True):
        from ..views import TaggedItemView
        choices = [('', _(u'Select instance...'))]
        instances = instances or []
        if not instances and self.conn is not None:
            instances = self.conn.get_only_instances()
            if self.conn:
                for instance in instances:
                    value = instance.id
                    label = TaggedItemView.get_display_name(instance, escapebraces=escapebraces)
                    if state is None or instance.state == state:
                        choices.append((value, label))
        return choices

    def instance_types(self, cloud_type='euca', add_blank=True, add_description=True):
        """Get instance type (e.g. m1.small) choices
            cloud_type is either 'euca' or 'aws'
        """
        choices = []
        if add_blank:
            choices.append(BLANK_CHOICE)
        if cloud_type == 'euca':
            types = []

            @extra_long_term.cache_on_arguments(namespace='instance_types')
            def _get_instance_types_cache_(self):
                return _get_instance_types_(self)

            def _get_instance_types_(self):
                types = []
                if self.conn is not None:
                    types = self.conn.get_all_instance_types()
                return types
            try:
                types.extend(_get_instance_types_cache_(self))
            except pylibmc.Error as err:
                types.extend(_get_instance_types_(self))
            choices = []
            for vmtype in types:
                vmtype_str = _(u'{0}: {1} CPUs, {2} memory (MB), {3} disk (GB,root device)').format(
                    self.BaseView.escape_braces(vmtype.name), vmtype.cores, vmtype.memory, vmtype.disk)
                vmtype_tuple = vmtype.name, vmtype_str if add_description else vmtype.name
                choices.append(vmtype_tuple)
            return choices
        elif cloud_type == 'aws':
            if add_description:
                return AWS_INSTANCE_TYPE_CHOICES
            else:
                return [(name, name) for name, description in AWS_INSTANCE_TYPE_CHOICES]

    def volumes(self, volumes=None, escapebraces=True):
        from ..views import TaggedItemView
        choices = [('', _(u'Select volume...'))]
        volumes = volumes or []
        if not volumes and self.conn is not None:
            volumes = self.conn.get_all_volumes()
            if self.conn:
                for volume in volumes:
                    value = volume.id
                    label = TaggedItemView.get_display_name(volume, escapebraces=escapebraces)
<<<<<<< HEAD
                    choices.append((value, label))
        return choices

    def snapshots(self, snapshots=None, escapebraces=True):
        from ..views import TaggedItemView
        choices = [('', _(u'None'))]
        snapshots = snapshots or []
        if not snapshots and self.conn is not None:
            snapshots = self.conn.get_all_snapshots()
            if self.conn:
                for volume in snapshots:
                    value = volume.id
                    label = TaggedItemView.get_display_name(volume, escapebraces=escapebraces)
                    choices.append((value, label))
        return choices

    def security_groups(self, securitygroups=None, add_blank=True, escapebraces=True):
=======
                    choices.append((value, label))
        return choices

    def security_groups(self, securitygroups=None, use_id=False, add_blank=True, escapebraces=True):
>>>>>>> ead40eca
        choices = []
        if add_blank:
            choices.append(BLANK_CHOICE)
        security_groups = securitygroups or []
        if not security_groups and self.conn is not None:
            security_groups = self.conn.get_all_security_groups()
        for sgroup in security_groups:
            sg_name = sgroup.name
            if escapebraces:
                sg_name = self.BaseView.escape_braces(sg_name)
<<<<<<< HEAD
            choices.append((sg_name, sg_name))
=======
            if use_id:
                choices.append((sgroup.id, sg_name))
            else:
                choices.append((sg_name, sg_name))
>>>>>>> ead40eca
        if not security_groups:
            choices.append(('default', 'default'))
        return sorted(set(choices))

    def keypairs(self, keypairs=None, add_blank=True, no_keypair_option=False, escapebraces=True):
        choices = []
        keypairs = keypairs or []
        if not keypairs and self.conn is not None:
            keypairs = self.conn.get_all_key_pairs()
        for keypair in keypairs:
            kp_name = keypair.name
            if escapebraces:
                kp_name = self.BaseView.escape_braces(kp_name)
            choices.append((kp_name, kp_name))
        choices = sorted(set(choices))
        # sort actual key pairs prior to prepending blank and appending 'none'
        ret = []
        if add_blank:
            ret.append(BLANK_CHOICE)
        ret.extend(choices)
        if no_keypair_option:
            ret.append(('none', _(u'None (advanced option)')))
        return ret

    def elastic_ips(self, instance=None, ipaddresses=None, add_blank=True):
        choices = []  # ('', _(u'None assigned'))]
        ipaddresses = ipaddresses or []
        if not ipaddresses and self.conn is not None:
            ipaddresses = self.conn.get_all_addresses()
        if instance and instance.state == 'running':
            choices.append(('', _(u'Unassign Address')))
        for eip in ipaddresses:
            if eip.instance_id is None or eip.instance_id == '':
                choices.append((eip.public_ip, eip.public_ip))
        if instance and instance.ip_address:
            choices.append((instance.ip_address, instance.ip_address))
        if instance and instance.ip_address is None and instance.state == 'stopped':
            choices.append(('none', _(u'no address in stopped state')))
        return sorted(set(choices))

    def kernels(self, kernel_images=None, image=None):
        """Get kernel id choices"""
        choices = [('', _(u'Use default from image'))]
        kernel_images = kernel_images or []
        if not kernel_images and self.conn is not None:
            kernel_images = self.conn.get_all_kernels()  # TODO: cache me
        for kernel_image in kernel_images:
            if kernel_image.id:
                choices.append((kernel_image.id, kernel_image.id))
        if image and image.kernel_id is not None:
            choices.append((image.kernel_id, image.kernel_id))
        return sorted(set(choices))

    def ramdisks(self, ramdisk_images=None, image=None):
        """Get ramdisk id choices"""
        choices = [('', _(u'Use default from image'))]
        ramdisk_images = ramdisk_images or []
        if not ramdisk_images and self.conn is not None:
            ramdisk_images = self.conn.get_all_ramdisks()  # TODO: cache me
        for ramdisk_image in ramdisk_images:
            if ramdisk_image.id:
                choices.append((ramdisk_image.id, ramdisk_image.id))
        if image and image.ramdisk_id is not None:
            choices.append((image.ramdisk_id, image.ramdisk_id))
        return sorted(set(choices))

    # AutoScale connection type choices

    def scaling_groups(self, scaling_groups=None, add_blank=True, escapebraces=True):
        """Returns a list of scaling group choices"""
        choices = []
        scaling_groups = scaling_groups or []
        if add_blank:
            choices.append(BLANK_CHOICE)
        # Note: self.conn is an ELBConnection
        if not scaling_groups and self.conn is not None:
            scaling_groups = self.conn.get_all_groups()
        for scaling_group in scaling_groups:
            sg_name = scaling_group.name
            if escapebraces:
                sg_name = self.BaseView.escape_braces(sg_name)
            choices.append((sg_name, sg_name))
        return sorted(choices)

    def launch_configs(self, launch_configs=None, add_blank=True, escapebraces=True):
        """Returns a list of lauch configuration choices"""
        choices = []
        launch_configs = launch_configs or []
        if add_blank:
            choices.append(BLANK_CHOICE)
        # Note: self.conn is an ELBConnection
        if not launch_configs and self.conn is not None:
            launch_configs = self.conn.get_all_launch_configurations()
        for launch_config in launch_configs:
            lc_name = launch_config.name
            if escapebraces:
                lc_name = self.BaseView.escape_braces(lc_name)
            choices.append((lc_name, lc_name))
        return sorted(choices)

    # ELB connection type choices

    def load_balancers(self, load_balancers=None, add_blank=True, escapebraces=True):
        """Returns a list of load balancer choices.  Will fetch load balancers if not passed"""
        choices = []
        try:
            load_balancers = load_balancers or []
            if add_blank:
                choices.append(BLANK_CHOICE)
            # Note: self.conn is an ELBConnection
            if not load_balancers and self.conn is not None:
                load_balancers = self.get_all_load_balancers()
            for load_balancer in load_balancers:
                lb_name = load_balancer.name
                if escapebraces:
                    lb_name = self.BaseView.escape_braces(lb_name)
                choices.append((lb_name, lb_name))
        except BotoServerError as ex:
            if ex.reason == "ServiceUnavailable":
                logging.info("ELB service not available, disabling polling")
            else:
                raise ex
        return sorted(choices)

    # Special version of this to handle case where back end doesn't have ELB configured

    def get_all_load_balancers(self, load_balancer_names=None):
        params = {}
        if load_balancer_names:
            self.build_list_params(params, load_balancer_names,
                                   'LoadBalancerNames.member.%d')
        http_request = self.conn.build_base_http_request('GET', '/', None,
                                                         params, {}, '',
                                                         self.conn.server_name())
        http_request.params['Action'] = 'DescribeLoadBalancers'
        http_request.params['Version'] = self.conn.APIVersion
        response = self.conn._mexe(http_request, override_num_retries=2)
        body = response.read()
        boto.log.debug(body)
        if not body:
            boto.log.error('Null body %s' % body)
            raise self.conn.ResponseError(response.status, response.reason, body)
        elif response.status == 200:
            obj = boto.resultset.ResultSet([('member', boto.ec2.elb.loadbalancer.LoadBalancer)])
            h = boto.handler.XmlHandler(obj, self.conn)
            import xml.sax
            xml.sax.parseString(body, h)
            return obj
        else:
            boto.log.error('%s %s' % (response.status, response.reason))
            boto.log.error('%s' % body)
            raise self.conn.ResponseError(response.status, response.reason, body)

    # IAM options

    def roles(self, roles=None, add_blank=True, escapebraces=True):
        choices = []
        if add_blank:
            choices.append(BLANK_CHOICE)
        role_list = roles or []
        if not role_list and self.conn is not None:
            role_list = self.conn.list_roles().roles
        for role in role_list:
            rname = role.role_name
            if escapebraces:
                rname = self.BaseView.escape_braces(rname)
            choices.append((rname, rname))
        return sorted(set(choices))

    def accounts(self, add_blank=True, escapebraces=True):
        choices = []
        if add_blank:
            choices.append(BLANK_CHOICE)
        account_list = []
        if self.conn is not None:
            account_list = self.conn.get_response('ListAccounts', params={}, list_marker='Accounts').accounts
        for account in account_list:
            rname = account.account_name
            if escapebraces:
                rname = self.BaseView.escape_braces(rname)
            choices.append((rname, rname))
        return sorted(set(choices))

    # S3 connection type choices

    def buckets(self, buckets=None, add_blank=True, escapebraces=True):
        choices = []
        if add_blank:
            choices.append(BLANK_CHOICE)
        bucket_list = buckets or []
        if not bucket_list and self.conn is not None:
            bucket_list = self.conn.get_all_buckets()
        for bucket in bucket_list:
            bname = bucket.name
            if escapebraces:
                bname = self.BaseView.escape_braces(bname)
            choices.append((bname, bname))
        return sorted(set(choices))

    # VPC connection type choices

    def vpc_networks(self, vpc_networks=None, add_blank=True,  escapebraces=True):
        from ..views import TaggedItemView
        choices = []
        if add_blank:
            choices = [('', _(u'No VPC'))]
        vpc_network_list = vpc_networks or []
        if not vpc_network_list and self.conn is not None:
            vpc_network_list = self.conn.get_all_vpcs()
        for vpc in vpc_network_list:
            vpc_name = TaggedItemView.get_display_name(vpc, escapebraces=escapebraces)
            choices.append((vpc.id, vpc_name))
        return sorted(set(choices))

    def vpc_subnets(self, vpc_subnets=None, vpc_id=None, show_zone=False, add_blank=True, escapebraces=True):
        choices = []
        if add_blank:
            choices.append(('None', _(u'No subnets found')))
        vpc_subnet_list = vpc_subnets or []
        if not vpc_subnet_list and self.conn is not None:
            if vpc_id:
                vpc_subnet_list = self.conn.get_all_subnets(filters={'vpcId': [vpc_id]})
            else:
                vpc_subnet_list = self.conn.get_all_subnets()
        for vpc in vpc_subnet_list:
            if show_zone:
                # Format the VPC subnet display string for select options
                subnet_string = '{0} ({1}) | {2}'.format(vpc.cidr_block, vpc.id, vpc.availability_zone)
                choices.append((vpc.id, subnet_string))
            else:
                choices.append((vpc.id, vpc.cidr_block))
        return sorted(set(choices))<|MERGE_RESOLUTION|>--- conflicted
+++ resolved
@@ -34,7 +34,6 @@
 import pylibmc
 import sys
 
-from beaker.cache import cache_region
 from wtforms import StringField
 from wtforms.ext.csrf import SecureForm
 from wtforms.widgets import html_params, HTMLString, Select
@@ -53,11 +52,12 @@
 
 class NgNonBindableOptionSelect(Select):
     @classmethod
-    def render_option(cls, value, label, selected):
+    def render_option(cls, value, label, selected, **kwargs):
         options = {'value': value}
         if selected:
             options['selected'] = u'selected'
-        return HTMLString(u'<option %s ng-non-bindable="">%s</option>' % (html_params(**options), escape(unicode(label))))
+        return HTMLString(u'<option %s ng-non-bindable="">%s</option>' % (
+            html_params(**options), escape(unicode(label))))
 
 
 class BaseSecureForm(SecureForm):
@@ -123,14 +123,10 @@
             if self.conn is not None:
                 zones = self.conn.get_all_zones()
             return zones
-<<<<<<< HEAD
-        return _get_zones_cache(self)
-=======
         try:
             return _get_zones_cache_(self, region)
         except pylibmc.Error as err:
             return _get_zones_(self, region)
->>>>>>> ead40eca
 
     def instances(self, instances=None, state=None, escapebraces=True):
         from ..views import TaggedItemView
@@ -192,7 +188,6 @@
                 for volume in volumes:
                     value = volume.id
                     label = TaggedItemView.get_display_name(volume, escapebraces=escapebraces)
-<<<<<<< HEAD
                     choices.append((value, label))
         return choices
 
@@ -209,13 +204,7 @@
                     choices.append((value, label))
         return choices
 
-    def security_groups(self, securitygroups=None, add_blank=True, escapebraces=True):
-=======
-                    choices.append((value, label))
-        return choices
-
     def security_groups(self, securitygroups=None, use_id=False, add_blank=True, escapebraces=True):
->>>>>>> ead40eca
         choices = []
         if add_blank:
             choices.append(BLANK_CHOICE)
@@ -226,14 +215,10 @@
             sg_name = sgroup.name
             if escapebraces:
                 sg_name = self.BaseView.escape_braces(sg_name)
-<<<<<<< HEAD
-            choices.append((sg_name, sg_name))
-=======
             if use_id:
                 choices.append((sgroup.id, sg_name))
             else:
                 choices.append((sg_name, sg_name))
->>>>>>> ead40eca
         if not security_groups:
             choices.append(('default', 'default'))
         return sorted(set(choices))
@@ -363,11 +348,9 @@
     def get_all_load_balancers(self, load_balancer_names=None):
         params = {}
         if load_balancer_names:
-            self.build_list_params(params, load_balancer_names,
-                                   'LoadBalancerNames.member.%d')
-        http_request = self.conn.build_base_http_request('GET', '/', None,
-                                                         params, {}, '',
-                                                         self.conn.server_name())
+            self.conn.build_list_params(params, load_balancer_names, 'LoadBalancerNames.member.%d')
+        http_request = self.conn.build_base_http_request(
+            'GET', '/', None, params, {}, '', self.conn.server_name())
         http_request.params['Action'] = 'DescribeLoadBalancers'
         http_request.params['Version'] = self.conn.APIVersion
         response = self.conn._mexe(http_request, override_num_retries=2)

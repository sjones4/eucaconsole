# -*- coding: utf-8 -*-
# Copyright 2013-2014 Eucalyptus Systems, Inc.
#
# Redistribution and use of this software in source and binary forms,
# with or without modification, are permitted provided that the following
# conditions are met:
#
# Redistributions of source code must retain the above copyright notice,
# this list of conditions and the following disclaimer.
#
# Redistributions in binary form must reproduce the above copyright
# notice, this list of conditions and the following disclaimer in the
# documentation and/or other materials provided with the distribution.
#
# THIS SOFTWARE IS PROVIDED BY THE COPYRIGHT HOLDERS AND CONTRIBUTORS
# "AS IS" AND ANY EXPRESS OR IMPLIED WARRANTIES, INCLUDING, BUT NOT
# LIMITED TO, THE IMPLIED WARRANTIES OF MERCHANTABILITY AND FITNESS FOR
# A PARTICULAR PURPOSE ARE DISCLAIMED. IN NO EVENT SHALL THE COPYRIGHT
# OWNER OR CONTRIBUTORS BE LIABLE FOR ANY DIRECT, INDIRECT, INCIDENTAL,
# SPECIAL, EXEMPLARY, OR CONSEQUENTIAL DAMAGES (INCLUDING, BUT NOT
# LIMITED TO, PROCUREMENT OF SUBSTITUTE GOODS OR SERVICES; LOSS OF USE,
# DATA, OR PROFITS; OR BUSINESS INTERRUPTION) HOWEVER CAUSED AND ON ANY
# THEORY OF LIABILITY, WHETHER IN CONTRACT, STRICT LIABILITY, OR TORT
# (INCLUDING NEGLIGENCE OR OTHERWISE) ARISING IN ANY WAY OUT OF THE USE
# OF THIS SOFTWARE, EVEN IF ADVISED OF THE POSSIBILITY OF SUCH DAMAGE.

"""
Forms for Instances

"""
import wtforms
from wtforms import validators

from ..i18n import _
from . import BaseSecureForm, ChoicesManager, TextEscapedField


class InstanceForm(BaseSecureForm):
    """Instance form (to update an existing instance)
       Form to launch an instance is in LaunchInstanceForm
       Note: no need to add a 'tags' field.  Use the tag_editor panel (in a template) instead
    """
    name_error_msg = _(u'Not a valid name')
    name = TextEscapedField(label=_(u'Name'))
    instance_type_error_msg = _(u'Instance type is required')
    instance_type = wtforms.SelectField(label=_(u'Instance type'))
    userdata = wtforms.TextAreaField(label=_(u'User data'))
    userdata_file_helptext = _(u'User data file may not exceed 16 KB')
    userdata_file = wtforms.FileField(label='')
    ip_address = wtforms.SelectField(label=_(u'Public IP address'))
    monitored = wtforms.BooleanField(label=_(u'Monitoring enabled'))
    kernel = wtforms.SelectField(label=_(u'Kernel ID'))
    ramdisk = wtforms.SelectField(label=_(u'RAM disk ID (ramfs)'))
    start_later = wtforms.HiddenField()

    def __init__(self, request, instance=None, conn=None, **kwargs):
        super(InstanceForm, self).__init__(request, **kwargs)
        self.cloud_type = request.session.get('cloud_type', 'euca')
        self.instance = instance
        self.conn = conn
        self.name.error_msg = self.name_error_msg
        self.instance_type.error_msg = self.instance_type_error_msg
        self.choices_manager = ChoicesManager(conn=self.conn)
        self.set_choices()
        self.userdata_file.help_text = self.userdata_file_helptext

        if instance is not None:
            self.name.data = instance.tags.get('Name', '')
            self.instance_type.data = instance.instance_type
            self.ip_address.data = instance.ip_address or 'none'
            self.monitored.data = instance.monitored
            self.kernel.data = instance.kernel or ''
            self.ramdisk.data = instance.ramdisk or ''
            self.userdata.data = ''

    def set_choices(self):
        self.ip_address.choices = self.choices_manager.elastic_ips(instance=self.instance)
        self.instance_type.choices = self.choices_manager.instance_types(cloud_type=self.cloud_type)
        self.kernel.choices = self.choices_manager.kernels()
        self.ramdisk.choices = self.choices_manager.ramdisks()


class LaunchInstanceForm(BaseSecureForm):
    """Launch instance form
       Note: no need to add a 'tags' field.  Use the tag_editor panel (in a template) instead
             The block device mappings are also pulled in via a panel
    """
    image_id = wtforms.HiddenField(label=_(u'Image'))
    number_error_msg = _(u'Number of instances must be a whole number between 1-10')
    number_helptext = _(u'You cannot launch more than 10 instances in a single security group')
    number = wtforms.IntegerField(
        label=_(u'Number of instances'),
        validators=[
            validators.InputRequired(message=number_error_msg),
            validators.NumberRange(min=1, max=10),  # Restrict num instances that can be launched in one go
        ],
    )
    instance_type_error_msg = _(u'Instance type is required')
    instance_type = wtforms.SelectField(
        label=_(u'Instance type'),
        validators=[validators.InputRequired(message=instance_type_error_msg)],
    )
    zone = wtforms.SelectField(label=_(u'Availability zone'))
    vpc_network = wtforms.SelectField(label=_(u'VPC network'))
    vpc_network_helptext = _(u'Launch your instance into one of your Virtual Private Clouds')
    vpc_subnet = wtforms.SelectField(label=_(u'VPC subnet'))
    associate_public_ip_address = wtforms.SelectField(label=_(u'Auto-assign public IP'))
    associate_public_ip_address_helptext = _(u"Give your instance a non-persistent IP address \
        from the subnet\'s pool so it is accessible from the Internet. \
        If you want a persistent address, select Disabled and assign an elastic IP after launch.")
    keypair_error_msg = _(u'Key pair is required')
    keypair = wtforms.SelectField(
        label=_(u'Key name'),
        validators=[validators.InputRequired(message=keypair_error_msg)],
    )
    securitygroup_error_msg = _(u'Security group is required')
    securitygroup = wtforms.SelectMultipleField(
        label=_(u'Security group'),
        validators=[validators.InputRequired(message=securitygroup_error_msg)],
    )
    role = wtforms.SelectField()
    userdata = wtforms.TextAreaField(label=_(u'User data'))
    userdata_file_helptext = _(u'User data file may not exceed 16 KB')
    userdata_file = wtforms.FileField(label='')
    kernel_id = wtforms.SelectField(label=_(u'Kernel ID'))
    ramdisk_id = wtforms.SelectField(label=_(u'RAM disk ID (RAMFS)'))
    monitoring_enabled = wtforms.BooleanField(label=_(u'Enable monitoring'))
    private_addressing = wtforms.BooleanField(label=_(u'Use private addressing only'))

    def __init__(self, request, image=None, securitygroups=None, conn=None, vpc_conn=None, iam_conn=None, **kwargs):
        super(LaunchInstanceForm, self).__init__(request, **kwargs)
        self.conn = conn
        self.vpc_conn=vpc_conn
        self.iam_conn = iam_conn
        self.image = image
        self.securitygroups = securitygroups
        self.cloud_type = request.session.get('cloud_type', 'euca')
        self.set_error_messages()
        self.monitoring_enabled.data = True
        self.choices_manager = ChoicesManager(conn=conn)
        self.vpc_choices_manager = ChoicesManager(conn=vpc_conn)
        self.set_help_text()
        self.set_choices(request)
        self.role.data = ''

        if image is not None:
            self.image_id.data = self.image.id
            self.kernel_id.data = image.kernel_id or ''
            self.ramdisk_id.data = image.ramdisk_id or ''

    def set_help_text(self):
        self.number.help_text = self.number_helptext
        self.vpc_network.label_help_text = self.vpc_network_helptext
        self.associate_public_ip_address.label_help_text = self.associate_public_ip_address_helptext
        self.userdata_file.help_text = self.userdata_file_helptext

    def set_choices(self, request):
        self.instance_type.choices = self.choices_manager.instance_types(cloud_type=self.cloud_type, add_blank=False)
        region = request.session.get('region')
        self.zone.choices = self.get_availability_zone_choices(region)
        self.vpc_network.choices = self.vpc_choices_manager.vpc_networks()
        self.vpc_subnet.choices = self.vpc_choices_manager.vpc_subnets()
        self.associate_public_ip_address.choices = self.get_associate_public_ip_address_choices()
        self.keypair.choices = self.get_keypair_choices()
        self.securitygroup.choices = self.choices_manager.security_groups(
            securitygroups=self.securitygroups, use_id=True, add_blank=False)
        self.role.choices = ChoicesManager(self.iam_conn).roles(add_blank=True)
        self.kernel_id.choices = self.choices_manager.kernels(image=self.image)
        self.ramdisk_id.choices = self.choices_manager.ramdisks(image=self.image)

        # Set default choices where applicable, defaulting to first non-blank choice
        if self.cloud_type == 'aws' and len(self.zone.choices) > 1:
            self.zone.data = self.zone.choices[1][0]
        # Set the defailt option to be the first choice
        if len(self.securitygroup.choices) > 1:
<<<<<<< HEAD
            self.securitygroup.data = [value for value, label in self.securitygroup.choices]
=======
            self.securitygroup.data = self.securitygroup.choices[0][0]
        if len(self.vpc_subnet.choices) > 1:
            self.vpc_subnet.data = self.vpc_subnet.choices[0][0]
>>>>>>> c3b748bf

    def set_error_messages(self):
        self.number.error_msg = self.number_error_msg
        self.instance_type.error_msg = self.instance_type_error_msg
        self.keypair.error_msg = self.keypair_error_msg
        self.securitygroup.error_msg = self.securitygroup_error_msg

    def get_keypair_choices(self):
        choices = self.choices_manager.keypairs(add_blank=True, no_keypair_option=True)
        return choices

    def get_availability_zone_choices(self, region):
        choices = [('', _(u'No preference'))]
        choices.extend(self.choices_manager.availability_zones(region, add_blank=False))
        return choices

    def get_associate_public_ip_address_choices(self):
        choices = [('None', _(u'Enabled (use subnet setting)')), ('true', _(u'Enabled')), ('false', _(u'Disabled'))]
        return choices


class LaunchMoreInstancesForm(BaseSecureForm):
    """Form class for launch more instances like this one"""
    number_error_msg = _(u'Number of instances must be a whole number greater than 0')
    number = wtforms.IntegerField(
        label=_(u'How many instances would you like to launch?'),
        validators=[
            validators.InputRequired(message=number_error_msg),
            validators.NumberRange(min=1, max=10),  # Restrict num instances that can be launched in one go
        ],
    )
    userdata = wtforms.TextAreaField(label=_(u'User data'))
    userdata_file_helptext = _(u'User data file may not exceed 16 KB')
    userdata_file = wtforms.FileField(label='')
    kernel_id = wtforms.SelectField(label=_(u'Kernel ID'))
    ramdisk_id = wtforms.SelectField(label=_(u'RAM disk ID (RAMFS)'))
    monitoring_enabled = wtforms.BooleanField(label=_(u'Enable detailed monitoring'))
    private_addressing = wtforms.BooleanField(label=_(u'Use private addressing only'))

    def __init__(self, request, image=None, instance=None, conn=None, **kwargs):
        super(LaunchMoreInstancesForm, self).__init__(request, **kwargs)
        self.image = image
        self.instance = instance
        self.conn = conn
        self.choices_manager = ChoicesManager(conn=conn)
        self.set_error_messages()
        self.set_help_text()
        self.set_choices()
        self.set_initial_data()

    def set_error_messages(self):
        self.number.error_msg = self.number_error_msg

    def set_help_text(self):
        self.userdata_file.help_text = self.userdata_file_helptext

    def set_choices(self):
        self.kernel_id.choices = self.choices_manager.kernels(image=self.image)
        self.ramdisk_id.choices = self.choices_manager.ramdisks(image=self.image)

    def set_initial_data(self):
        self.monitoring_enabled.data = self.instance.monitored
        self.private_addressing.data = self.enable_private_addressing()
        self.number.data = 1

    def enable_private_addressing(self):
        if self.instance.private_ip_address == self.instance.ip_address:
            return True
        return False


class StopInstanceForm(BaseSecureForm):
    """CSRF-protected form to stop an instance"""
    pass


class StartInstanceForm(BaseSecureForm):
    """CSRF-protected form to start an instance"""
    pass


class RebootInstanceForm(BaseSecureForm):
    """CSRF-protected form to reboot an instance"""
    pass


class TerminateInstanceForm(BaseSecureForm):
    """CSRF-protected form to terminate an instance"""
    pass


class BatchTerminateInstancesForm(BaseSecureForm):
    """CSRF-protected form to batch-terminate instances"""
    pass


class AttachVolumeForm(BaseSecureForm):
    """CSRF-protected form to attach a volume to an instance
       Note: This is for attaching a volume on the instance detail page
             The form to attach a volume to any instance from the volume detail page is at forms.volumes.AttachForm
    """
    volume_error_msg = _(u'Volume is required')
    volume_id = wtforms.SelectField(
        label=_(u'Volume'),
        validators=[validators.InputRequired(message=volume_error_msg)],
    )
    device_error_msg = _(u'Device is required')
    device = wtforms.TextField(
        label=_(u'Device'),
        validators=[validators.InputRequired(message=device_error_msg)],
    )

    def __init__(self, request, volumes=None, instance=None, **kwargs):
        super(AttachVolumeForm, self).__init__(request, **kwargs)
        self.request = request
        self.volumes = volumes or []
        self.instance = instance
        self.volume_id.error_msg = self.volume_error_msg
        self.device.error_msg = self.device_error_msg
        self.set_volume_choices()
        if self.instance is not None:
            self.device.data = self.suggest_next_device_name()

    def set_volume_choices(self):
        """Populate volume field with volumes available to attach"""
        choices = [('', _(u'select...'))]
        for volume in self.volumes:
            if self.instance and volume.zone == self.instance.placement and volume.attach_data.status is None:
                name_tag = volume.tags.get('Name')
                extra = ' ({name})'.format(name=name_tag) if name_tag else ''
                vol_name = '{id}{extra}'.format(id=volume.id, extra=extra)
                choices.append((volume.id, vol_name))
        if len(choices) == 1:
            choices = [('', _(u'No available volumes in this availability zone'))]
        self.volume_id.choices = choices

    def suggest_next_device_name(self):
        mappings = self.instance.block_device_mapping
        for i in range(0, 10):   # Test names with char 'f' to 'p'
            dev_name = '/dev/sd'+str(unichr(102+i))
            try:
                mappings[dev_name]
            except KeyError:
                return dev_name
        return 'error'


class DetachVolumeForm(BaseSecureForm):
    """CSRF-protected form to detach a volume from an instance"""
    pass


class InstancesFiltersForm(BaseSecureForm):
    """Form class for filters on landing page"""
    state = wtforms.SelectMultipleField(label=_(u'Status'))
    availability_zone = wtforms.SelectMultipleField(label=_(u'Availability zone'))
    instance_type = wtforms.SelectMultipleField(label=_(u'Instance type'))
    root_device_type = wtforms.SelectMultipleField(label=_(u'Root device type'))
    security_group = wtforms.SelectMultipleField(label=_(u'Security group'))
    scaling_group = wtforms.SelectMultipleField(label=_(u'Scaling group'))
    tags = TextEscapedField(label=_(u'Tags'))
    roles = wtforms.SelectMultipleField(label=_(u'Roles'))

    def __init__(self, request, ec2_conn=None, autoscale_conn=None, iam_conn=None, cloud_type='euca', **kwargs):
        super(InstancesFiltersForm, self).__init__(request, **kwargs)
        self.request = request
        self.cloud_type = cloud_type
        self.ec2_choices_manager = ChoicesManager(conn=ec2_conn)
        self.autoscale_choices_manager = ChoicesManager(conn=autoscale_conn)
        self.iam_choices_manager = ChoicesManager(conn=iam_conn)
        region = request.session.get('region')
        self.availability_zone.choices = self.get_availability_zone_choices(region)
        self.state.choices = self.get_status_choices()
        self.instance_type.choices = self.get_instance_type_choices()
        self.root_device_type.choices = self.get_root_device_type_choices()
        self.security_group.choices = self.ec2_choices_manager.security_groups(add_blank=False)
        self.scaling_group.choices = self.autoscale_choices_manager.scaling_groups(add_blank=False)
        self.roles.choices = self.iam_choices_manager.roles(add_blank=False)

    def get_availability_zone_choices(self, region):
        return self.ec2_choices_manager.availability_zones(region, add_blank=False)

    def get_instance_type_choices(self):
        return self.ec2_choices_manager.instance_types(
            cloud_type=self.cloud_type, add_blank=False, add_description=False)

    @staticmethod
    def get_status_choices():
        return (
            ('running', 'Running'),
            ('pending', 'Pending'),
            ('stopping', 'Stopping'),
            ('stopped', 'Stopped'),
            ('shutting-down', 'Terminating'),
            ('terminated', 'Terminated'),
        )

    @staticmethod
    def get_root_device_type_choices():
        return (
            ('ebs', 'EBS'),
            ('instance-store', 'Instance-store')
        )


class AssociateIpToInstanceForm(BaseSecureForm):
    """CSRF-protected form to associate IP to an instance"""
    associate_ip_error_msg = _(u'IP is required')
    ip_address = wtforms.SelectField(
        label=_(u'IP address:'),
        validators=[validators.InputRequired(message=associate_ip_error_msg)],
    )

    def __init__(self, request, conn=None, **kwargs):
        super(AssociateIpToInstanceForm, self).__init__(request, **kwargs)
        self.conn = conn
        self.choices_manager = ChoicesManager(conn=self.conn)
        self.ip_address.choices = self.choices_manager.elastic_ips()
        self.ip_address.error_msg = self.associate_ip_error_msg


class DisassociateIpFromInstanceForm(BaseSecureForm):
    """CSRF-protected form to disassociate IP from an instance"""
    pass


class InstanceCreateImageForm(BaseSecureForm):
    """CSRF-protected form to create an image from an instance"""
    name_error_msg = _(u'Name must be 3-128 alphanumeric characters (and may include parens, period (.), slashes (/), dashes (-) or underscores (_) but not spaces')
    name = wtforms.TextField(
        label=_(u'Name'),
        validators=[validators.Required(message=name_error_msg)],
    )
    desc_error_msg = _(u'Description must be less than 255 characters')
    description = wtforms.TextAreaField(
        label=_(u'Description'),
        validators=[validators.Length(max=255, message=desc_error_msg)],
    )
    no_reboot = wtforms.BooleanField(label=_(u'No reboot'))
    s3_bucket = wtforms.SelectField(
        label=_(u'Bucket name'), validators=[validators.InputRequired(message=_(u'You must select a bucket to use.'))])
    s3_prefix = wtforms.TextField(
        label=_(u'Prefix'), validators=[validators.InputRequired(message=_(u'You must supply a prefix'))])

    def __init__(self, request, s3_conn=None, **kwargs):
        super(InstanceCreateImageForm, self).__init__(request, **kwargs)
        self.s3_conn = s3_conn
        # Set choices
        self.choices_manager = ChoicesManager(conn=self.s3_conn)
        self.s3_bucket.choices = self.choices_manager.buckets()
        self.s3_prefix.data = _(u'image')
        # Set error msg
        self.name.error_msg = self.name_error_msg
        # Set help text
        no_reboot_helptext = _(u'When checked, the instance will not be shut down before the image is created. May impact file integrity of the image.')
        self.no_reboot.help_text = no_reboot_helptext
        s3_bucket_helptext = _(u'Choose from your existing buckets, or enter a name to create a new bucket')
        self.s3_bucket.help_text = s3_bucket_helptext
        s3_prefix_helptext = _(u'The beginning of your image file name')
        self.s3_prefix.help_text = s3_prefix_helptext
<|MERGE_RESOLUTION|>--- conflicted
+++ resolved
@@ -173,13 +173,9 @@
             self.zone.data = self.zone.choices[1][0]
         # Set the defailt option to be the first choice
         if len(self.securitygroup.choices) > 1:
-<<<<<<< HEAD
-            self.securitygroup.data = [value for value, label in self.securitygroup.choices]
-=======
             self.securitygroup.data = self.securitygroup.choices[0][0]
         if len(self.vpc_subnet.choices) > 1:
             self.vpc_subnet.data = self.vpc_subnet.choices[0][0]
->>>>>>> c3b748bf
 
     def set_error_messages(self):
         self.number.error_msg = self.number_error_msg

--- conflicted
+++ resolved
@@ -38,11 +38,7 @@
 class KeyPairForm(BaseSecureForm):
     """Key Pair Create form
     """
-<<<<<<< HEAD
-    name_error_msg = ASCII_WITHOUT_SLASHES_NOTICE
-=======
     name_error_msg = _(u'Keypair name must be between 1 and 255 ASCII characters long')
->>>>>>> a4b364ed
     name = wtforms.TextField(
         id=u'key-name',
         label=_(u'Name'),

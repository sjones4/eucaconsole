--- conflicted
+++ resolved
@@ -334,9 +334,6 @@
     # Stacks #####
     # Landing page
     Route(name='stacks', pattern='/stacks'),
-<<<<<<< HEAD
-    
-=======
     Route(name='stacks_json', pattern='/stacks/json'),
     Route(name='stacks_delete', pattern='/stacks/delete'),
     # Detail page
@@ -346,6 +343,4 @@
     Route(name='stack_state_json', pattern='/stacks/{name}/state/json'),
     Route(name='stack_template', pattern='/stacks/{name}/template'),
     Route(name='stack_events', pattern='/stacks/{name}/events'),
->>>>>>> 369ce317
-]
-
+]
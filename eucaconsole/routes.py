# Copyright 2013-2015 Hewlett Packard Enterprise Development LP
#
# Redistribution and use of this software in source and binary forms,
# with or without modification, are permitted provided that the following
# conditions are met:
#
# Redistributions of source code must retain the above copyright notice,
# this list of conditions and the following disclaimer.
#
# Redistributions in binary form must reproduce the above copyright
# notice, this list of conditions and the following disclaimer in the
# documentation and/or other materials provided with the distribution.
#
# THIS SOFTWARE IS PROVIDED BY THE COPYRIGHT HOLDERS AND CONTRIBUTORS
# "AS IS" AND ANY EXPRESS OR IMPLIED WARRANTIES, INCLUDING, BUT NOT
# LIMITED TO, THE IMPLIED WARRANTIES OF MERCHANTABILITY AND FITNESS FOR
# A PARTICULAR PURPOSE ARE DISCLAIMED. IN NO EVENT SHALL THE COPYRIGHT
# OWNER OR CONTRIBUTORS BE LIABLE FOR ANY DIRECT, INDIRECT, INCIDENTAL,
# SPECIAL, EXEMPLARY, OR CONSEQUENTIAL DAMAGES (INCLUDING, BUT NOT
# LIMITED TO, PROCUREMENT OF SUBSTITUTE GOODS OR SERVICES; LOSS OF USE,
# DATA, OR PROFITS; OR BUSINESS INTERRUPTION) HOWEVER CAUSED AND ON ANY
# THEORY OF LIABILITY, WHETHER IN CONTRACT, STRICT LIABILITY, OR TORT
# (INCLUDING NEGLIGENCE OR OTHERWISE) ARISING IN ANY WAY OUT OF THE USE
# OF THIS SOFTWARE, EVEN IF ADVISED OF THE POSSIBILITY OF SUCH DAMAGE.

"""
URL dispatch routes

The route names and patterns are listed here.
The routes are wired up to view callables via the view_config decorator, which attaches a view to the route_name.

For example, the 'instances' route name is connected to the Instances landing page as follows...

    @view_config(route_name='instances', renderer='../templates/instances/instances.pt')
    def instances_landing(self):
        pass

"""
from collections import namedtuple


# Simple container to hold a route name and pattern
Route = namedtuple('Route', ['name', 'pattern'])

urls = [
    # Dashboard #####
    Route(name='dashboard', pattern='/'),
    Route(name='dashboard_json', pattern='/dashboard/json'),
    Route(name='service_status_json', pattern='/status/json'),

    # Login/logout #####
    Route(name='login', pattern='/login'),
    Route(name='logout', pattern='/logout'),
    Route(name='managecredentials', pattern='/managecredentials'),
    Route(name='changepassword', pattern='/changepassword'),

    # Common #####
    Route(name='region_select', pattern='/region/select'),
    Route(name='file_download', pattern='/_getfile'),
    Route(name='render_template', pattern='/_template/*subpath'),

    # Images #####
    Route(name='images', pattern='/images'),
    Route(name='images_json', pattern='/images/json'),
    Route(name='images_deregister', pattern='/images/deregister'),
    Route(name='image_view', pattern='/images/{id}'),
    Route(name='image_json', pattern='/images/{id}/json'),
    Route(name='image_state_json', pattern='/images/{id}/state/json'),
    Route(name='image_update', pattern='/images/{id}/update'),
    Route(name='image_deregister', pattern='/images/{id}/deregister'),
    Route(name='image_cancel', pattern='/images/{id}/cancel'),

    # Instances #####
    # Landing page
    Route(name='instances', pattern='/instances'),
    Route(name='instances_json', pattern='/instances/json'),
    Route(name='instances_roles_json', pattern='/instances/roles/json'),
    Route(name='instances_start', pattern='/instances/start'),
    Route(name='instances_stop', pattern='/instances/stop'),
    Route(name='instances_reboot', pattern='/instances/reboot'),
    Route(name='instances_terminate', pattern='/instances/terminate'),
    Route(name='instances_associate', pattern='/instances/associate'),
    Route(name='instances_disassociate', pattern='/instances/disassociate'),
    # Detail page
    Route(name='instance_create', pattern='/instances/new'),
    Route(name='instance_launch', pattern='/instances/launch'),
    Route(name='instance_view', pattern='/instances/{id}'),
    Route(name='instance_userdata_json', pattern='/instances/{id}/userdata'),
    Route(name='instance_more', pattern='/instances/{id}/more'),
    Route(name='instance_more_launch', pattern='/instances/{id}/more/launch'),
    Route(name='instance_update', pattern='/instances/{id}/update'),
    Route(name='instance_associate', pattern='/instances/{id}/associate'),
    Route(name='instance_disassociate', pattern='/instances/{id}/disassociate'),
    Route(name='instance_start', pattern='/instances/{id}/start'),
    Route(name='instance_stop', pattern='/instances/{id}/stop'),
    Route(name='instance_reboot', pattern='/instances/{id}/reboot'),
    Route(name='instance_terminate', pattern='/instances/{id}/terminate'),
    Route(name='instance_create_image', pattern='/instances/{id}/createimage'),
    Route(name='instance_get_password', pattern='/instances/{id}/getpassword'),  # for windows instances
    Route(name='instance_state_json', pattern='/instances/{id}/state/json'),
    Route(name='instance_ip_address_json', pattern='/instances/{id}/ipaddress/json'),
    Route(name='instance_nextdevice_json', pattern='/instances/{id}/nextdevice/json'),
    Route(name='instance_console_output_json', pattern='/instances/{id}/consoleoutput/json'),
    Route(name='instance_volumes', pattern='/instances/{id}/volumes'),
    Route(name='instance_volumes_json', pattern='/instances/{id}/volumes/json'),
    Route(name='instance_volume_attach', pattern='/instances/{id}/volumes/attach'),
    Route(name='instance_volume_detach', pattern='/instances/{id}/volumes/{volume_id}/detach'),
    Route(name='instance_monitoring', pattern='/instances/{id}/monitoring'),
    Route(name='instance_monitoring_update', pattern='/instances/{id}/monitoring/update'),

    # Instance Types page
    Route(name='instance_types', pattern='/instance-types'),
    Route(name='instance_types_json', pattern='/instance-types/json'),
    Route(name='instance_types_update', pattern='/instance-types/update'),

    # Scaling Groups #####
    # Landing page
    Route(name='scalinggroups', pattern='/scalinggroups'),
    Route(name='scalinggroups_json', pattern='/scalinggroups/json'),
    Route(name='scalinggroups_delete', pattern='/scalinggroups/delete'),
    # Detail page
    Route(name='scalinggroup_new', pattern='/scalinggroups/new'),
    Route(name='scalinggroup_create', pattern='/scalinggroups/create'),
    Route(name='scalinggroup_view', pattern='/scalinggroups/{id}'),
    Route(name='scalinggroup_delete', pattern='/scalinggroups/{id}/delete'),
    Route(name='scalinggroup_update', pattern='/scalinggroups/{id}/update'),
    Route(name='scalinggroup_instances', pattern='/scalinggroups/{id}/instances'),
    Route(name='scalinggroup_instances_json', pattern='/scalinggroups/{id}/instances/json'),
    Route(name='scalinggroup_instances_markunhealthy', pattern='/scalinggroups/{id}/instances/markunhealthy'),
    Route(name='scalinggroup_instances_terminate', pattern='/scalinggroups/{id}/instances/terminate'),
    Route(name='scalinggroup_history', pattern='/scalinggroups/{id}/history'),
    Route(name='scalinggroup_history_json', pattern='/scalinggroups/{id}/history/json'),
    Route(name='scalinggroup_history_details_json', pattern='/scalinggroups/{id}/history/{activity}/json'),
    Route(name='scalinggroup_policies', pattern='/scalinggroups/{id}/policies'),
    Route(name='scalinggroup_policies_json', pattern='/scalinggroups/{id}/policies/json'),
    Route(name='scalinggroup_policy_new', pattern='/scalinggroups/{id}/policies/new'),
    Route(name='scalinggroup_policy_create', pattern='/scalinggroups/{id}/policies/create'),
    Route(name='scalinggroup_policy_delete', pattern='/scalinggroups/{id}/policies/delete'),
    Route(name='scalinggroup_monitoring', pattern='/scalinggroups/{id}/monitoring'),
    Route(name='scalinggroup_monitoring_update', pattern='/scalinggroups/{id}/monitoring/update'),

    # Launch Configurations #####
    # Landing page
    Route(name='launchconfigs', pattern='/launchconfigs'),
    Route(name='launchconfigs_json', pattern='/launchconfigs/json'),
    Route(name='launchconfigs_delete', pattern='/launchconfigs/delete'),
    # Detail page
    Route(name='launchconfig_new', pattern='/launchconfigs/new'),
    Route(name='launchconfig_create', pattern='/launchconfigs/create'),
    Route(name='launchconfig_delete', pattern='/launchconfigs/{id}/delete'),
    Route(name='launchconfig_view', pattern='/launchconfigs/{id}'),
    Route(name='launchconfig_more', pattern='/launchconfigs/{id}/more'),

    # ELBs #####
    # Landing page
    Route(name='elbs', pattern='/elbs'),
    Route(name='elbs_json', pattern='/elbs/json'),
    Route(name='elbs_delete', pattern='/elbs/delete'),
    # Detail page
    Route(name='elb_new', pattern='/elbs/new'),
    Route(name='elb_create', pattern='/elbs/create'),
    Route(name='elb_delete', pattern='/elbs/{id}/delete'),
    Route(name='elb_view', pattern='/elbs/{id}'),
    Route(name='elb_update', pattern='/elbs/{id}/update'),
    Route(name='elb_instances', pattern='/elbs/{id}/instances'),
    Route(name='elb_instances_update', pattern='/elbs/{id}/instances/update'),
    Route(name='elb_healthchecks', pattern='/elbs/{id}/healthchecks'),
    Route(name='elb_healthchecks_update', pattern='/elbs/{id}/healthchecks/update'),
    Route(name='elb_monitoring', pattern='/elbs/{id}/monitoring'),
    # Certificate modal
    Route(name='certificate_create', pattern='/certificate/create'),

    # Volumes #####
    # Landing page
    Route(name='volumes', pattern='/volumes'),
    Route(name='volumes_json', pattern='/volumes/json'),
    Route(name='volumes_delete', pattern='/volumes/delete'),
    Route(name='volumes_attach', pattern='/volumes/attach'),
    Route(name='volumes_detach', pattern='/volumes/detach'),
    Route(name='volumes_expando_details', pattern='/volumes/{id}/expando'),
    # Detail page
    Route(name='volume_create', pattern='/volumes/create'),
    Route(name='volume_view', pattern='/volumes/{id}'),  # Pass id='new' to render Add Volume page
    Route(name='volume_update', pattern='/volumes/{id}/update'),
    Route(name='volume_delete', pattern='/volumes/{id}/delete'),
    Route(name='volume_attach', pattern='/volumes/{id}/attach'),
    Route(name='volume_detach', pattern='/volumes/{id}/detach'),
    Route(name='volume_state_json', pattern='/volumes/{id}/state/json'),
    Route(name='volume_snapshots', pattern='/volumes/{id}/snapshots'),
    Route(name='volume_snapshots_json', pattern='/volumes/{id}/snapshots/json'),
    Route(name='volume_snapshot_create', pattern='/volumes/{id}/snapshots/create'),
    Route(name='volume_snapshot_delete', pattern='/volumes/{id}/snapshots/{snapshot_id}/delete'),
    Route(name='volume_monitoring', pattern='/volumes/{id}/monitoring'),
    Route(name='volume_monitoring_update', pattern='/volumes/{id}/monitoring/update'),

    # Snapshots #####
    # Landing page
    Route(name='snapshots', pattern='/snapshots'),
    Route(name='snapshots_json', pattern='/snapshots/json'),
    Route(name='snapshots_delete', pattern='/snapshots/delete'),
    Route(name='snapshots_register', pattern='/snapshots/register'),
    # Detail page
    Route(name='snapshot_create', pattern='/snapshots/create'),
    Route(name='snapshot_view', pattern='/snapshots/{id}'),  # Pass id='new' to render Add Snapshot page
    Route(name='snapshot_update', pattern='/snapshots/{id}/update'),
    Route(name='snapshot_delete', pattern='/snapshots/{id}/delete'),
    Route(name='snapshot_register', pattern='/snapshots/{id}/register'),
    Route(name='snapshot_size_json', pattern='/snapshots/{id}/size/json'),
    Route(name='snapshot_state_json', pattern='/snapshots/{id}/state/json'),
    Route(name='snapshot_images_json', pattern='/snapshots/{id}/images/json'),

    # Buckets #####
    # Landing page
    Route(name='buckets', pattern='/buckets'),
    Route(name='buckets_json', pattern='/buckets/json'),
    # Contents/detail pages
    Route(name='bucket_new', pattern='/buckets/new'),
    Route(name='bucket_create', pattern='/buckets/create'),
    Route(name='bucket_create_xhr', pattern='/buckets/create_xhr'),
    Route(name='bucket_details', pattern='/buckets/{name}/details'),
    Route(name='bucket_objects_count_versioning_json', pattern='/buckets/{name}/objectscount.json'),
    Route(name='bucket_update', pattern='/buckets/{name}/update'),
    Route(name='bucket_delete', pattern='/buckets/{name}/delete'),
    Route(name='bucket_delete_keys', pattern='/buckets/{name}/delete_keys'),
    Route(name='bucket_update_versioning', pattern='/buckets/{name}/updateversioning'),
    Route(name='bucket_contents', pattern='/buckets/{name}/contents/*subpath'),
    Route(name='bucket_keys', pattern='/buckets/{name}/keys/*subpath'),
    Route(name='bucket_item_details', pattern='/buckets/{name}/itemdetails/*subpath'),
    Route(name='bucket_item_update', pattern='/buckets/{name}/itemupdate/*subpath'),
    Route(name='bucket_item_generate_url', pattern='/buckets/{name}/generateurl/*subpath'),
    Route(name='bucket_item_make_public', pattern='/buckets/{name}/makepublic/*subpath'),
    Route(name='bucket_put_item', pattern='/buckets/{name}/putitem/*subpath'),
    Route(name='bucket_put_items', pattern='/buckets/{name}/putitems/*subpath'),
    Route(name='bucket_create_folder', pattern='/buckets/{name}/createfolder/*subpath'),
    Route(name='bucket_upload', pattern='/buckets/{name}/upload/*subpath'),
    Route(name='bucket_sign_req', pattern='/buckets/{name}/signreq/*subpath'),
    Route(name='bucket_item_url', pattern='/buckets/{name}/geturl/*subpath'),


    # Security Groups #####
    # Landing page
    Route(name='securitygroups', pattern='/securitygroups'),
    Route(name='securitygroups_json', pattern='/securitygroups/json'),
    Route(name='securitygroups_rules_json', pattern='/securitygroupsrules/json'),
    Route(name='internet_protocols_json', pattern='/internetprotocols/json'),
    Route(name='securitygroups_delete', pattern='/securitygroups/delete'),
    # Detail page
    Route(name='securitygroup_create', pattern='/securitygroups/create'),
    Route(name='securitygroup_view', pattern='/securitygroups/{id}'),  # Pass id='new' to render Add SG page
    Route(name='securitygroup_update', pattern='/securitygroups/{id}/update'),
    Route(name='securitygroup_delete', pattern='/securitygroups/{id}/delete'),

    # Key pairs #####
    # Landing page
    Route(name='keypairs', pattern='/keypairs'),
    Route(name='keypairs_json', pattern='/keypairs/json'),
    # Detail page
    Route(name='keypair_create', pattern='/keypairs/create'),
    Route(name='keypair_import', pattern='/keypairs/import'),
    Route(name='keypair_delete', pattern='/keypairs/delete'),
    Route(name='keypair_view', pattern='/keypairs/*subpath'),

    # IP Addresses #####
    # Landing page
    Route(name='ipaddresses', pattern='/ipaddresses'),
    Route(name='ipaddresses_json', pattern='/ipaddresses/json'),
    Route(name='ipaddresses_associate', pattern='/ipaddresses/associate'),
    Route(name='ipaddresses_disassociate', pattern='/ipaddresses/disassociate'),
    Route(name='ipaddresses_release', pattern='/ipaddresses/release'),
    # Detail page
    Route(name='ipaddress_view', pattern='/ipaddresses/{public_ip}'),
    Route(name='ipaddress_associate', pattern='/ipaddresses/{public_ip}/associate'),
    Route(name='ipaddress_disassociate', pattern='/ipaddresses/{public_ip}/disassociate'),
    Route(name='ipaddress_release', pattern='/ipaddresses/{public_ip}/release'),

    # CloudWatch #####
    # Alarms Landing page
    Route(name='cloudwatch_alarms', pattern='/alarms'),
    Route(name='cloudwatch_alarms_json', pattern='/alarms/json'),
    Route(name='cloudwatch_alarm_history', pattern='/alarms/{alarm_id}/history'),
    Route(name='cloudwatch_alarms_create', pattern='/alarms/create'),
    Route(name='cloudwatch_alarm_view', pattern='/alarms/{alarm_id}'),
    Route(name='cloudwatch_alarms_for_metric_json', pattern='/alarms/json/{metric}'),
    # REST API - this route is hard-coded elsewhere, do not change.
    Route(name='cloudwatch_api', pattern='/cloudwatch/api'),
    # Metrics Landing page
    Route(name='cloudwatch_metrics', pattern='/metrics'),
    Route(name='cloudwatch_metrics_json', pattern='/cloudwatch/metrics/json'),
    Route(name='cloudwatch_resource_names_json', pattern='/cloudwatch/resourcenames/json'),

    # Accounts #####
    Route(name='accounts', pattern='/accounts'),
    Route(name='accounts_json', pattern='/accounts/json'),
    Route(name='account_new', pattern='/accounts/new'),
    Route(name='accounts_delete', pattern='/accounts/delete'),
    Route(name='account_create', pattern='/accounts/create'),
    Route(name='account_view', pattern='/accounts/{name}'),
    Route(name='account_summary_json', pattern='/accounts/{name}/summary'),
    Route(name='account_update', pattern='/accounts/{name}/update'),
    Route(name='account_delete', pattern='/accounts/{name}/delete'),
    Route(name='account_policies_json', pattern='/accounts/{name}/policies_json'),
    Route(name='account_policy_json', pattern='/accounts/{name}/policies/{policy}'),
    Route(name='account_update_policy', pattern='/accounts/{name}/policy/{policy}/save'),
    Route(name='account_delete_policy', pattern='/accounts/{name}/policy/{policy}/delete'),

    # Users #####
    Route(name='users', pattern='/users'),
    Route(name='users_json', pattern='/users/json'),
    Route(name='user_new', pattern='/users/new'),
    Route(name='user_create', pattern='/users/create'),
    Route(name='user_view', pattern='/users/{name}'),  # Pass name='new' to render Create User(s) page
    Route(name='user_summary_json', pattern='/users/{name}/summary'),
    Route(name='user_enable', pattern='/users/{name}/enable'),
    Route(name='user_disable', pattern='/users/{name}/disable'),
    Route(name='user_access_keys_json', pattern='/users/{name}/keys_json'),
    Route(name='user_groups_json', pattern='/users/{name}/groups_json'),
    Route(name='user_avail_groups_json', pattern='/users/{name}/groups_available_json'),
    Route(name='user_policies_json', pattern='/users/{name}/policies_json'),
    Route(name='user_policy_json', pattern='/users/{name}/policies/{policy}'),
    Route(name='user_update', pattern='/users/{name}/update'),
    Route(name='user_delete', pattern='/users/{name}/delete'),
    Route(name='user_delete_password', pattern='/users/{name}/deletepwd'),
    Route(name='user_random_password', pattern='/users/{name}/random'),
    Route(name='user_change_password', pattern='/users/{name}/password'),
    Route(name='user_generate_keys', pattern='/users/{name}/genkeys'),
    Route(name='user_delete_key', pattern='/users/{name}/keys/{key}/delete'),
    Route(name='user_deactivate_key', pattern='/users/{name}/keys/{key}/deactivate'),
    Route(name='user_activate_key', pattern='/users/{name}/keys/{key}/activate'),
    Route(name='user_add_to_group', pattern='/users/{name}/addgroup/{group}'),
    Route(name='user_remove_from_group', pattern='/users/{name}/removegroup/{group}'),
    Route(name='user_update_quotas', pattern='/users/{name}/quotas'),
    Route(name='user_update_policy', pattern='/users/{name}/policy/{policy}/save'),
    Route(name='user_delete_policy', pattern='/users/{name}/policy/{policy}/delete'),

    # Groups #####
    Route(name='groups', pattern='/groups'),
    Route(name='groups_json', pattern='/groups/json'),
    Route(name='groups_delete', pattern='/groups/delete'),
    Route(name='group_create', pattern='/groups/create'),
    Route(name='group_view', pattern='/groups/{name}'),
    Route(name='group_update', pattern='/groups/{name}/update'),
    Route(name='group_delete', pattern='/groups/{name}/delete'),
    Route(name='group_policies_json', pattern='/groups/{name}/policies_json'),
    Route(name='group_policy_json', pattern='/groups/{name}/policies/{policy}'),
    Route(name='group_update_policy', pattern='/groups/{name}/policy/{policy}/save'),
    Route(name='group_delete_policy', pattern='/groups/{name}/policy/{policy}/delete'),

    # Roles #####
    Route(name='roles', pattern='/roles'),
    Route(name='roles_json', pattern='/roles/json'),
    Route(name='roles_delete', pattern='/roles/delete'),
    Route(name='role_create', pattern='/roles/create'),
    Route(name='role_view', pattern='/roles/{name}'),
    Route(name='role_delete', pattern='/roles/{name}/delete'),
    Route(name='role_policies_json', pattern='/roles/{name}/policies_json'),
    Route(name='role_policy_json', pattern='/roles/{name}/policies/{policy}'),
    Route(name='role_update_policy', pattern='/roles/{name}/policy/{policy}/save'),
    Route(name='role_update_trustpolicy', pattern='/roles/{name}/trustpolicy/save'),
    Route(name='role_delete_policy', pattern='/roles/{name}/policy/{policy}/delete'),

    # IAM Policies/Permissions #####
    Route(name='iam_policy_new', pattern='/policies/new'),
    Route(name='iam_policy_create', pattern='/policies/create'),
    Route(name='iam_policy_json', pattern='/policies/canned/json'),

    # Stacks #####
    # Landing page
    Route(name='stacks', pattern='/stacks'),
    Route(name='stacks_json', pattern='/stacks/json'),
    Route(name='stacks_delete', pattern='/stacks/delete'),
    # Detail page
    Route(name='stack_new', pattern='/stacks/new'),
    Route(name='stack_create', pattern='/stacks/create'),
    Route(name='stack_template_parse', pattern='/stacks/templateparse'),
    Route(name='stack_template_convert', pattern='/stacks/templateconvert'),
    Route(name='stack_view', pattern='/stacks/{name}'),
    Route(name='stack_delete', pattern='/stacks/{name}/delete'),
    Route(name='stack_state_json', pattern='/stacks/{name}/state/json'),
    Route(name='stack_template', pattern='/stacks/{name}/template'),
    Route(name='stack_events', pattern='/stacks/{name}/events'),
<<<<<<< HEAD
    # Update
    Route(name='stack_update', pattern='/stacks/{name}/update'),
    Route(name='stack_aws_dialogs', pattern='/templates/aws-dialogs'),

    # Tag Editor #####
    # Directive Template
    Route(name='tag_editor_template', pattern='/templates/tag-editor'),
=======
>>>>>>> 3565a606
]<|MERGE_RESOLUTION|>--- conflicted
+++ resolved
@@ -378,7 +378,6 @@
     Route(name='stack_state_json', pattern='/stacks/{name}/state/json'),
     Route(name='stack_template', pattern='/stacks/{name}/template'),
     Route(name='stack_events', pattern='/stacks/{name}/events'),
-<<<<<<< HEAD
     # Update
     Route(name='stack_update', pattern='/stacks/{name}/update'),
     Route(name='stack_aws_dialogs', pattern='/templates/aws-dialogs'),
@@ -386,6 +385,4 @@
     # Tag Editor #####
     # Directive Template
     Route(name='tag_editor_template', pattern='/templates/tag-editor'),
-=======
->>>>>>> 3565a606
 ]
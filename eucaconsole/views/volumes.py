--- conflicted
+++ resolved
@@ -178,11 +178,14 @@
         # Don't filter by these request params in Python, as they're included in the "filters" params sent to the CLC
         # Note: the choices are from attributes in VolumesFiltersForm
         ignore_params = ['zone']
-<<<<<<< HEAD
         with boto_error_handler(self.request):
             filtered_items = self.filter_items(self.get_items(filters=filters), ignore=ignore_params)
-            snapshots = self.conn.get_all_snapshots() if self.conn else []
-            instances = self.conn.get_only_instances(filters=filters) if self.conn else []
+            instance_ids = list(set([
+                vol.attach_data.instance_id for vol in filtered_items if vol.attach_data.instance_id is not None]))
+            volume_ids = [volume.id for volume in filtered_items]
+            snapshots = self.conn.get_all_snapshots(filters={'volume-id': volume_ids}) if self.conn else []
+            instances = self.conn.get_only_instances(instance_ids=instance_ids) if self.conn else []
+
             for volume in filtered_items:
                 status = volume.status
                 attach_status = volume.attach_data.status
@@ -205,36 +208,6 @@
                     transitional=status in transitional_states or attach_status in transitional_states,
                 ))
             return dict(results=volumes)
-=======
-        filtered_items = self.filter_items(self.get_items(filters=filters), ignore=ignore_params)
-        instance_ids = list(set([
-            vol.attach_data.instance_id for vol in filtered_items if vol.attach_data.instance_id is not None]))
-        volume_ids = [volume.id for volume in filtered_items]
-        snapshots = self.conn.get_all_snapshots(filters={'volume-id': volume_ids}) if self.conn else []
-        instances = self.conn.get_only_instances(instance_ids=instance_ids) if self.conn else []
-        for volume in filtered_items:
-            status = volume.status
-            attach_status = volume.attach_data.status
-            instance_name = None
-            if volume.attach_data is not None and volume.attach_data.instance_id is not None:
-                instance = [inst for inst in instances if inst.id == volume.attach_data.instance_id][0]
-                instance_name = TaggedItemView.get_display_name(instance)
-            volumes.append(dict(
-                create_time=volume.create_time,
-                id=volume.id,
-                instance=volume.attach_data.instance_id,
-                instance_name=instance_name,
-                name=TaggedItemView.get_display_name(volume),
-                snapshots=len([snap.id for snap in snapshots if snap.volume_id == volume.id]),
-                size=volume.size,
-                status=status,
-                attach_status=attach_status,
-                zone=volume.zone,
-                tags=TaggedItemView.get_tags_display(volume.tags),
-                transitional=status in transitional_states or attach_status in transitional_states,
-            ))
-        return dict(results=volumes)
->>>>>>> a0629c00
 
     def get_items(self, filters=None):
         return self.conn.get_all_volumes(filters=filters) if self.conn else []

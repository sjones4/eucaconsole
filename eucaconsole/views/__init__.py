--- conflicted
+++ resolved
@@ -135,36 +135,9 @@
             conn = ConnectionManager.aws_connection(
                 region, access_key, secret_key, security_token, conn_type, validate_certs)
         elif cloud_type == 'euca':
-<<<<<<< HEAD
             host = self.request.registry.settings.get('ufshost', 'localhost')
             port = int(self.request.registry.settings.get('ufsport', 8773))
-=======
-            host = self.request.registry.settings.get('clchost', 'localhost')
-            port = int(self.request.registry.settings.get('clcport', 8773))
-            if conn_type == 'ec2':
-                host = self.request.registry.settings.get('ec2.host', host)
-                port = int(self.request.registry.settings.get('ec2.port', port))
-            elif conn_type == 'autoscale':
-                host = self.request.registry.settings.get('autoscale.host', host)
-                port = int(self.request.registry.settings.get('autoscale.port', port))
-            elif conn_type == 'cloudwatch':
-                host = self.request.registry.settings.get('cloudwatch.host', host)
-                port = int(self.request.registry.settings.get('cloudwatch.port', port))
-            elif conn_type == 'elb':
-                host = self.request.registry.settings.get('elb.host', host)
-                port = int(self.request.registry.settings.get('elb.port', port))
-            elif conn_type == 'iam':
-                host = self.request.registry.settings.get('iam.host', host)
-                port = int(self.request.registry.settings.get('iam.port', port))
-            elif conn_type == 's3':
-                host = self.request.registry.settings.get('s3.host', host)
-                port = int(self.request.registry.settings.get('s3.port', port))
-            elif conn_type == 'vpc':
-                host = self.request.registry.settings.get('vpc.host', host)
-                port = int(self.request.registry.settings.get('vpc.port', port))
-
             dns_enabled = self.request.session.get('dns_enabled', True)
->>>>>>> 834fb135
             conn = ConnectionManager.euca_connection(
                 host, port, access_key, secret_key, security_token,
                 conn_type, dns_enabled, validate_certs, certs_file

# -*- coding: utf-8 -*-
# Copyright 2013-2014 Eucalyptus Systems, Inc.
#
# Redistribution and use of this software in source and binary forms,
# with or without modification, are permitted provided that the following
# conditions are met:
#
# Redistributions of source code must retain the above copyright notice,
# this list of conditions and the following disclaimer.
#
# Redistributions in binary form must reproduce the above copyright
# notice, this list of conditions and the following disclaimer in the
# documentation and/or other materials provided with the distribution.
#
# THIS SOFTWARE IS PROVIDED BY THE COPYRIGHT HOLDERS AND CONTRIBUTORS
# "AS IS" AND ANY EXPRESS OR IMPLIED WARRANTIES, INCLUDING, BUT NOT
# LIMITED TO, THE IMPLIED WARRANTIES OF MERCHANTABILITY AND FITNESS FOR
# A PARTICULAR PURPOSE ARE DISCLAIMED. IN NO EVENT SHALL THE COPYRIGHT
# OWNER OR CONTRIBUTORS BE LIABLE FOR ANY DIRECT, INDIRECT, INCIDENTAL,
# SPECIAL, EXEMPLARY, OR CONSEQUENTIAL DAMAGES (INCLUDING, BUT NOT
# LIMITED TO, PROCUREMENT OF SUBSTITUTE GOODS OR SERVICES; LOSS OF USE,
# DATA, OR PROFITS; OR BUSINESS INTERRUPTION) HOWEVER CAUSED AND ON ANY
# THEORY OF LIABILITY, WHETHER IN CONTRACT, STRICT LIABILITY, OR TORT
# (INCLUDING NEGLIGENCE OR OTHERWISE) ARISING IN ANY WAY OUT OF THE USE
# OF THIS SOFTWARE, EVEN IF ADVISED OF THE POSSIBILITY OF SUCH DAMAGE.

"""
Core views

"""
import logging
import simplejson as json
import textwrap

from cgi import FieldStorage
from contextlib import contextmanager
from dateutil import tz
from markupsafe import Markup
from urllib import urlencode
from urlparse import urlparse

from beaker.cache import cache_managers
from boto.ec2.blockdevicemapping import BlockDeviceType, BlockDeviceMapping
from boto.exception import BotoServerError

from pyramid.httpexceptions import HTTPFound, HTTPException, HTTPUnprocessableEntity
from pyramid.response import Response
from pyramid.security import NO_PERMISSION_REQUIRED
from pyramid.view import notfound_view_config, view_config

from ..constants.images import AWS_IMAGE_OWNER_ALIAS_CHOICES, EUCA_IMAGE_OWNER_ALIAS_CHOICES
from ..forms.login import EucaLogoutForm
from ..i18n import _
from ..models import Notification
from ..models.auth import ConnectionManager


def escape_braces(event):
    """Escape double curly braces in template variables to prevent AngularJS expression injections"""
    for k, v in event.rendering_val.items():
        if type(v) in [str, unicode] or isinstance(v, Markup):
            event.rendering_val[k] = BaseView.escape_braces(v)


class JSONResponse(Response):
    def __init__(self, status=200, message=None, **kwargs):
        super(JSONResponse, self).__init__(**kwargs)
        self.status = status
        self.content_type = 'application/json'
        self.body = json.dumps(
            dict(message=message)
        )


# Can use this for 1.5, but the fix below for 1.4 also works in 1.5.
#class JSONError(HTTPException):
class JSONError(HTTPUnprocessableEntity):
    def __init__(self, status=400, message=None, **kwargs):
        super(JSONError, self).__init__(**kwargs)
        self.status = status
        self.content_type = 'application/json'
        self.body = json.dumps(
            dict(message=message)
        )


class BaseView(object):
    """Base class for all views"""
    def __init__(self, request):
        self.request = request
        self.region = request.session.get('region')
        self.access_key = request.session.get('access_id')
        self.secret_key = request.session.get('secret_key')
        self.cloud_type = request.session.get('cloud_type')
        self.security_token = request.session.get('session_token')
        self.euca_logout_form = EucaLogoutForm(self.request)

    def get_connection(self, conn_type='ec2', cloud_type=None):
        conn = None
        if cloud_type is None:
            cloud_type = self.cloud_type

        if cloud_type == 'aws':
            conn = ConnectionManager.aws_connection(
                self.region, self.access_key, self.secret_key, self.security_token, conn_type)
        elif cloud_type == 'euca':
            host = self.request.registry.settings.get('clchost', 'localhost')
            port = int(self.request.registry.settings.get('clcport', 8773))
            if conn_type == 'ec2':
                host = self.request.registry.settings.get('ec2.host', host)
                port = int(self.request.registry.settings.get('ec2.port', port))
            elif conn_type == 'autoscale':
                host = self.request.registry.settings.get('autoscale.host', host)
                port = int(self.request.registry.settings.get('autoscale.port', port))
            elif conn_type == 'cloudwatch':
                host = self.request.registry.settings.get('cloudwatch.host', host)
                port = int(self.request.registry.settings.get('cloudwatch.port', port))
            elif conn_type == 'elb':
                host = self.request.registry.settings.get('elb.host', host)
                port = int(self.request.registry.settings.get('elb.port', port))
            elif conn_type == 'iam':
                host = self.request.registry.settings.get('iam.host', host)
                port = int(self.request.registry.settings.get('iam.port', port))
            elif conn_type == 'sts':
                host = self.request.registry.settings.get('sts.host', host)
                port = int(self.request.registry.settings.get('sts.port', port))

            conn = ConnectionManager.euca_connection(
                host, port, self.access_key, self.secret_key, self.security_token, conn_type)

        return conn

    def is_csrf_valid(self):
        return self.request.session.get_csrf_token() == self.request.params.get('csrf_token')

    def _store_file_(self, filename, mime_type, contents):
        session = self.request.session
        session['file_cache'] = (filename, mime_type, contents)

    def _has_file_(self):
        session = self.request.session
        return 'file_cache' in session

    @staticmethod
    def escape_braces(s):
        if type(s) in [str, unicode] or isinstance(s, Markup):
            return s.replace('{{', '{ {').replace('}}', '} }')

    @staticmethod
    def unescape_braces(s):
        if type(s) in [str, unicode] or isinstance(s, Markup):
            return s.replace('{ {', '{{').replace('} }', '}}')

    @staticmethod
    def sanitize_url(url):
        default_path = '/'
        if not url:
            return default_path
        parsed_url = urlparse(url)
        scheme = parsed_url.scheme
        netloc = parsed_url.netloc
        if scheme:
            if not netloc:  # Prevent arbitrary redirects when url scheme has extra slash e.g. "http:///example.com"
                return default_path
            url = parsed_url.path
        return url or default_path

    @staticmethod
    def invalidate_connection_cache():
        """Empty connection objects cache"""
        for manager in cache_managers.values():
            namespace = manager.namespace.namespace
            if '_aws_connection' in namespace or '_euca_connection' in namespace:
                manager.clear()

    @staticmethod
    def log_message(request, message, level='info'):
        prefix = ''
        cloud_type = request.session.get('cloud_type', 'euca')
        if cloud_type == 'euca':
            account = request.session.get('account', '')
            username = request.session.get('username', '')
            prefix = '{0}/{1}'.format(account, username)
        elif cloud_type == 'aws':
            account = request.session.get('username_label', '')
            region = request.session.get('region')
            prefix = '{0}/{1}'.format(account, region)
        log_message = "{prefix} [{id}]: {msg}".format(prefix=prefix, id=request.id, msg=message)
        if level == 'info':
            logging.info(log_message)
        elif level == 'error':
            logging.error(log_message)
        # Very useful to use this when an error is logged and you need more details
        #import traceback; traceback.print_exc()

    def log_request(self, message):
        self.log_message(self.request, message)

    @staticmethod
    def handle_error(err=None, request=None, location=None, template="{0}"):
        status = getattr(err, 'status', None) or err.args[0] if err.args else ""
        message = template.format(err.reason)
        if err.error_message is not None:
            message = err.error_message
            if 'because of:' in message:
                message = message[message.index("because of:")+11:]
            if 'RelatesTo Error:' in message:
                message = message[message.index("RelatesTo Error:")+16:]
            # do we need this logic in the common code?? msg = err.message.split('remoteDevice')[0]
            # this logic found in volumes.js
        BaseView.log_message(request, message, level='error')
        if request.is_xhr:
            raise JSONError(message=message, status=status or 403)
        if status == 403:
            notice = _(u'Your session has timed out. This may be due to inactivity, a policy that does not provide login permissions, or an unexpected error. Please log in again, and contact your cloud administrator if the problem persists.')
            request.session.flash(notice, queue=Notification.WARNING)
            # Empty Beaker cache to clear connection objects
            # BaseView.invalidate_connection_cache()
            raise HTTPFound(location=request.route_path('login'))
        request.session.flash(message, queue=Notification.ERROR)
        if location is None:
            location = request.current_route_url()
        raise HTTPFound(location)

    @staticmethod
    def escape_json(json_string):
        """Escape JSON strings passed to AngularJS controllers in templates"""
        replace_mapping = {
            "\'": "__apos__",
            '\\"': "__dquote__",
            "\\": "__bslash__",
        }
        for key, value in replace_mapping.items():
            json_string = json_string.replace(key, value)
        return json_string

    @staticmethod
    def dt_isoformat(dt_obj, tzone='UTC'):
        """Convert a timezone-unaware datetime object to tz-aware one and return it as an ISO-8601 formatted string"""
        return dt_obj.replace(tzinfo=tz.gettz(tzone)).isoformat()


class TaggedItemView(BaseView):
    """Common view for items that have tags (e.g. security group)"""

    def __init__(self, request):
        super(TaggedItemView, self).__init__(request)
        self.tagged_obj = None
        self.conn = None

    def add_tags(self):
        if self.conn:
            tags_json = self.request.params.get('tags')
            tags_dict = json.loads(tags_json) if tags_json else {}
            tags = {}
            for key, value in tags_dict.items():
                key = self.unescape_braces(key.strip())
                if not any([key.startswith('aws:'), key.startswith('euca:')]):
<<<<<<< HEAD
                    tags[key] = value.strip()
            if len(tags) > 0:
                self.conn.create_tags([self.tagged_obj.id], tags)
=======
                    tags[key] = self.unescape_braces(value.strip())
            self.conn.create_tags([self.tagged_obj.id], tags)
>>>>>>> 949d4e38

    def remove_tags(self):
        if self.conn:
            tagkeys = []
            object_tags = self.tagged_obj.tags.keys()
            for tagkey in object_tags:
                if not any([tagkey.startswith('aws:'), tagkey.startswith('euca:')]):
                    tagkeys.append(tagkey)
            self.conn.delete_tags([self.tagged_obj.id], tagkeys)

    def update_tags(self):
        if self.tagged_obj is not None:
            self.remove_tags()
            self.add_tags()

    def update_name_tag(self, value):
        if self.tagged_obj is not None:
            if value != self.tagged_obj.tags.get('Name'):
                self.tagged_obj.remove_tag('Name')
                if value and not value.startswith('aws:'):
                    tag_value = self.unescape_braces(value)
                    self.tagged_obj.add_tag('Name', tag_value)

    @staticmethod
    def get_display_name(resource, escapebraces=True):
        name = ''
        if resource:
            name_tag = resource.tags.get('Name', '')
            name = '{0}{1}'.format(
                name_tag if name_tag else resource.id,
                ' ({0})'.format(resource.id) if name_tag else ''
            )
        if escapebraces:
            name = BaseView.escape_braces(name)
        return name

    @staticmethod
    def get_tags_display(tags, skip_name=True, wrap_width=0):
        """Return comma-separated list of tags as a string.
           Skips the 'Name' tag by default. no wrapping by default, otherwise honor wrap_width"""
        tags_array = []
        for key, val in tags.items():
            if not any([key.startswith('aws:'), key.startswith('euca:')]):
                template = '{0}={1}'
                if skip_name and key == 'Name':
                    continue
                else:
                    text = template.format(key, val)
                    if wrap_width > 0:
                        if len(text) > wrap_width:
                            tags_array.append(textwrap.fill(text, wrap_width))
                        else:
                            tags_array.append(text)
                    else:
                        tags_array.append(text)
        return ', '.join(tags_array)


class BlockDeviceMappingItemView(BaseView):
    def __init__(self, request):
        super(BlockDeviceMappingItemView, self).__init__(request)
        self.conn = self.get_connection()
        self.request = request

    def get_image(self):
        from eucaconsole.views.images import ImageView
        image_id = self.request.params.get('image_id')
        if self.conn and image_id:
            with boto_error_handler(self.request):
                image = self.conn.get_image(image_id)
                if image:
                    platform = ImageView.get_platform(image)
                    image.platform_name = ImageView.get_platform_name(platform)
                return image
        return None

    def get_owner_choices(self):
        if self.cloud_type == 'aws':
            return AWS_IMAGE_OWNER_ALIAS_CHOICES
        return EUCA_IMAGE_OWNER_ALIAS_CHOICES

    def get_snapshot_choices(self):
        choices = [('', _(u'None'))]
        for snapshot in self.conn.get_all_snapshots(owner='self'):
            value = snapshot.id
            snapshot_name = snapshot.tags.get('Name')
            label = '{id}{name} ({size} GB)'.format(
                id=snapshot.id,
                name=' - {0}'.format(snapshot_name) if snapshot_name else '',
                size=snapshot.volume_size
            )
            choices.append((value, label))
        return sorted(choices)

    def get_user_data(self):
        userdata_input = self.request.params.get('userdata')
        userdata_file_param = self.request.POST.get('userdata_file')
        userdata_file = userdata_file_param.file.read() if isinstance(userdata_file_param, FieldStorage) else None
        userdata = userdata_file or userdata_input or None  # Look up file upload first
        return userdata

    @staticmethod
    def get_block_device_map(bdmapping_json=None):
        """Parse block_device_mapping JSON and return a configured BlockDeviceMapping object
        Mapping JSON structure...
            {"/dev/sda":
                {"snapshot_id": "snap-23E93E09", "volume_type": null, "delete_on_termination": true, "size": 1}  }
        """
        if bdmapping_json:
            mapping = json.loads(bdmapping_json)
            if mapping:
                bdm = BlockDeviceMapping()
                for key, val in mapping.items():
                    device = BlockDeviceType()
                    if val.get('virtual_name') is not None and val.get('virtual_name').startswith('ephemeral'):
                        device.ephemeral_name = val.get('virtual_name')
                    else:
                        device.volume_type = 'standard'
                        device.snapshot_id = val.get('snapshot_id') or None
                        device.size = val.get('size')
                        device.delete_on_termination = val.get('delete_on_termination', False)
                    bdm[key] = device
                return bdm
            return None
        return None


class LandingPageView(BaseView):
    """Common view for landing pages

    :ivar filter_keys: List of strings to pass to client-side filtering engine
        The search box input (usually above the landing page datagrid) will match each property in the list against
        each item in the collection to do the filtering.  See $scope.searchFilterItems in landingpage.js
    :ivar sort_keys: List of strings to pass to client-side sorting engine
        The sorting dropdown (usually above the landing page datagrid) will display a sorting option for
        each item in the list.  See templates/macros.pt (id="sorting_controls")
    :ivar initial_sort_key: The initial sort key used for Angular-based client-side sorting.
        Prefix the key with a '-' to perform a descending sort (e.g. '-launch_time')
    :ivar items: The list of dicts to pass to the JSON renderer to display the collection of items.
    :ivar prefix: The prefix for each landing page, relevant to the section
        For example, prefix = '/instances' for Instances

    """
    def __init__(self, request):
        super(LandingPageView, self).__init__(request)
        self.filter_fields = []
        self.filter_keys = []
        self.sort_keys = []
        self.initial_sort_key = ''
        self.items = []
        self.prefix = '/'

    def filter_items(self, items, ignore=None, autoscale=False):
        ignore = ignore or []  # Pass list of filters to ignore
        filtered_items = []
        if hasattr(self.request.params, 'dict_of_lists'):
            filter_params = self.request.params.dict_of_lists()
            for skip in ignore:
                if skip in filter_params.keys():
                    del filter_params[skip]
            if not filter_params:
                return items
            for item in items:
                matchedkey_count = 0
                for filter_key, filter_value in filter_params.items():
                    if filter_value and filter_value[0]:
                        if filter_key == 'tags':  # Special case to handle tags
                            if self.match_tags(item=item, tags=filter_value[0].split(','), autoscale=autoscale):
                                matchedkey_count += 1
                        elif hasattr(item, filter_key):
                            filterkey_val = getattr(item, filter_key, None)
                            if filterkey_val:
                                if isinstance(filterkey_val, list):
                                    for fitem in filterkey_val:
                                        if fitem in filter_value:
                                            matchedkey_count += 1
                                else:
                                    if filterkey_val in filter_value:
                                        matchedkey_count += 1
                    else:
                        matchedkey_count += 1  # Handle empty param values
                if matchedkey_count == len(filter_params):
                    filtered_items.append(item)
        return filtered_items

    @staticmethod
    def match_tags(item=None, tags=None, autoscale=False):
        for tag in tags:
            tag = tag.strip()
            if autoscale:  # autoscaling tags are a list of Tag boto.ec2.autoscale.tag.Tag objects
                if item.tags:
                    for as_tag in item.tags:
                        if as_tag and tag == as_tag.key or tag == as_tag.value:
                            return True
            else:  # Standard tags are a dict of key/value pairs
                if any([tag in item.tags.keys(), tag in item.tags.values()]):
                    return True
        return False

    def get_json_endpoint(self, route):
        return '{0}{1}'.format(
            self.request.route_path(route),
            '?{0}'.format(urlencode(self.request.params)) if self.request.params else ''
        )

    def get_redirect_location(self, route):
        location = '{0}'.format(self.request.route_path(route))
        if self.request.GET:
            location = '{0}?{1}'.format(location, urlencode(self.request.GET))
        return location


@notfound_view_config(renderer='../templates/notfound.pt')
def notfound_view(request):
    """404 Not Found view"""
    return dict()


@view_config(context=BotoServerError, permission=NO_PERMISSION_REQUIRED)
def conn_error(exc, request):
    """Generic handler for BotoServerError exceptions"""
    try:
        BaseView.handle_error(err=exc, request=request)
    except HTTPException as ex:
        return ex
    return


@contextmanager
def boto_error_handler(request, location=None, template="{0}"):
    try:
        yield
    except BotoServerError as err:
        BaseView.handle_error(err=err, request=request, location=location, template=template)


@view_config(route_name='file_download', request_method='POST')
def file_download(request):
    session = request.session
    if session.get('file_cache'):
        (filename, mime_type, contents) = session['file_cache']
        # Clean the session information regrading the new keypair
        del session['file_cache']
        response = Response(content_type=mime_type)
        response.body = str(contents)
        response.content_disposition = 'attachment; filename="{name}"'.format(name=filename)
        return response
    # this isn't handled on on client anyway, so we can return pretty much anything
    return Response(body='BaseView:file not found', status=500)
<|MERGE_RESOLUTION|>--- conflicted
+++ resolved
@@ -256,14 +256,8 @@
             for key, value in tags_dict.items():
                 key = self.unescape_braces(key.strip())
                 if not any([key.startswith('aws:'), key.startswith('euca:')]):
-<<<<<<< HEAD
-                    tags[key] = value.strip()
-            if len(tags) > 0:
-                self.conn.create_tags([self.tagged_obj.id], tags)
-=======
                     tags[key] = self.unescape_braces(value.strip())
             self.conn.create_tags([self.tagged_obj.id], tags)
->>>>>>> 949d4e38
 
     def remove_tags(self):
         if self.conn:

# -*- coding: utf-8 -*-
# Copyright 2013-2014 Eucalyptus Systems, Inc.
#
# Redistribution and use of this software in source and binary forms,
# with or without modification, are permitted provided that the following
# conditions are met:
#
# Redistributions of source code must retain the above copyright notice,
# this list of conditions and the following disclaimer.
#
# Redistributions in binary form must reproduce the above copyright
# notice, this list of conditions and the following disclaimer in the
# documentation and/or other materials provided with the distribution.
#
# THIS SOFTWARE IS PROVIDED BY THE COPYRIGHT HOLDERS AND CONTRIBUTORS
# "AS IS" AND ANY EXPRESS OR IMPLIED WARRANTIES, INCLUDING, BUT NOT
# LIMITED TO, THE IMPLIED WARRANTIES OF MERCHANTABILITY AND FITNESS FOR
# A PARTICULAR PURPOSE ARE DISCLAIMED. IN NO EVENT SHALL THE COPYRIGHT
# OWNER OR CONTRIBUTORS BE LIABLE FOR ANY DIRECT, INDIRECT, INCIDENTAL,
# SPECIAL, EXEMPLARY, OR CONSEQUENTIAL DAMAGES (INCLUDING, BUT NOT
# LIMITED TO, PROCUREMENT OF SUBSTITUTE GOODS OR SERVICES; LOSS OF USE,
# DATA, OR PROFITS; OR BUSINESS INTERRUPTION) HOWEVER CAUSED AND ON ANY
# THEORY OF LIABILITY, WHETHER IN CONTRACT, STRICT LIABILITY, OR TORT
# (INCLUDING NEGLIGENCE OR OTHERWISE) ARISING IN ANY WAY OUT OF THE USE
# OF THIS SOFTWARE, EVEN IF ADVISED OF THE POSSIBILITY OF SUCH DAMAGE.

"""
Core views

"""
import logging
import pylibmc
import simplejson as json
import textwrap
import threading

from cgi import FieldStorage
from contextlib import contextmanager
from dateutil import tz
from markupsafe import Markup
from urllib import urlencode
from urlparse import urlparse
import magic

from dogpile.cache.api import NoValue
from boto.ec2.blockdevicemapping import BlockDeviceType, BlockDeviceMapping
from boto.exception import BotoServerError

from pyramid.httpexceptions import HTTPFound, HTTPException, HTTPUnprocessableEntity
from pyramid.i18n import TranslationString
from pyramid.response import Response
from pyramid.security import NO_PERMISSION_REQUIRED
from pyramid.view import notfound_view_config, view_config

from ..caches import default_term, long_term
from ..caches import invalidate_cache
from ..constants.images import AWS_IMAGE_OWNER_ALIAS_CHOICES, EUCA_IMAGE_OWNER_ALIAS_CHOICES
from ..forms.login import EucaLogoutForm
from ..i18n import _
from ..models import Notification
from ..models.auth import ConnectionManager


def escape_braces(event):
    """Escape double curly braces in template variables to prevent AngularJS expression injections"""
    for k, v in event.rendering_val.items():
        if not k.endswith('_json'):
            if type(v) in [str, unicode] or isinstance(v, Markup) or isinstance(v, TranslationString):
                event.rendering_val[k] = BaseView.escape_braces(v)


class JSONResponse(Response):
    def __init__(self, status=200, message=None, id=None, **kwargs):
        super(JSONResponse, self).__init__(**kwargs)
        self.status = status
        self.content_type = 'application/json'
        self.body = json.dumps(
            dict(message=message, id=id)
        )


# Can use this for 1.5, but the fix below for 1.4 also works in 1.5.
#class JSONError(HTTPException):
class JSONError(HTTPUnprocessableEntity):
    def __init__(self, status=400, message=None, **kwargs):
        super(JSONError, self).__init__(**kwargs)
        self.status = status
        self.content_type = 'application/json'
        self.body = json.dumps(
            dict(message=message)
        )


class BaseView(object):
    """Base class for all views"""
    def __init__(self, request):
        self.request = request
        self.region = request.session.get('region')
        self.access_key = request.session.get('access_id')
        self.secret_key = request.session.get('secret_key')
        self.cloud_type = request.session.get('cloud_type')
        self.security_token = request.session.get('session_token')
        self.euca_logout_form = EucaLogoutForm(self.request)

    def get_connection(self, conn_type='ec2', cloud_type=None):
        conn = None
        if cloud_type is None:
            cloud_type = self.cloud_type

        if cloud_type == 'aws':
            conn = ConnectionManager.aws_connection(
                self.region, self.access_key, self.secret_key, self.security_token, conn_type)
        elif cloud_type == 'euca':
            host = self.request.registry.settings.get('clchost', 'localhost')
            port = int(self.request.registry.settings.get('clcport', 8773))
            if conn_type == 'ec2':
                host = self.request.registry.settings.get('ec2.host', host)
                port = int(self.request.registry.settings.get('ec2.port', port))
            elif conn_type == 'autoscale':
                host = self.request.registry.settings.get('autoscale.host', host)
                port = int(self.request.registry.settings.get('autoscale.port', port))
            elif conn_type == 'cloudwatch':
                host = self.request.registry.settings.get('cloudwatch.host', host)
                port = int(self.request.registry.settings.get('cloudwatch.port', port))
            elif conn_type == 'elb':
                host = self.request.registry.settings.get('elb.host', host)
                port = int(self.request.registry.settings.get('elb.port', port))
            elif conn_type == 'iam':
                host = self.request.registry.settings.get('iam.host', host)
                port = int(self.request.registry.settings.get('iam.port', port))
<<<<<<< HEAD
            elif conn_type == 'sts':
                host = self.request.registry.settings.get('sts.host', host)
                port = int(self.request.registry.settings.get('sts.port', port))
            elif conn_type == 's3':
                host = self.request.registry.settings.get('s3.host', host)
                port = int(self.request.registry.settings.get('s3.port', port))
            elif conn_type == 'vpc':
                host = self.request.registry.settings.get('vpc.host', host)
                port = int(self.request.registry.settings.get('vpc.port', port))
=======
>>>>>>> fc21a915

            conn = ConnectionManager.euca_connection(
                host, port, self.access_key, self.secret_key, self.security_token, conn_type)

        return conn

    def is_csrf_valid(self):
        return self.request.session.get_csrf_token() == self.request.params.get('csrf_token')

    def _store_file_(self, filename, mime_type, contents):
        # disable using memcache for file storage
        #try:
        #    default_term.set('file_cache', (filename, mime_type, contents))
        #except pylibmc.Error as ex:
        #    logging.warn("memcached misconfigured or not reachable, using session storage")
        # to re-enable, uncomment lines above and indent 2 lines below
        session = self.request.session
        session['file_cache'] = (filename, mime_type, contents)

    def _has_file_(self):
        # check both cache and session
        # disable using memcache for file storage
        #try:
        #    return not isinstance(default_term.get('file_cache'), NoValue)
        #except pylibmc.Error as ex:
        # to re-enable, uncomment lines above and indent 2 lines below
        session = self.request.session
        return 'file_cache' in session

    def get_user_data(self):
        input_type = self.request.params.get('inputtype')
        userdata_input = self.request.params.get('userdata')
        userdata_file_param = self.request.POST.get('userdata_file')
        userdata_file = userdata_file_param.file.read() if isinstance(userdata_file_param, FieldStorage) else None
        if input_type == 'file':
            userdata = userdata_file
        elif input_type == 'text':
            userdata = userdata_input
        else:
            userdata = userdata_file or userdata_input or None  # Look up file upload first
        return userdata

    @long_term.cache_on_arguments(namespace='images')
    def _get_images_cached_(self, _owners, _executors, _ec2_region, acct):
        """
        This method is decorated and will cache the image set
        """
        return self._get_images_(_owners, _executors, _ec2_region)

    def _get_images_(self, _owners, _executors, _ec2_region):
        """
        this method produces a cachable list of images
        """
        with boto_error_handler(self.request):
            logging.info("loading images from server (not cache)")
            filters = {'image-type': 'machine'}
            images = self.get_connection().get_all_images(owners=_owners, executable_by=_executors, filters=filters)
            ret = []
            for img in images:
                # trim some un-necessary items we don't need to cache
                del img.connection
                del img.region
                del img.product_codes
                del img.billing_products
                # alter things we want to cache, but are un-picklable
                if img.block_device_mapping:
                    for bdm in img.block_device_mapping.keys():
                        mapping_type = img.block_device_mapping[bdm]
                        del mapping_type.connection
                ret.append(img)
            return ret

    def get_images(self, conn, owners, executors, ec2_region):
        """
        This method sets the right account value so we cache private images per-acct
        and handles caching error by fetching the data from the server.
        """
        acct = self.request.session.get('account', '')
        if acct == '':
            acct = self.request.session.get('access_id', '')
        if 'amazon' in owners or 'aws-marketplace' in owners:
            acct = ''
        try:
            return self._get_images_cached_(owners, executors, ec2_region, acct)
        except pylibmc.Error as err:
            logging.warn('memcached not responding')
            return self._get_images_(owners, executors, ec2_region)

    def invalidate_images_cache(self):
        region = self.request.session.get('region')
        acct = self.request.session.get('account', '')
        if acct == '':
            acct = self.request.session.get('access_id', '')
        invalidate_cache(long_term, 'images', None, [], [], region, acct)
        invalidate_cache(long_term, 'images', None, [u'self'], [], region, acct)
        invalidate_cache(long_term, 'images', None, [], [u'self'], region, acct)

    @staticmethod
    def escape_braces(s):
        if type(s) in [str, unicode] or isinstance(s, Markup) or isinstance(s, TranslationString):
            return s.replace('{{', '&#123;&#123;').replace('}}', '&#125;&#125;')

    @staticmethod
    def unescape_braces(s):
        if type(s) in [str, unicode] or isinstance(s, Markup) or isinstance(s, TranslationString):
            return s.replace('&#123;&#123;', '{{').replace('&#125;&#125;', '}}')

    @staticmethod
    def sanitize_url(url):
        default_path = '/'
        if not url:
            return default_path
        parsed_url = urlparse(url)
        scheme = parsed_url.scheme
        netloc = parsed_url.netloc
        if scheme:
            if not netloc:  # Prevent arbitrary redirects when url scheme has extra slash e.g. "http:///example.com"
                return default_path
            url = parsed_url.path
        return url or default_path

    @staticmethod
    def log_message(request, message, level='info'):
        prefix = ''
        cloud_type = request.session.get('cloud_type', 'euca')
        if cloud_type == 'euca':
            account = request.session.get('account', '')
            username = request.session.get('username', '')
            prefix = '{0}/{1}'.format(account, username)
        elif cloud_type == 'aws':
            account = request.session.get('username_label', '')
            region = request.session.get('region')
            prefix = '{0}/{1}'.format(account, region)
        log_message = "{prefix} [{id}]: {msg}".format(prefix=prefix, id=request.id, msg=message)
        if level == 'info':
            logging.info(log_message)
        elif level == 'error':
            logging.error(log_message)
        # Very useful to use this when an error is logged and you need more details
        #import traceback; traceback.print_exc()

    def log_request(self, message):
        self.log_message(self.request, message)

    @staticmethod
    def handle_error(err=None, request=None, location=None, template="{0}"):
        status = getattr(err, 'status', None) or err.args[0] if err.args else ""
        message = template.format(err.reason)
        if err.error_message is not None:
            message = err.error_message
            if 'because of:' in message:
                message = message[message.index("because of:")+11:]
            if 'RelatesTo Error:' in message:
                message = message[message.index("RelatesTo Error:")+16:]
            # do we need this logic in the common code?? msg = err.message.split('remoteDevice')[0]
            # this logic found in volumes.js
        BaseView.log_message(request, message, level='error')
        if request.is_xhr:
            raise JSONError(message=message, status=status or 403)
        if status == 403 or 'token has expired' in message:  # S3 token expiration responses return a 400 status
            notice = _(u'Your session has timed out. This may be due to inactivity, a policy that does not provide login permissions, or an unexpected error. Please log in again, and contact your cloud administrator if the problem persists.')
            request.session.flash(notice, queue=Notification.WARNING)
            raise HTTPFound(location=request.route_path('login'))
        request.session.flash(message, queue=Notification.ERROR)
        if location is None:
            location = request.current_route_url()
        raise HTTPFound(location)

    @staticmethod
    def escape_json(json_string):
        """Escape JSON strings passed to AngularJS controllers in templates"""
        replace_mapping = {
            "\'": "__apos__",
            '\\"': "__dquote__",
            "\\": "__bslash__",
        }
        for key, value in replace_mapping.items():
            json_string = json_string.replace(key, value)
        return json_string

    @staticmethod
    def dt_isoformat(dt_obj, tzone='UTC'):
        """Convert a timezone-unaware datetime object to tz-aware one and return it as an ISO-8601 formatted string"""
        return dt_obj.replace(tzinfo=tz.gettz(tzone)).isoformat()


class TaggedItemView(BaseView):
    """Common view for items that have tags (e.g. security group)"""

    def __init__(self, request):
        super(TaggedItemView, self).__init__(request)
        self.tagged_obj = None
        self.conn = None

    def add_tags(self):
        if self.conn:
            tags_json = self.request.params.get('tags')
            tags_dict = json.loads(tags_json) if tags_json else {}
            tags = {}
            for key, value in tags_dict.items():
                key = self.unescape_braces(key.strip())
                if not any([key.startswith('aws:'), key.startswith('euca:')]):
                    tags[key] = self.unescape_braces(value.strip())
            if tags:
                self.conn.create_tags([self.tagged_obj.id], tags)

    def remove_tags(self):
        if self.conn:
            tagkeys = []
            object_tags = self.tagged_obj.tags.keys()
            for tagkey in object_tags:
                if not any([tagkey.startswith('aws:'), tagkey.startswith('euca:')]):
                    tagkeys.append(tagkey)
            self.conn.delete_tags([self.tagged_obj.id], tagkeys)

    def update_tags(self):
        if self.tagged_obj is not None:
            self.remove_tags()
            self.add_tags()

    def update_name_tag(self, value):
        if self.tagged_obj is not None:
            if value != self.tagged_obj.tags.get('Name'):
                self.tagged_obj.remove_tag('Name')
                if value and not value.startswith('aws:'):
                    tag_value = self.unescape_braces(value)
                    self.tagged_obj.add_tag('Name', tag_value)

    @staticmethod
    def get_display_name(resource, escapebraces=True):
        name = ''
        if resource:
            name_tag = resource.tags.get('Name', '')
            name = '{0}{1}'.format(
                name_tag if name_tag else resource.id,
                ' ({0})'.format(resource.id) if name_tag else ''
            )
        if escapebraces:
            name = BaseView.escape_braces(name)
        return name

    @staticmethod
    def get_tags_display(tags, skip_name=True, wrap_width=0):
        """Return comma-separated list of tags as a string.
           Skips the 'Name' tag by default. no wrapping by default, otherwise honor wrap_width"""
        tags_array = []
        for key, val in tags.items():
            if not any([key.startswith('aws:'), key.startswith('euca:')]):
                template = '{0}={1}'
                if skip_name and key == 'Name':
                    continue
                else:
                    text = template.format(key, val)
                    if wrap_width > 0:
                        if len(text) > wrap_width:
                            tags_array.append(textwrap.fill(text, wrap_width))
                        else:
                            tags_array.append(text)
                    else:
                        tags_array.append(text)
        return ', '.join(tags_array)


class BlockDeviceMappingItemView(BaseView):
    def __init__(self, request):
        super(BlockDeviceMappingItemView, self).__init__(request)
        self.conn = self.get_connection()
        self.request = request

    def get_image(self):
        from eucaconsole.views.images import ImageView
        image_id = self.request.params.get('image_id')
        if self.conn and image_id:
            with boto_error_handler(self.request):
                image = self.conn.get_image(image_id)
                if image:
                    platform = ImageView.get_platform(image)
                    image.platform_name = ImageView.get_platform_name(platform)
                return image
        return None

    def get_owner_choices(self):
        if self.cloud_type == 'aws':
            return AWS_IMAGE_OWNER_ALIAS_CHOICES
        return EUCA_IMAGE_OWNER_ALIAS_CHOICES

    def get_snapshot_choices(self):
        choices = [('', _(u'None'))]
        for snapshot in self.conn.get_all_snapshots(owner='self'):
            value = snapshot.id
            snapshot_name = snapshot.tags.get('Name')
            label = '{id}{name} ({size} GB)'.format(
                id=snapshot.id,
                name=' - {0}'.format(snapshot_name) if snapshot_name else '',
                size=snapshot.volume_size
            )
            choices.append((value, label))
        return sorted(choices)

    @staticmethod
    def get_block_device_map(bdmapping_json=None):
        """Parse block_device_mapping JSON and return a configured BlockDeviceMapping object
        Mapping JSON structure...
            {"/dev/sda":
                {"snapshot_id": "snap-23E93E09", "volume_type": null, "delete_on_termination": true, "size": 1}  }
        """
        if bdmapping_json:
            mapping = json.loads(bdmapping_json)
            if mapping:
                bdm = BlockDeviceMapping()
                for key, val in mapping.items():
                    device = BlockDeviceType()
                    if val.get('virtual_name') is not None and val.get('virtual_name').startswith('ephemeral'):
                        device.ephemeral_name = val.get('virtual_name')
                    else:
                        device.volume_type = 'standard'
                        device.snapshot_id = val.get('snapshot_id') or None
                        device.size = val.get('size')
                        device.delete_on_termination = val.get('delete_on_termination', False)
                    bdm[key] = device
                return bdm
            return None
        return None


class LandingPageView(BaseView):
    """Common view for landing pages

    :ivar filter_keys: List of strings to pass to client-side filtering engine
        The search box input (usually above the landing page datagrid) will match each property in the list against
        each item in the collection to do the filtering.  See $scope.searchFilterItems in landingpage.js
    :ivar sort_keys: List of strings to pass to client-side sorting engine
        The sorting dropdown (usually above the landing page datagrid) will display a sorting option for
        each item in the list.  See templates/macros.pt (id="sorting_controls")
    :ivar initial_sort_key: The initial sort key used for Angular-based client-side sorting.
        Prefix the key with a '-' to perform a descending sort (e.g. '-launch_time')
    :ivar items: The list of dicts to pass to the JSON renderer to display the collection of items.
    :ivar prefix: The prefix for each landing page, relevant to the section
        For example, prefix = '/instances' for Instances

    """
    def __init__(self, request):
        super(LandingPageView, self).__init__(request)
        self.filter_fields = []
        self.filter_keys = []
        self.sort_keys = []
        self.initial_sort_key = ''
        self.items = []
        self.prefix = '/'

    def filter_items(self, items, ignore=None, autoscale=False):
        ignore = ignore or []  # Pass list of filters to ignore
        ignore.append('csrf_token')
        filtered_items = []
        if hasattr(self.request.params, 'dict_of_lists'):
            filter_params = self.request.params.dict_of_lists()
            for skip in ignore:
                if skip in filter_params.keys():
                    del filter_params[skip]
            if not filter_params:
                return items
            for item in items:
                matchedkey_count = 0
                for filter_key, filter_value in filter_params.items():
                    if filter_value and filter_value[0]:
                        if filter_key == 'tags':  # Special case to handle tags
                            if self.match_tags(item=item, tags=filter_value[0].split(','), autoscale=autoscale):
                                matchedkey_count += 1
                        elif hasattr(item, filter_key):
                            filterkey_val = getattr(item, filter_key, None)
                            if filterkey_val:
                                if isinstance(filterkey_val, list):
                                    for fitem in filterkey_val:
                                        if fitem in filter_value:
                                            matchedkey_count += 1
                                else:
                                    if filterkey_val in filter_value:
                                        matchedkey_count += 1
                    else:
                        matchedkey_count += 1  # Handle empty param values
                if matchedkey_count == len(filter_params):
                    filtered_items.append(item)
        return filtered_items

    def match_tags(self, item=None, tags=None, autoscale=False):
        for tag in tags:
            tag = self.unescape_braces(tag.strip())
            if autoscale:  # autoscaling tags are a list of Tag boto.ec2.autoscale.tag.Tag objects
                if item.tags:
                    for as_tag in item.tags:
                        if as_tag and tag == as_tag.key or tag == as_tag.value:
                            return True
            else:  # Standard tags are a dict of key/value pairs
                if any([tag in item.tags.keys(), tag in item.tags.values()]):
                    return True
        return False

    def get_json_endpoint(self, route, path=False):
        return '{0}{1}'.format(
            self.request.route_path(route) if path is False else route,
            '?{0}'.format(urlencode(self.request.params)) if self.request.params else ''
        )

    def get_redirect_location(self, route):
        location = '{0}'.format(self.request.route_path(route))
        if self.request.GET:
            location = '{0}?{1}'.format(location, urlencode(self.request.GET))
        return location


@notfound_view_config(renderer='../templates/notfound.pt')
def notfound_view(request):
    """404 Not Found view"""
    return dict()


@view_config(context=BotoServerError, permission=NO_PERMISSION_REQUIRED)
def conn_error(exc, request):
    """Generic handler for BotoServerError exceptions"""
    try:
        BaseView.handle_error(err=exc, request=request)
    except HTTPException as ex:
        return ex
    return


@contextmanager
def boto_error_handler(request, location=None, template="{0}"):
    try:
        yield
    except BotoServerError as err:
        BaseView.handle_error(err=err, request=request, location=location, template=template)


@view_config(route_name='file_download', request_method='POST')
def file_download(request):
    # disable using memcache for file storage
    #try:
    #    file_value = default_term.get('file_cache')
    #    if not isinstance(file_value, NoValue):
    #        (filename, mime_type, contents) = file_value
    #        default_term.delete('file_cache')
    #        response = Response(content_type=mime_type)
    #        response.body = str(contents)
    #        response.content_disposition = 'attachment; filename="{name}"'.format(name=filename)
    #        return response
    #except pylibmc.Error as ex:
    #    logging.warn('memcached not responding')
    # try session instead
    session = request.session
    if session.get('file_cache'):
        (filename, mime_type, contents) = session['file_cache']
        # Clean the session information regrading the new keypair
        del session['file_cache']
        response = Response(content_type=mime_type)
        response.body = str(contents)
        response.content_disposition = 'attachment; filename="{name}"'.format(name=filename)
        return response
    # no file found ...
    # this isn't handled on on client anyway, so we can return pretty much anything
    return Response(body='BaseView:file not found', status=500)

_magic_type = magic.Magic(mime=True)
_magic_type._thread_check = lambda: None
_magic_desc = magic.Magic(mime=False)
_magic_desc._thread_check = lambda: None
_magic_lock = threading.Lock()

def guess_mimetype_from_buffer(buffer, mime=False):
    with _magic_lock:
        if mime:
            return _magic_type.from_buffer(buffer)
        else:
            return _magic_desc.from_buffer(buffer)
        <|MERGE_RESOLUTION|>--- conflicted
+++ resolved
@@ -128,18 +128,12 @@
             elif conn_type == 'iam':
                 host = self.request.registry.settings.get('iam.host', host)
                 port = int(self.request.registry.settings.get('iam.port', port))
-<<<<<<< HEAD
-            elif conn_type == 'sts':
-                host = self.request.registry.settings.get('sts.host', host)
-                port = int(self.request.registry.settings.get('sts.port', port))
             elif conn_type == 's3':
                 host = self.request.registry.settings.get('s3.host', host)
                 port = int(self.request.registry.settings.get('s3.port', port))
             elif conn_type == 'vpc':
                 host = self.request.registry.settings.get('vpc.host', host)
                 port = int(self.request.registry.settings.get('vpc.port', port))
-=======
->>>>>>> fc21a915
 
             conn = ConnectionManager.euca_connection(
                 host, port, self.access_key, self.secret_key, self.security_token, conn_type)

# -*- coding: utf-8 -*-
# Copyright 2013-2015 Hewlett Packard Enterprise Development LP
#
# Redistribution and use of this software in source and binary forms,
# with or without modification, are permitted provided that the following
# conditions are met:
#
# Redistributions of source code must retain the above copyright notice,
# this list of conditions and the following disclaimer.
#
# Redistributions in binary form must reproduce the above copyright
# notice, this list of conditions and the following disclaimer in the
# documentation and/or other materials provided with the distribution.
#
# THIS SOFTWARE IS PROVIDED BY THE COPYRIGHT HOLDERS AND CONTRIBUTORS
# "AS IS" AND ANY EXPRESS OR IMPLIED WARRANTIES, INCLUDING, BUT NOT
# LIMITED TO, THE IMPLIED WARRANTIES OF MERCHANTABILITY AND FITNESS FOR
# A PARTICULAR PURPOSE ARE DISCLAIMED. IN NO EVENT SHALL THE COPYRIGHT
# OWNER OR CONTRIBUTORS BE LIABLE FOR ANY DIRECT, INDIRECT, INCIDENTAL,
# SPECIAL, EXEMPLARY, OR CONSEQUENTIAL DAMAGES (INCLUDING, BUT NOT
# LIMITED TO, PROCUREMENT OF SUBSTITUTE GOODS OR SERVICES; LOSS OF USE,
# DATA, OR PROFITS; OR BUSINESS INTERRUPTION) HOWEVER CAUSED AND ON ANY
# THEORY OF LIABILITY, WHETHER IN CONTRACT, STRICT LIABILITY, OR TORT
# (INCLUDING NEGLIGENCE OR OTHERWISE) ARISING IN ANY WAY OUT OF THE USE
# OF THIS SOFTWARE, EVEN IF ADVISED OF THE POSSIBILITY OF SUCH DAMAGE.

"""
Core views

"""
import base64
import hashlib
import hmac
import logging
import pylibmc
import socket
import simplejson as json
import string
import textwrap
import time
from datetime import datetime, timedelta
import threading

from cgi import FieldStorage
from contextlib import contextmanager
from dateutil import tz
from markupsafe import Markup
from random import choice
from urllib import urlencode
from urlparse import urlparse
try:
    import python_magic as magic
except ImportError:
    import magic

from boto.connection import AWSAuthConnection
from boto.ec2.blockdevicemapping import BlockDeviceType, BlockDeviceMapping
from boto.exception import BotoServerError

from pyramid.httpexceptions import HTTPFound, HTTPException, HTTPUnprocessableEntity
from pyramid.i18n import TranslationString
from pyramid.response import Response
from pyramid.security import NO_PERMISSION_REQUIRED
from pyramid.settings import asbool
from pyramid.view import notfound_view_config, view_config

from ..caches import long_term
from ..caches import invalidate_cache
from ..constants.images import AWS_IMAGE_OWNER_ALIAS_CHOICES, EUCA_IMAGE_OWNER_ALIAS_CHOICES
from ..forms.login import EucaLogoutForm
from ..models.auth import EucaAuthenticator
from ..i18n import _
from ..models import Notification
from ..models.auth import ConnectionManager, RegionCache


def escape_braces(event):
    """Escape double curly braces in template variables to prevent AngularJS expression injections"""
    for k, v in event.rendering_val.items():
        if not k.endswith('_json') and event.get('renderer_name') != 'json':
            if type(v) in [str, unicode] or isinstance(v, Markup) or isinstance(v, TranslationString):
                event.rendering_val[k] = BaseView.escape_braces(v)


class JSONResponse(Response):
    def __init__(self, status=200, message=None, id=None, **kwargs):
        super(JSONResponse, self).__init__(**kwargs)
        self.status = status
        self.content_type = 'application/json'
        self.body = json.dumps(
            dict(message=message, id=id)
        )


# Can use this for 1.5, but the fix below for 1.4 also works in 1.5.
# class JSONError(HTTPException):
class JSONError(HTTPUnprocessableEntity):
    def __init__(self, status=400, message=None, **kwargs):
        super(JSONError, self).__init__(**kwargs)
        self.status = status
        self.content_type = 'application/json'
        self.body = json.dumps(
            dict(message=message)
        )


class BaseView(object):
    """Base class for all views"""
    def __init__(self, request, **kwargs):
        self.request = request
        self.region = request.session.get('region')
        self.access_key = request.session.get('access_id')
        self.secret_key = request.session.get('secret_key')
        self.cloud_type = request.session.get('cloud_type')
        self.security_token = request.session.get('session_token')
        self.euca_logout_form = EucaLogoutForm(self.request)

    def get_connection(self, conn_type='ec2', cloud_type=None, region=None, access_key=None,
                       secret_key=None, security_token=None):
        conn = None
        if cloud_type is None:
            cloud_type = self.cloud_type

        if region is None:
            region = self.region
        if access_key is None:
            access_key = self.access_key
        if secret_key is None:
            secret_key = self.secret_key
        if security_token is None:
            security_token = self.security_token

        validate_certs = False
        if self.request.registry.settings:  # do this to pass tests
            validate_certs = asbool(self.request.registry.settings.get('connection.ssl.validation', False))
            certs_file = self.request.registry.settings.get('connection.ssl.certfile', None)
        try:
            if cloud_type == 'aws':
                conn = ConnectionManager.aws_connection(
                    region, access_key, secret_key, security_token, conn_type, validate_certs)
            elif cloud_type == 'euca':
                host = self._get_ufs_host_setting_()
                port = self._get_ufs_port_setting_()
                dns_enabled = self.request.session.get('dns_enabled', True)
                regions = RegionCache(None).regions()
                if len(regions) > 0:
                    for region in regions:
                        if region['endpoints']['ec2'].find(host) > -1:
                            self.default_region = region['name']
                conn = ConnectionManager.euca_connection(
                    host, port, region, access_key, secret_key, security_token,
                    conn_type, dns_enabled, validate_certs, certs_file
                )
        except socket.error as err:
            BaseView.handle_error(err=BotoServerError(504, str(err)), request=self.request)

        return conn

    def get_account_display_name(self):
        if self.cloud_type == 'euca':
            return self.request.session.get('account')
        return self.request.session.get('access_id')  # AWS

<<<<<<< HEAD
    def is_csrf_valid(self, token=None):
        if token is None:
            token = self.request.params.get('csrf_token')
        return self.request.session.get_csrf_token() == token
=======
    @staticmethod
    def is_csrf_valid_static(request, token=None):
        if token is None:
            token = request.params.get('csrf_token')
        return request.session.get_csrf_token() == token

    def is_csrf_valid(self, token=None):
        return self.is_csrf_valid_static(self.request, token)
>>>>>>> 39fca5c6

    def _store_file_(self, filename, mime_type, contents):
        # disable using memcache for file storage
        # try:
        #    default_term.set('file_cache', (filename, mime_type, contents))
        # except pylibmc.Error as ex:
        #    logging.warn("memcached misconfigured or not reachable, using session storage")
        # to re-enable, uncomment lines above and indent 2 lines below
        session = self.request.session
        session['file_cache'] = (filename, mime_type, contents)

    def _has_file_(self):
        # check both cache and session
        # disable using memcache for file storage
        # try:
        #    return not isinstance(default_term.get('file_cache'), NoValue)
        # except pylibmc.Error as ex:
        # to re-enable, uncomment lines above and indent 2 lines below
        session = self.request.session
        return 'file_cache' in session

    def get_user_data(self):
        input_type = self.request.params.get('inputtype')
        userdata_input = self.request.params.get('userdata')
        userdata_file_param = self.request.POST.get('userdata_file')
        userdata_file = userdata_file_param.file.read() if isinstance(userdata_file_param, FieldStorage) else None
        if input_type == 'file':
            userdata = userdata_file
        elif input_type == 'text':
            userdata = userdata_input
        else:
            userdata = userdata_file or userdata_input or None  # Look up file upload first
        return userdata

    def get_shared_buckets_storage_key(self, host):
        return "{0}{1}{2}{3}".format(
            host,
            self.region,
            self.request.session['account' if self.cloud_type == 'euca' else 'access_id'],
            self.request.session['username'] if self.cloud_type == 'euca' else '',
        )

    @long_term.cache_on_arguments(namespace='images')
    def _get_images_cached_(self, _owners, _executors, _ec2_region, acct, ufshost):
        """
        This method is decorated and will cache the image set
        """
        return self._get_images_(_owners, _executors, _ec2_region)

    def _get_images_(self, _owners, _executors, _ec2_region):
        """
        this method produces a cachable list of images
        """
        with boto_error_handler(self.request):
            logging.info("loading images from server (not cache)")
            filters = {'image-type': 'machine'}
            images = self.get_connection().get_all_images(owners=_owners, executable_by=_executors, filters=filters)
            ret = []
            for img in images:
                # trim some un-necessary items we don't need to cache
                del img.connection
                del img.region
                del img.product_codes
                del img.billing_products
                # alter things we want to cache, but are un-picklable
                if img.block_device_mapping:
                    for bdm in img.block_device_mapping.keys():
                        mapping_type = img.block_device_mapping[bdm]
                        del mapping_type.connection
                ret.append(img)
            return ret

    def get_images(self, conn, owners, executors, ec2_region):
        """
        This method sets the right account value so we cache private images per-acct
        and handles caching error by fetching the data from the server.
        """
        acct = self.request.session.get('account', '')
        if acct == '':
            acct = self.request.session.get('access_id', '')
        if 'amazon' in owners or 'aws-marketplace' in owners:
            acct = ''
        ufshost = self.get_connection().host if self.cloud_type == 'euca' else ''
        try:
            if self.cloud_type == 'euca' and asbool(self.request.registry.settings.get('cache.images.disable', False)):
                return self._get_images_(owners, executors, ec2_region)
            else:
                return self._get_images_cached_(owners, executors, ec2_region, acct, ufshost)
        except pylibmc.Error:
            logging.warn('memcached not responding')
            return self._get_images_(owners, executors, ec2_region)

    def invalidate_images_cache(self):
        region = self.request.session.get('region')
        acct = self.request.session.get('account', '')
        if acct == '':
            acct = self.request.session.get('access_id', '')
        ufshost = self.get_connection().host if self.cloud_type == 'euca' else ''
        invalidate_cache(long_term, 'images', None, [], [], region, acct, ufshost)
        invalidate_cache(long_term, 'images', None, [u'self'], [], region, acct, ufshost)
        invalidate_cache(long_term, 'images', None, [], [u'self'], region, acct, ufshost)

    def get_euca_authenticator(self):
        """
        This method centralizes configuration of the EucaAuthenticator.
        """
        host = self._get_ufs_host_setting_()
        port = self._get_ufs_port_setting_()
        validate_certs = asbool(self.request.registry.settings.get('connection.ssl.validation', False))
        conn = AWSAuthConnection(None, aws_access_key_id='', aws_secret_access_key='')
        ca_certs_file = conn.ca_certificates_file
        conn = None
        ca_certs_file = self.request.registry.settings.get('connection.ssl.certfile', ca_certs_file)
        dns_enabled = self.request.session.get('dns_enabled', True)
        auth = EucaAuthenticator(host, port, dns_enabled, validate_certs=validate_certs, ca_certs=ca_certs_file)
        return auth

    def get_account_attributes(self, attribute_names=None):
        self.__init__(self.request)
        attribute_names = attribute_names or ['supported-platforms']
        conn = self.get_connection()
        if conn:
            with boto_error_handler(self.request):
                attributes = conn.describe_account_attributes(attribute_names=attribute_names)
                return attributes[0].attribute_values

    def _get_ufs_host_setting_(self):
        host = self.request.registry.settings.get('ufshost')
        if not host:
            host = self.request.registry.settings.get('clchost', 'localhost')
        return host

    def _get_ufs_port_setting_(self):
        port = self.request.registry.settings.get('ufsport')
        if not port:
            port = self.request.registry.settings.get('clcport', 8773)
        return int(port)

    @staticmethod
    def is_vpc_supported(request):
        return 'VPC' in request.session.get('supported_platforms', [])

    @staticmethod
    def escape_braces(s):
        if type(s) in [str, unicode] or isinstance(s, Markup) or isinstance(s, TranslationString):
            return s.replace('{{', '&#123;&#123;').replace('}}', '&#125;&#125;')

    @staticmethod
    def unescape_braces(s):
        if type(s) in [str, unicode] or isinstance(s, Markup) or isinstance(s, TranslationString):
            return s.replace('&#123;&#123;', '{{').replace('&#125;&#125;', '}}')

    @staticmethod
    def sanitize_url(url):
        default_path = '/'
        if not url:
            return default_path
        parsed_url = urlparse(url)
        scheme = parsed_url.scheme
        netloc = parsed_url.netloc
        if scheme:
            if not netloc:  # Prevent arbitrary redirects when url scheme has extra slash e.g. "http:///example.com"
                return default_path
            url = parsed_url.path
        return url or default_path

    @staticmethod
    def get_remote_addr(request):
        return request.environ.get('HTTP_X_FORWARDED_FOR', getattr(request, 'remote_addr', ''))

    @staticmethod
    def log_message(request, message, level='info'):
        prefix = ''
        cloud_type = request.session.get('cloud_type', 'euca')
        if cloud_type == 'euca':
            account = request.session.get('account', '')
            username = request.session.get('username', '')
            prefix = u'{0}/{1}@{2}'.format(account, username, BaseView.get_remote_addr(request))
        elif cloud_type == 'aws':
            account = request.session.get('username_label', '')
            region = request.session.get('region')
            prefix = u'{0}/{1}@{2}'.format(account, region, BaseView.get_remote_addr(request))
        log_message = u"{prefix} [{id}]: {msg}".format(prefix=prefix, id=request.id, msg=message)
        if level == 'info':
            logging.info(log_message)
        elif level == 'error':
            logging.error(log_message)
        # Very useful to use this when an error is logged and you need more details
        # import traceback; traceback.print_exc()

    def log_request(self, message):
        self.log_message(self.request, message)

    @staticmethod
    def handle_error(err=None, request=None, location=None, template=u"{0}"):
        status = getattr(err, 'status', None) or err.args[0] if err.args else ""
        message = template.format(err.reason)
        if err.error_message is not None:
            message = err.error_message
            if 'because of:' in message:
                message = message[message.index("because of:") + 11:]
            if 'RelatesTo Error:' in message:
                message = message[message.index("RelatesTo Error:") + 16:]
            # do we need this logic in the common code?? msg = err.message.split('remoteDevice')[0]
            # this logic found in volumes.js
        BaseView.log_message(request, message, level='error')
        perms_notice = _(u'You do not have the required permissions to perform this '
                         u'operation. Please retry the operation, and contact your cloud '
                         u'administrator to request an updated access policy if the problem persists.')
        if request.is_xhr:
            if err.code in ['AccessDenied', 'UnauthorizedOperation']:
                message = perms_notice
            raise JSONError(message=message, status=status or 403)
        if status == 403 or 'token has expired' in message:  # S3 token expiration responses return a 400 status
            if err.code in ['AccessDenied', 'UnauthorizedOperation'] and location is not None:
                request.session.flash(perms_notice, queue=Notification.ERROR)
                raise HTTPFound(location=location)

            notice = _(u'Your session has timed out. This may be due to inactivity, '
                       u'a policy that does not provide login permissions, or an unexpected error. '
                       u'Please log in again, and contact your cloud administrator if the problem persists.')
            request.session.flash(notice, queue=Notification.WARNING)
            raise HTTPFound(location=request.route_path('login'))
        if location is None:
            location = request.current_route_url()
        if status == 504:
            request.session.flash(_(u'No response from host'), queue=Notification.ERROR)
            raise HTTPFound(request.route_path('login'))
        else:
            request.session.flash(message, queue=Notification.ERROR)
            raise HTTPFound(location)

    @staticmethod
    def escape_json(json_string):
        """Escape JSON strings passed to AngularJS controllers in templates"""
        replace_mapping = {
            "\'": "__apos__",
            '\\"': "__dquote__",
            "\\": "__bslash__",
        }
        for key, value in replace_mapping.items():
            json_string = json_string.replace(key, value)
        return json_string

    @staticmethod
    def dt_isoformat(dt_obj, tzone='UTC'):
        """Convert a timezone-unaware datetime object to tz-aware one and return it as an ISO-8601 formatted string"""
        return dt_obj.replace(tzinfo=tz.gettz(tzone)).isoformat()

    # these methods copied from euca2ools:bundleinstance.py and used with small changes
    @staticmethod
    def generate_default_policy(bucket, prefix, token=None):
        delta = timedelta(hours=24)
        expire_time = (datetime.utcnow() + delta).replace(microsecond=0)

        conditions = [{'acl': 'ec2-bundle-read'},
                      {'bucket': bucket},
                      ['starts-with', '$key', prefix]]
        if token is not None:
            conditions.append({'x-amz-security-token': token})
        policy = {'conditions': conditions,
                  'expiration': time.strftime('%Y-%m-%dT%H:%M:%SZ',
                                              expire_time.timetuple())}
        policy_json = json.dumps(policy)
        return base64.b64encode(policy_json)

    @staticmethod
    def gen_policy_signature(policy, secret_key):
        # hmac cannot handle unicode
        secret_key = secret_key.encode('ascii', 'ignore')
        my_hmac = hmac.new(secret_key, digestmod=hashlib.sha1)
        my_hmac.update(policy)
        return base64.b64encode(my_hmac.digest())

    @staticmethod
    def has_role_access(request):
        return request.session['cloud_type'] == 'euca' and request.session['role_access']

    @staticmethod
    def generate_random_string(length=16):
        chars = string.letters + string.digits
        return ''.join(choice(chars) for i in range(length))

    @staticmethod
    def encode_unicode_dict(unicode_dict):
        encoded_dict = {}
        for k, v in unicode_dict.iteritems():
            if isinstance(k, unicode):
                k = k.encode('utf-8')
            elif isinstance(k, str):
                k.decode('utf-8')
            if isinstance(v, unicode):
                v = v.encode('utf-8')
            elif isinstance(v, str):
                v.decode('utf-8')
            encoded_dict[k] = v
        return encoded_dict


class TaggedItemView(BaseView):
    """Common view for items that have tags (e.g. security group)"""

    def __init__(self, request, **kwargs):
        super(TaggedItemView, self).__init__(request, **kwargs)
        self.tagged_obj = None
        self.conn = None

    def add_tags(self):
        if self.conn:
            tags_json = self.request.params.get('tags', '{}')
            tags_dict = self._normalize_tags(json.loads(tags_json))
            tags = {}
            for key, value in tags_dict.items():
                key = self.unescape_braces(key.strip())
                if not any([key.startswith('aws:'), key.startswith('euca:')]):
                    tags[key] = self.unescape_braces(value.strip())
            if tags:
                self.conn.create_tags([self.tagged_obj.id], tags)

    def remove_tags(self):
        if self.conn:
            tagkeys = []
            object_tags = self.tagged_obj.tags.keys()
            for tagkey in object_tags:
                if not any([tagkey.startswith('aws:'), tagkey.startswith('euca:')]):
                    tagkeys.append(tagkey)
            self.conn.delete_tags([self.tagged_obj.id], tagkeys)

    def update_tags(self):
        if self.tagged_obj is not None:
            self.remove_tags()
            self.add_tags()

    def update_name_tag(self, value):
        if self.tagged_obj is not None:
            if value != self.tagged_obj.tags.get('Name'):
                self.tagged_obj.remove_tag('Name')
                if value and not value.startswith('aws:'):
                    tag_value = self.unescape_braces(value)
                    self.tagged_obj.add_tag('Name', tag_value)

    def _normalize_tags(self, tags):
        if type(tags) is dict:
            return tags

        new_tags = {}
        for tag in tags:
            name, value = tag['name'], tag['value']
            new_tags[name] = value
        return new_tags

    @staticmethod
    def serialize_tags(tags):
        if tags is not None:
            serialized_tags = [{
                'name': key,
                'value': value
            } for key, value in tags.iteritems()]
        else:
            serialized_tags = []
        return BaseView.escape_json(json.dumps(serialized_tags))

    @staticmethod
    def get_display_name(resource, escapebraces=True):
        name = ''
        if resource:
            name_tag = resource.tags.get('Name', '')
            name = u"{0}{1}".format(
                name_tag if name_tag else resource.id,
                u" ({0})".format(resource.id) if name_tag else ''
            )
        if escapebraces:
            name = BaseView.escape_braces(name)
        return name

    @staticmethod
    def get_tags_display(tags, skip_name=True, wrap_width=0):
        """Return comma-separated list of tags as a string.
           Skips the 'Name' tag by default. no wrapping by default, otherwise honor wrap_width"""
        tags_array = []
        for key, val in tags.items():
            if not any([key.startswith('aws:'), key.startswith('euca:')]):
                template = u'{0}={1}'
                if skip_name and key == 'Name':
                    continue
                else:
                    text = template.format(key, val)
                    if wrap_width > 0:
                        if len(text) > wrap_width:
                            tags_array.append(textwrap.fill(text, wrap_width))
                        else:
                            tags_array.append(text)
                    else:
                        tags_array.append(text)
        return ', '.join(tags_array)


class BlockDeviceMappingItemView(BaseView):
    def __init__(self, request):
        super(BlockDeviceMappingItemView, self).__init__(request)
        self.conn = self.get_connection()
        self.request = request

    def get_image(self):
        from eucaconsole.views.images import ImageView
        image_id = self.request.params.get('image_id')
        if self.conn and image_id:
            with boto_error_handler(self.request):
                image = self.conn.get_image(image_id)
                if image:
                    platform = ImageView.get_platform(image)
                    image.platform_name = ImageView.get_platform_name(platform)
                return image
        return None

    def get_owner_choices(self):
        if self.cloud_type == 'aws':
            return AWS_IMAGE_OWNER_ALIAS_CHOICES
        return EUCA_IMAGE_OWNER_ALIAS_CHOICES

    def get_snapshot_choices(self):
        choices = [('', _(u'None'))]
        for snapshot in self.conn.get_all_snapshots(owner='self'):
            value = snapshot.id
            snapshot_name = snapshot.tags.get('Name')
            label = u'{id}{name} ({size} GB)'.format(
                id=snapshot.id,
                name=u' - {0}'.format(snapshot_name) if snapshot_name else '',
                size=snapshot.volume_size
            )
            choices.append((value, label))
        return sorted(choices)

    @staticmethod
    def get_block_device_map(bdmapping_json=None):
        """Parse block_device_mapping JSON and return a configured BlockDeviceMapping object
        Mapping JSON structure...
            {"/dev/sda":
                {"snapshot_id": "snap-23E93E09", "volume_type": null, "delete_on_termination": true, "size": 1}  }
        """
        if bdmapping_json:
            mapping = json.loads(bdmapping_json)
            if mapping:
                bdm = BlockDeviceMapping()
                for key, val in mapping.items():
                    device = BlockDeviceType()
                    if val.get('virtual_name') is not None and val.get('virtual_name').startswith('ephemeral'):
                        device.ephemeral_name = val.get('virtual_name')
                    else:
                        device.volume_type = 'standard'
                        device.snapshot_id = val.get('snapshot_id') or None
                        device.size = val.get('size')
                        device.delete_on_termination = val.get('delete_on_termination', False)
                    bdm[key] = device
                return bdm
            return None
        return None


class LandingPageView(BaseView):
    """Common view for landing pages

    :ivar filter_keys: List of strings to pass to client-side filtering engine
        The search box input (usually above the landing page datagrid) will match each property in the list against
        each item in the collection to do the filtering.  See $scope.searchFilterItems in landingpage.js
    :ivar sort_keys: List of strings to pass to client-side sorting engine
        The sorting dropdown (usually above the landing page datagrid) will display a sorting option for
        each item in the list.  See templates/macros.pt (id="sorting_controls")
    :ivar initial_sort_key: The initial sort key used for Angular-based client-side sorting.
        Prefix the key with a '-' to perform a descending sort (e.g. '-launch_time')
    :ivar items: The list of dicts to pass to the JSON renderer to display the collection of items.
    :ivar prefix: The prefix for each landing page, relevant to the section
        For example, prefix = '/instances' for Instances

    """
    def __init__(self, request, **kwargs):
        super(LandingPageView, self).__init__(request, **kwargs)
        self.filter_keys = []
        self.sort_keys = []
        self.initial_sort_key = ''
        self.items = []
        self.prefix = '/'

    def filter_items(self, items, ignore=None, autoscale=False):
        ignore = ignore or []  # Pass list of filters to ignore
        ignore.append('csrf_token')
        filtered_items = []
        if hasattr(self.request.params, 'dict_of_lists'):
            filter_params = self.request.params.dict_of_lists()
            for skip in ignore:
                if skip in filter_params.keys():
                    del filter_params[skip]
            if not filter_params:
                return items
            for item in items:
                matchedkey_count = 0
                for filter_key, filter_value in filter_params.items():
                    if filter_value and filter_value[0]:
                        if filter_key == 'tags':  # Special case to handle tags
                            if self.match_tags(item=item, tags=filter_value[0].split(','), autoscale=autoscale):
                                matchedkey_count += 1
                        elif hasattr(item, filter_key):
                            filterkey_val = getattr(item, filter_key, None)
                            if filterkey_val:
                                if isinstance(filterkey_val, list):
                                    for fitem in filterkey_val:
                                        if fitem in filter_value:
                                            matchedkey_count += 1
                                else:
                                    if filterkey_val in filter_value:
                                        matchedkey_count += 1
                            elif 'none' in filter_value or 'None' in filter_value:
                                # Handle the special case where 'filterkey_val' value is None
                                if filterkey_val is None:
                                    matchedkey_count += 1
                    else:
                        matchedkey_count += 1  # Handle empty param values
                if matchedkey_count == len(filter_params):
                    filtered_items.append(item)
        return filtered_items

    def match_tags(self, item=None, tags=None, autoscale=False):
        for tag in tags:
            tag = self.unescape_braces(tag.strip())
            if autoscale:  # autoscaling tags are a list of Tag boto.ec2.autoscale.tag.Tag objects
                if item.tags:
                    for as_tag in item.tags:
                        if as_tag and tag == as_tag.key or tag == as_tag.value:
                            return True
            else:  # Standard tags are a dict of key/value pairs
                if any([tag in item.tags.keys(), tag in item.tags.values()]):
                    return True
        return False

    def get_json_endpoint(self, route, path=False):
        return self.request.route_path(route) if path is False else route

    def get_redirect_location(self, route):
        location = u'{0}'.format(self.request.route_path(route))
        encoded_get_params = self.encode_unicode_dict(self.request.GET)
        if self.request.GET:
            location = u'{0}?{1}'.format(location, urlencode(encoded_get_params))
        return location


@notfound_view_config(renderer='../templates/notfound.pt')
def notfound_view(request):
    """404 Not Found view"""
    request.response.status = 404
    return dict()


@view_config(context=BotoServerError, permission=NO_PERMISSION_REQUIRED)
def conn_error(exc, request):
    """Generic handler for BotoServerError exceptions"""
    try:
        BaseView.handle_error(err=exc, request=request)
    except HTTPException as ex:
        return ex
    return


@contextmanager
def boto_error_handler(request, location=None, template="{0}"):
    try:
        yield
    except BotoServerError as err:
        BaseView.handle_error(err=err, request=request, location=location, template=template)
    except socket.error as err:
        BaseView.handle_error(err=BotoServerError(504, str(err)), request=request, location=location, template=template)


@view_config(route_name='file_download', request_method='POST')
def file_download(request):
    if not(BaseView.is_csrf_valid_static(request)):
        return JSONResponse(status=400, message="missing CSRF token")
    session = request.session
    if session.get('file_cache'):
        (filename, mime_type, contents) = session['file_cache']
        # Clean the session information regrading the new keypair
        del session['file_cache']
        response = Response(content_type=mime_type)
        response.body = str(contents)
        response.content_disposition = 'attachment; filename="{name}"'.format(name=filename)
        response.cache_control = 'no-store'
        response.pragma = 'no-cache'
        return response
    # no file found ...
    # this isn't handled on on client anyway, so we can return pretty much anything
    return Response(body='BaseView:file not found', status=500)

_magic_type = magic.Magic(mime=True)
_magic_type._thread_check = lambda: None
_magic_desc = magic.Magic(mime=False)
_magic_desc._thread_check = lambda: None
_magic_lock = threading.Lock()


def guess_mimetype_from_buffer(buffer, mime=False):
    with _magic_lock:
        if mime:
            return _magic_type.from_buffer(buffer)
        else:
            return _magic_desc.from_buffer(buffer)<|MERGE_RESOLUTION|>--- conflicted
+++ resolved
@@ -161,12 +161,6 @@
             return self.request.session.get('account')
         return self.request.session.get('access_id')  # AWS
 
-<<<<<<< HEAD
-    def is_csrf_valid(self, token=None):
-        if token is None:
-            token = self.request.params.get('csrf_token')
-        return self.request.session.get_csrf_token() == token
-=======
     @staticmethod
     def is_csrf_valid_static(request, token=None):
         if token is None:
@@ -175,7 +169,6 @@
 
     def is_csrf_valid(self, token=None):
         return self.is_csrf_valid_static(self.request, token)
->>>>>>> 39fca5c6
 
     def _store_file_(self, filename, mime_type, contents):
         # disable using memcache for file storage

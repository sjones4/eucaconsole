# Copyright 2013-2014 Eucalyptus Systems, Inc.
#
# Redistribution and use of this software in source and binary forms,
# with or without modification, are permitted provided that the following
# conditions are met:
#
# Redistributions of source code must retain the above copyright notice,
# this list of conditions and the following disclaimer.
#
# Redistributions in binary form must reproduce the above copyright
# notice, this list of conditions and the following disclaimer in the
# documentation and/or other materials provided with the distribution.
#
# THIS SOFTWARE IS PROVIDED BY THE COPYRIGHT HOLDERS AND CONTRIBUTORS
# "AS IS" AND ANY EXPRESS OR IMPLIED WARRANTIES, INCLUDING, BUT NOT
# LIMITED TO, THE IMPLIED WARRANTIES OF MERCHANTABILITY AND FITNESS FOR
# A PARTICULAR PURPOSE ARE DISCLAIMED. IN NO EVENT SHALL THE COPYRIGHT
# OWNER OR CONTRIBUTORS BE LIABLE FOR ANY DIRECT, INDIRECT, INCIDENTAL,
# SPECIAL, EXEMPLARY, OR CONSEQUENTIAL DAMAGES (INCLUDING, BUT NOT
# LIMITED TO, PROCUREMENT OF SUBSTITUTE GOODS OR SERVICES; LOSS OF USE,
# DATA, OR PROFITS; OR BUSINESS INTERRUPTION) HOWEVER CAUSED AND ON ANY
# THEORY OF LIABILITY, WHETHER IN CONTRACT, STRICT LIABILITY, OR TORT
# (INCLUDING NEGLIGENCE OR OTHERWISE) ARISING IN ANY WAY OUT OF THE USE
# OF THIS SOFTWARE, EVEN IF ADVISED OF THE POSSIBILITY OF SUCH DAMAGE.

"""
Panels for modal dialogs reused across the landing page and detail page for a given resource.

See http://docs.pylonsproject.org/projects/pyramid_layout/en/latest/layouts.html#using-panels

"""
from pyramid_layout.panel import panel_config


@panel_config('ipaddress_dialogs', renderer='../templates/dialogs/ipaddress_dialogs.pt')
def ipaddress_dialogs(context, request, eip=None, landingpage=False,
                      associate_form=None, disassociate_form=None, release_form=None):
    """Modal dialogs for Elastic IP landing and detail page."""
    return dict(
        eip=eip,
        landingpage=landingpage,
        associate_form=associate_form,
        disassociate_form=disassociate_form,
        release_form=release_form,
    )


@panel_config('snapshot_dialogs', renderer='../templates/dialogs/snapshot_dialogs.pt')
def snapshot_dialogs(context, request, snapshot=None, snapshot_name=None, landingpage=False, volume_id=None,
                     delete_form=None, register_form=None):
    """Modal dialogs for Snapshot landing and detail page."""
    return dict(
        snapshot=snapshot,
        snapshot_name=snapshot_name,
        landingpage=landingpage,
        volume_id=volume_id,
        delete_form=delete_form,
        register_form=register_form,
    )


@panel_config('instance_dialogs', renderer='../templates/dialogs/instance_dialogs.pt')
def instance_dialogs(context, request, instance=None, instance_name=None, landingpage=False, start_form=None,
                     stop_form=None, reboot_form=None, terminate_form=None, associate_ip_form=None, disassociate_ip_form=None):
    """Modal dialogs for Instance landing and detail page."""
    return dict(
        instance=instance,
        instance_name=instance_name,
        landingpage=landingpage,
        start_form=start_form,
        stop_form=stop_form,
        reboot_form=reboot_form,
        terminate_form=terminate_form,
        associate_ip_form=associate_ip_form,
        disassociate_ip_form=disassociate_ip_form,
    )


@panel_config('terminate_instances_dialog', renderer='../templates/dialogs/terminate_instances_dialog.pt')
def terminate_instances_dialog(context, request, batch_terminate_form=None):
    """Batch-terminate instances dialog"""
    return dict(
        batch_terminate_form=batch_terminate_form,
    )


@panel_config('volume_dialogs', renderer='../templates/dialogs/volume_dialogs.pt')
def volume_dialogs(context, request, volume=None, volume_name=None, instance_name=None, landingpage=False,
                   attach_form=None, detach_form=None, delete_form=None):
    """Modal dialogs for Volume landing and detail page."""
    ng_attrs = {'model': 'instanceId', 'change': 'getDeviceSuggestion()'}
    # If landing page, build instance choices based on selected volumes availability zone (see volumes.js)
    if landingpage:
        ng_attrs['options'] = 'k as v for (k, v) in instanceChoices'
    return dict(
        volume=volume,
        volume_name=volume_name,
        instance_name=instance_name,
        landingpage=landingpage,
        attach_form=attach_form,
        detach_form=detach_form,
        delete_form=delete_form,
        ng_attrs=ng_attrs,
    )

@panel_config('user_dialogs', renderer='../templates/dialogs/user_dialogs.pt')
def user_dialogs(context, request, user=None, user_name=None, landingpage=False,
                   disable_form=None, enable_form=None, delete_form=None):
    """Modal dialogs for User landing and detail page."""
    return dict(
        user=user,
        user_name=user_name,
        landingpage=landingpage,
        disable_form=disable_form,
        enable_form=enable_form,
        delete_form=delete_form,
    )

@panel_config('securitygroup_dialogs', renderer='../templates/dialogs/securitygroup_dialogs.pt')
def securitygroup_dialogs(context, request, security_group=None, landingpage=False, delete_form=None):
    """Modal dialogs for Security group landing and detail page."""
    return dict(
        security_group=security_group,
        landingpage=landingpage,
        delete_form=delete_form,
    )


@panel_config('create_securitygroup_dialog', renderer='../templates/dialogs/create_securitygroup_dialog.pt')
def create_securitygroup_dialog(context, request, securitygroup_form=None, security_group_names=None):
    """ Modal dialog for creating a security group."""
    return dict(
        securitygroup_form=securitygroup_form,
        security_group_names=security_group_names,
    )


@panel_config('create_alarm_dialog', renderer='../templates/dialogs/create_alarm_dialog.pt')
def create_alarm_dialog(context, request, alarm_form=None, redirect_location=None,
                        modal_size='medium', metric_unit_mapping=None):
    """Create alarm dialog page."""
    redirect_location = redirect_location or request.route_path('cloudwatch_alarms')
    return dict(
        alarm_form=alarm_form,
        redirect_location=redirect_location,
        modal_size=modal_size,
        metric_unit_mapping=metric_unit_mapping,
    )


@panel_config('keypair_dialogs', renderer='../templates/dialogs/keypair_dialogs.pt')
def keypair_dialogs(context, request, keypair=None, landingpage=False, delete_form=None):
    """ Modal dialogs for Keypair landing and detail page."""
    return dict(
        keypair=keypair,
        landingpage=landingpage,
        delete_form=delete_form,
    )


@panel_config('create_keypair_dialog', renderer='../templates/dialogs/create_keypair_dialog.pt')
def create_keypair_dialog(context, request, keypair_form=None, generate_file_form=None):
    """ Modal dialog for creating a key pair."""
    return dict(
        keypair_form=keypair_form,
        generate_file_form=generate_file_form,
    )


@panel_config('launchconfig_dialogs', renderer='../templates/dialogs/launchconfig_dialogs.pt')
def launchconfig_dialogs(context, request, launch_config=None, in_use=False, landingpage=False, delete_form=None):
    """ Modal dialogs for Launch configurations landing and detail page."""
    return dict(
        launch_config=launch_config,
        in_use=in_use,
        landingpage=landingpage,
        delete_form=delete_form,
    )


@panel_config('scalinggroup_dialogs', renderer='../templates/dialogs/scalinggroup_dialogs.pt')
def scalinggroup_dialogs(context, request, scaling_group=None, landingpage=False, delete_form=None):
    """Modal dialogs for Scaling group landing and detail page."""
    return dict(
        scaling_group=scaling_group,
        landingpage=landingpage,
        delete_form=delete_form,
    )


@panel_config('group_dialogs', renderer='../templates/dialogs/group_dialogs.pt')
def group_dialogs(context, request, group=None, landingpage=False, delete_form=None):
    """ Modal dialogs for Group landing and detail page."""
    return dict(
        group=group,
        landingpage=landingpage,
        delete_form=delete_form,
    )


<<<<<<< HEAD
@panel_config('role_dialogs', renderer='../templates/dialogs/role_dialogs.pt')
def role_dialogs(context, request, role=None, landingpage=False, delete_form=None):
    """ Modal dialogs for Role landing and detail page."""
    return dict(
        role=role,
        landingpage=landingpage,
        delete_form=delete_form,
    )
=======
@panel_config('image_dialogs', renderer='../templates/dialogs/image_dialogs.pt')
def image_dialogs(context, request, image=None, image_name_id='', landingpage=False,
                  deregister_form=None, snapshot_images_registered=0):
    """ Modal dialogs for Image landing and detail page."""
    return dict(
        image=image,
        image_name_id=image_name_id,
        landingpage=landingpage,
        deregister_form=deregister_form,
        snapshot_images_registered=snapshot_images_registered,
    )
>>>>>>> cdb7f6f6
<|MERGE_RESOLUTION|>--- conflicted
+++ resolved
@@ -198,7 +198,6 @@
     )
 
 
-<<<<<<< HEAD
 @panel_config('role_dialogs', renderer='../templates/dialogs/role_dialogs.pt')
 def role_dialogs(context, request, role=None, landingpage=False, delete_form=None):
     """ Modal dialogs for Role landing and detail page."""
@@ -207,7 +206,7 @@
         landingpage=landingpage,
         delete_form=delete_form,
     )
-=======
+
 @panel_config('image_dialogs', renderer='../templates/dialogs/image_dialogs.pt')
 def image_dialogs(context, request, image=None, image_name_id='', landingpage=False,
                   deregister_form=None, snapshot_images_registered=0):
@@ -218,5 +217,4 @@
         landingpage=landingpage,
         deregister_form=deregister_form,
         snapshot_images_registered=snapshot_images_registered,
-    )
->>>>>>> cdb7f6f6
+    )
# Copyright 2013-2014 Eucalyptus Systems, Inc.
#
# Redistribution and use of this software in source and binary forms,
# with or without modification, are permitted provided that the following
# conditions are met:
#
# Redistributions of source code must retain the above copyright notice,
# this list of conditions and the following disclaimer.
#
# Redistributions in binary form must reproduce the above copyright
# notice, this list of conditions and the following disclaimer in the
# documentation and/or other materials provided with the distribution.
#
# THIS SOFTWARE IS PROVIDED BY THE COPYRIGHT HOLDERS AND CONTRIBUTORS
# "AS IS" AND ANY EXPRESS OR IMPLIED WARRANTIES, INCLUDING, BUT NOT
# LIMITED TO, THE IMPLIED WARRANTIES OF MERCHANTABILITY AND FITNESS FOR
# A PARTICULAR PURPOSE ARE DISCLAIMED. IN NO EVENT SHALL THE COPYRIGHT
# OWNER OR CONTRIBUTORS BE LIABLE FOR ANY DIRECT, INDIRECT, INCIDENTAL,
# SPECIAL, EXEMPLARY, OR CONSEQUENTIAL DAMAGES (INCLUDING, BUT NOT
# LIMITED TO, PROCUREMENT OF SUBSTITUTE GOODS OR SERVICES; LOSS OF USE,
# DATA, OR PROFITS; OR BUSINESS INTERRUPTION) HOWEVER CAUSED AND ON ANY
# THEORY OF LIABILITY, WHETHER IN CONTRACT, STRICT LIABILITY, OR TORT
# (INCLUDING NEGLIGENCE OR OTHERWISE) ARISING IN ANY WAY OUT OF THE USE
# OF THIS SOFTWARE, EVEN IF ADVISED OF THE POSSIBILITY OF SUCH DAMAGE.

"""
Panels for modal dialogs reused across the landing page and detail page for a given resource.

See http://docs.pylonsproject.org/projects/pyramid_layout/en/latest/layouts.html#using-panels

"""
import simplejson as json
from ..i18n import _

from pyramid_layout.panel import panel_config

from ..views import BaseView
from ..views.buckets import BucketDetailsView, FOLDER_NAME_PATTERN


@panel_config('stack_dialogs', renderer='../templates/dialogs/stack_dialogs.pt')
def stack_dialogs(context, request, stack=None, landingpage=False, delete_form=None):
    """Modal dialogs for Stacks landing and detail page."""
    return dict(
        stack=stack,
        stack_name=stack.stack_name if stack is not None else '',
        landingpage=landingpage,
        delete_form=delete_form,
    )


@panel_config('ipaddress_dialogs', renderer='../templates/dialogs/ipaddress_dialogs.pt')
def ipaddress_dialogs(context, request, eip=None, landingpage=False,
                      associate_form=None, disassociate_form=None, release_form=None):
    """Modal dialogs for Elastic IP landing and detail page."""
    return dict(
        eip=eip,
        landingpage=landingpage,
        associate_form=associate_form,
        disassociate_form=disassociate_form,
        release_form=release_form,
    )


@panel_config('snapshot_dialogs', renderer='../templates/dialogs/snapshot_dialogs.pt')
def snapshot_dialogs(context, request, snapshot=None, snapshot_name=None, landingpage=False, volume_id=None,
                     delete_form=None, register_form=None):
    """Modal dialogs for Snapshot landing and detail page."""
    snapshot_image_name_validation_error_msg = _(
        u"AMI names must be between 3 and 128 characters long, and may contain letters, numbers, "
        u"\'(\', \')\', \'.\', \'-\', \'/\' and \'_\', and cannot contain spaces.")
    return dict(
        snapshot=snapshot,
        snapshot_name=snapshot_name,
        landingpage=landingpage,
        volume_id=volume_id,
        delete_form=delete_form,
        register_form=register_form,
        snapshot_image_name_validation_error_msg=snapshot_image_name_validation_error_msg,
    )


@panel_config('instance_dialogs', renderer='../templates/dialogs/instance_dialogs.pt')
def instance_dialogs(context, request, instance=None, instance_name=None, landingpage=False, start_form=None,
                     stop_form=None, reboot_form=None, terminate_form=None, associate_ip_form=None,
                     disassociate_ip_form=None):
    """Modal dialogs for Instance landing and detail page."""
    return dict(
        instance=instance,
        instance_name=instance_name,
        landingpage=landingpage,
        start_form=start_form,
        stop_form=stop_form,
        reboot_form=reboot_form,
        terminate_form=terminate_form,
        associate_ip_form=associate_ip_form,
        disassociate_ip_form=disassociate_ip_form,
    )


@panel_config('terminate_instances_dialog', renderer='../templates/dialogs/terminate_instances_dialog.pt')
def terminate_instances_dialog(context, request, batch_terminate_form=None):
    """Batch-terminate instances dialog"""
    return dict(
        batch_terminate_form=batch_terminate_form,
    )


@panel_config('volume_dialogs', renderer='../templates/dialogs/volume_dialogs.pt')
def volume_dialogs(context, request, volume=None, volume_name=None, instance_name=None, landingpage=False,
                   attach_form=None, detach_form=None, delete_form=None):
    """Modal dialogs for Volume landing and detail page."""
    ng_attrs = {'model': 'instanceId', 'change': 'getDeviceSuggestion()'}
    # If landing page, build instance choices based on selected volumes availability zone (see volumes.js)
    if landingpage:
        ng_attrs['options'] = 'k as v for (k, v) in instanceChoices'
    return dict(
        volume=volume,
        volume_name=volume_name,
        instance_name=instance_name,
        landingpage=landingpage,
        attach_form=attach_form,
        detach_form=detach_form,
        delete_form=delete_form,
        ng_attrs=ng_attrs,
    )

@panel_config('user_dialogs', renderer='../templates/dialogs/user_dialogs.pt')
def user_dialogs(context, request, user=None, user_name=None, landingpage=False,
                 disable_form=None, enable_form=None, delete_form=None):
    """Modal dialogs for User landing and detail page."""
    return dict(
        user=user,
        user_name=user_name,
        landingpage=landingpage,
        disable_form=disable_form,
        enable_form=enable_form,
        delete_form=delete_form,
    )

@panel_config('securitygroup_dialogs', renderer='../templates/dialogs/securitygroup_dialogs.pt')
def securitygroup_dialogs(context, request, security_group=None, landingpage=False, delete_form=None):
    """Modal dialogs for Security group landing and detail page."""
    return dict(
        security_group=security_group,
        security_group_name=BaseView.escape_braces(security_group.name) if security_group else '',
        landingpage=landingpage,
        delete_form=delete_form,
    )


@panel_config('create_securitygroup_dialog', renderer='../templates/dialogs/create_securitygroup_dialog.pt')
def create_securitygroup_dialog(context, request, securitygroup_form=None):
    """ Modal dialog for creating a security group."""
    is_vpc_supported = BaseView.is_vpc_supported(request)
    return dict(
        securitygroup_form=securitygroup_form,
        is_vpc_supported=is_vpc_supported,
    )


@panel_config('create_alarm_dialog', renderer='../templates/dialogs/create_alarm_dialog.pt')
def create_alarm_dialog(context, request, alarm_form=None, alarm_choices=None, redirect_location=None,
                        modal_size='medium', metric_unit_mapping=None):
    """Create alarm dialog page."""
    redirect_location = redirect_location or request.route_path('cloudwatch_alarms')
    alarm_choices = json.loads(alarm_choices or '{}')
    existing_alarms = [key for key, val in alarm_choices.items() if key]
    controller_options_json = BaseView.escape_json(json.dumps({
        'metric_unit_mapping': metric_unit_mapping,
        'existing_alarms': existing_alarms,
    }))
    return dict(
        alarm_form=alarm_form,
        redirect_location=redirect_location,
        modal_size=modal_size,
        controller_options_json=controller_options_json,
    )


@panel_config('keypair_dialogs', renderer='../templates/dialogs/keypair_dialogs.pt')
def keypair_dialogs(context, request, keypair=None, landingpage=False, delete_form=None):
    """ Modal dialogs for Keypair landing and detail page."""
    return dict(
        keypair=keypair,
        keypair_name=BaseView.escape_braces(keypair.name) if keypair else '',
        landingpage=landingpage,
        delete_form=delete_form,
    )


@panel_config('create_keypair_dialog', renderer='../templates/dialogs/create_keypair_dialog.pt')
def create_keypair_dialog(context, request, keypair_form=None, generate_file_form=None):
    """ Modal dialog for creating a key pair."""
    return dict(
        keypair_form=keypair_form,
        generate_file_form=generate_file_form,
    )


@panel_config('launchconfig_dialogs', renderer='../templates/dialogs/launchconfig_dialogs.pt')
def launchconfig_dialogs(context, request, launch_config=None, in_use=False, landingpage=False, delete_form=None):
    """ Modal dialogs for Launch configurations landing and detail page."""
    return dict(
        launch_config=launch_config,
        launch_config_name=BaseView.escape_braces(launch_config.name) if launch_config else '',
        in_use=in_use,
        landingpage=landingpage,
        delete_form=delete_form,
    )


@panel_config('scalinggroup_dialogs', renderer='../templates/dialogs/scalinggroup_dialogs.pt')
def scalinggroup_dialogs(context, request, scaling_group=None, landingpage=False, delete_form=None):
    """Modal dialogs for Scaling group landing and detail page."""
    return dict(
        scaling_group=scaling_group,
        scaling_group_name=BaseView.escape_braces(scaling_group.name) if scaling_group else '',
        landingpage=landingpage,
        delete_form=delete_form,
    )

@panel_config('elb_dialogs', renderer='../templates/dialogs/elb_dialogs.pt')
def elb_dialogs(context, request, elb=None, in_use=False, landingpage=False, delete_form=None):
    """ Modal dialogs for load balancers landing and detail page."""
    return dict(
        elb=elb,
        elb_name=BaseView.escape_braces(elb.name) if elb else '',
        in_use=in_use,
        landingpage=landingpage,
        delete_form=delete_form,
    )


@panel_config('account_dialogs', renderer='../templates/dialogs/account_dialogs.pt')
def account_dialogs(context, request, account=None, landingpage=False, delete_form=None):
    """ Modal dialogs for Account landing and detail page."""
    return dict(
        account=account,
        landingpage=landingpage,
        delete_form=delete_form,
    )


@panel_config('group_dialogs', renderer='../templates/dialogs/group_dialogs.pt')
def group_dialogs(context, request, group=None, landingpage=False, delete_form=None):
    """ Modal dialogs for Group landing and detail page."""
    return dict(
        group=group,
        landingpage=landingpage,
        delete_form=delete_form,
    )


@panel_config('role_dialogs', renderer='../templates/dialogs/role_dialogs.pt')
def role_dialogs(context, request, role=None, landingpage=False, delete_form=None):
    """ Modal dialogs for Role landing and detail page."""
    return dict(
        role=role,
        landingpage=landingpage,
        delete_form=delete_form,
    )


@panel_config('image_dialogs', renderer='../templates/dialogs/image_dialogs.pt')
def image_dialogs(context, request, image=None, image_name_id='', landingpage=False,
                  deregister_form=None, snapshot_images_registered=0):
    """ Modal dialogs for Image landing and detail page."""
    return dict(
        image=image,
        image_name_id=image_name_id,
        landingpage=landingpage,
        deregister_form=deregister_form,
        snapshot_images_registered=snapshot_images_registered,
    )


@panel_config('bucket_dialogs', renderer='../templates/dialogs/bucket_dialogs.pt')
def bucket_dialogs(context, request, bucket=None, landingpage=False, versioning_form=None, delete_form=None):
    """ Modal dialogs for Bucket landing and detail page."""
    versioning_status = bucket.get_versioning_status() if bucket else None
    update_versioning_action = 'enable'  # Buckets that have never enabled versioning return an empty status
    if versioning_status:
        versioning_status = versioning_status.get('Versioning', 'Disabled')
        update_versioning_action = BucketDetailsView.get_versioning_update_action(versioning_status)
    return dict(
        bucket=bucket,
        bucket_name=bucket.name if bucket else '',
        versioning_status=versioning_status,
        landingpage=landingpage,
        versioning_form=versioning_form,
        delete_form=delete_form,
        update_versioning_action=update_versioning_action,
    )


@panel_config('bucket_item_dialogs', renderer='../templates/dialogs/bucket_item_dialogs.pt')
def bucket_item_dialogs(context, request):
    return dict()


@panel_config('create_folder_dialog', renderer='../templates/dialogs/create_folder_dialog.pt')
def create_folder_dialog(context, request, bucket_name=None, create_folder_form=None):
    """ Modal dialog creating a folder in a bucket."""
    return dict(
        bucket_name=bucket_name,
        create_folder_form=create_folder_form,
        folder_name_pattern=FOLDER_NAME_PATTERN,
    )

<<<<<<< HEAD
@panel_config('select_certificate_dialog', renderer='../templates/dialogs/select_certificate_dialog.pt')
def select_certificate_dialog(context, request, certificate_form=None, backend_certificate_form=None):
    """ Modal dialog for selecting SSL certificate"""
    is_vpc_supported = BaseView.is_vpc_supported(request)
    return dict(
        certificate_form=certificate_form,
        backend_certificate_form=backend_certificate_form,
        is_vpc_supported=is_vpc_supported,
=======

@panel_config('cloudwatch_chart_dialog', renderer='../templates/dialogs/cloudwatch_chart_dialog.pt')
def cloudwatch_chart_dialog(context, request, duration_choices=None, statistic_choices=None):
    """ Modal dialog for large CloudWatch chart"""
    duration_choices = duration_choices or []
    statistic_choices = statistic_choices or []
    return dict(
        duration_choices=duration_choices,
        statistic_choices=statistic_choices,
>>>>>>> 07366ca4
    )<|MERGE_RESOLUTION|>--- conflicted
+++ resolved
@@ -125,6 +125,7 @@
         ng_attrs=ng_attrs,
     )
 
+
 @panel_config('user_dialogs', renderer='../templates/dialogs/user_dialogs.pt')
 def user_dialogs(context, request, user=None, user_name=None, landingpage=False,
                  disable_form=None, enable_form=None, delete_form=None):
@@ -137,6 +138,7 @@
         enable_form=enable_form,
         delete_form=delete_form,
     )
+
 
 @panel_config('securitygroup_dialogs', renderer='../templates/dialogs/securitygroup_dialogs.pt')
 def securitygroup_dialogs(context, request, security_group=None, landingpage=False, delete_form=None):
@@ -220,6 +222,7 @@
         delete_form=delete_form,
     )
 
+
 @panel_config('elb_dialogs', renderer='../templates/dialogs/elb_dialogs.pt')
 def elb_dialogs(context, request, elb=None, in_use=False, landingpage=False, delete_form=None):
     """ Modal dialogs for load balancers landing and detail page."""
@@ -308,7 +311,7 @@
         folder_name_pattern=FOLDER_NAME_PATTERN,
     )
 
-<<<<<<< HEAD
+
 @panel_config('select_certificate_dialog', renderer='../templates/dialogs/select_certificate_dialog.pt')
 def select_certificate_dialog(context, request, certificate_form=None, backend_certificate_form=None):
     """ Modal dialog for selecting SSL certificate"""
@@ -317,7 +320,7 @@
         certificate_form=certificate_form,
         backend_certificate_form=backend_certificate_form,
         is_vpc_supported=is_vpc_supported,
-=======
+
 
 @panel_config('cloudwatch_chart_dialog', renderer='../templates/dialogs/cloudwatch_chart_dialog.pt')
 def cloudwatch_chart_dialog(context, request, duration_choices=None, statistic_choices=None):
@@ -327,5 +330,4 @@
     return dict(
         duration_choices=duration_choices,
         statistic_choices=statistic_choices,
->>>>>>> 07366ca4
     )
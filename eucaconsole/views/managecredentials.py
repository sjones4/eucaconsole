# -*- coding: utf-8 -*-
# Copyright 2013-2014 Eucalyptus Systems, Inc.
#
# Redistribution and use of this software in source and binary forms,
# with or without modification, are permitted provided that the following
# conditions are met:
#
# Redistributions of source code must retain the above copyright notice,
# this list of conditions and the following disclaimer.
#
# Redistributions in binary form must reproduce the above copyright
# notice, this list of conditions and the following disclaimer in the
# documentation and/or other materials provided with the distribution.
#
# THIS SOFTWARE IS PROVIDED BY THE COPYRIGHT HOLDERS AND CONTRIBUTORS
# "AS IS" AND ANY EXPRESS OR IMPLIED WARRANTIES, INCLUDING, BUT NOT
# LIMITED TO, THE IMPLIED WARRANTIES OF MERCHANTABILITY AND FITNESS FOR
# A PARTICULAR PURPOSE ARE DISCLAIMED. IN NO EVENT SHALL THE COPYRIGHT
# OWNER OR CONTRIBUTORS BE LIABLE FOR ANY DIRECT, INDIRECT, INCIDENTAL,
# SPECIAL, EXEMPLARY, OR CONSEQUENTIAL DAMAGES (INCLUDING, BUT NOT
# LIMITED TO, PROCUREMENT OF SUBSTITUTE GOODS OR SERVICES; LOSS OF USE,
# DATA, OR PROFITS; OR BUSINESS INTERRUPTION) HOWEVER CAUSED AND ON ANY
# THEORY OF LIABILITY, WHETHER IN CONTRACT, STRICT LIABILITY, OR TORT
# (INCLUDING NEGLIGENCE OR OTHERWISE) ARISING IN ANY WAY OUT OF THE USE
# OF THIS SOFTWARE, EVEN IF ADVISED OF THE POSSIBILITY OF SUCH DAMAGE.

"""
Pyramid views for Manage Credentials

"""
import logging

from urllib2 import HTTPError, URLError
from urlparse import urlparse

from pyramid.httpexceptions import HTTPFound
from pyramid.security import NO_PERMISSION_REQUIRED, remember
from pyramid.view import view_config

from ..forms.login import EucaChangePasswordForm
from ..i18n import _
from ..models import Notification
from ..models.auth import User
from ..views import BaseView
from .login import PermissionCheckMixin


class ManageCredentialsView(BaseView, PermissionCheckMixin):
    template = '../templates/managecredentials.pt'

    def __init__(self, request):
        super(ManageCredentialsView, self).__init__(request)
        self.changepassword_form = EucaChangePasswordForm(self.request)
        referrer = urlparse(self.request.url).path
        referrer_root = referrer.split('?')[0]
        changepassword_url = self.request.route_path('changepassword')
        if referrer_root in [changepassword_url]:
            referrer = '/'  # never use the changepassword form itself as came_from
        self.came_from = self.sanitize_url(self.request.params.get('came_from', referrer))
        self.changepassword_form_errors = []

    @view_config(route_name='managecredentials', request_method='GET',
                 renderer=template, permission=NO_PERMISSION_REQUIRED)
    def manage_credentials(self):
        session = self.request.session
        try:
            account = session['account']
            username = session['username']
        except KeyError:
            account = self.request.params.get('account')
            username = self.request.params.get('username')
<<<<<<< HEAD
        account_id = User.get_account_id(ec2_conn=self.get_connection(), request=self.request)
=======
        if account is None:  # session expired, redirect
            raise HTTPFound(location=self.request.route_path('login'))
>>>>>>> 7d02b782
        return dict(
            changepassword_form=self.changepassword_form,
            changepassword_form_errors=self.changepassword_form_errors,
            password_expired=True if self.request.params.get('expired') == 'true' else False,
            came_from=self.came_from,
            account=account,
            username=username,
            account_id=account_id
        )

    @view_config(route_name='changepassword', request_method='POST',
                 renderer=template, permission=NO_PERMISSION_REQUIRED)
    def handle_changepassword(self):
        """Handle login form post"""
        session = self.request.session
        duration = self.request.registry.settings.get('session.cookie_expires')
        account = "huh?"
        username = "what?"
        auth = self.get_euca_authenticator()
        changepassword_form = EucaChangePasswordForm(self.request, formdata=self.request.params)

        if changepassword_form.validate():
            account = self.request.params.get('account')
            username = self.request.params.get('username')
            password = self.request.params.get('current_password')
            new_password = self.request.params.get('new_password')
            new_password2 = self.request.params.get('new_password2')
            if new_password != new_password2:
                self.changepassword_form_errors.append(u'New passwords must match.')
            else:
                try:
                    creds = auth.authenticate(account=account, user=username,
                                passwd=password, new_passwd=new_password, timeout=8, duration=duration)
                    # logging.debug("auth creds = "+str(creds.__dict__))
                    user_account = '{user}@{account}'.format(user=username, account=account)
                    session['cloud_type'] = 'euca'
                    session['account'] = account
                    session['username'] = username
                    session['session_token'] = creds.session_token
                    session['access_id'] = creds.access_key
                    session['secret_key'] = creds.secret_key
                    session['account'] = account
                    session['username'] = username
                    session['region'] = 'euca'
                    session['username_label'] = user_account
                    self.check_iam_perms(session, creds);
                    headers = remember(self.request, user_account)
                    msg = _(u'Successfully changed password.')
                    self.request.session.flash(msg, queue=Notification.SUCCESS)
                    return HTTPFound(location=self.came_from, headers=headers)
                except HTTPError, err:
                    # the logging here and below is really very useful when debugging login problems.
                    logging.info("http error "+str(vars(err)))
                    if err.msg == u'Unauthorized':
                        self.changepassword_form_errors.append(u'Invalid user/account name and/or password.')
                except URLError, err:
                    logging.info("url error "+str(vars(err)))
                    if str(err.reason) == 'timed out':
                        clchost = self.request.registry.settings.get('clchost')
                        self.changepassword_form_errors.append(u'No response from host ' + clchost)
        return dict(
            changepassword_form=changepassword_form,
            changepassword_form_errors=self.changepassword_form_errors,
            password_expired=True if self.request.params.get('expired') == 'true' else False,
            came_from=self.came_from,
            account=account,
            username=username
        )<|MERGE_RESOLUTION|>--- conflicted
+++ resolved
@@ -69,12 +69,9 @@
         except KeyError:
             account = self.request.params.get('account')
             username = self.request.params.get('username')
-<<<<<<< HEAD
-        account_id = User.get_account_id(ec2_conn=self.get_connection(), request=self.request)
-=======
         if account is None:  # session expired, redirect
             raise HTTPFound(location=self.request.route_path('login'))
->>>>>>> 7d02b782
+        account_id = User.get_account_id(ec2_conn=self.get_connection(), request=self.request)
         return dict(
             changepassword_form=self.changepassword_form,
             changepassword_form_errors=self.changepassword_form_errors,

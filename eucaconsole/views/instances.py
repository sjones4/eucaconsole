# -*- coding: utf-8 -*-
# Copyright 2013-2014 Eucalyptus Systems, Inc.
#
# Redistribution and use of this software in source and binary forms,
# with or without modification, are permitted provided that the following
# conditions are met:
#
# Redistributions of source code must retain the above copyright notice,
# this list of conditions and the following disclaimer.
#
# Redistributions in binary form must reproduce the above copyright
# notice, this list of conditions and the following disclaimer in the
# documentation and/or other materials provided with the distribution.
#
# THIS SOFTWARE IS PROVIDED BY THE COPYRIGHT HOLDERS AND CONTRIBUTORS
# "AS IS" AND ANY EXPRESS OR IMPLIED WARRANTIES, INCLUDING, BUT NOT
# LIMITED TO, THE IMPLIED WARRANTIES OF MERCHANTABILITY AND FITNESS FOR
# A PARTICULAR PURPOSE ARE DISCLAIMED. IN NO EVENT SHALL THE COPYRIGHT
# OWNER OR CONTRIBUTORS BE LIABLE FOR ANY DIRECT, INDIRECT, INCIDENTAL,
# SPECIAL, EXEMPLARY, OR CONSEQUENTIAL DAMAGES (INCLUDING, BUT NOT
# LIMITED TO, PROCUREMENT OF SUBSTITUTE GOODS OR SERVICES; LOSS OF USE,
# DATA, OR PROFITS; OR BUSINESS INTERRUPTION) HOWEVER CAUSED AND ON ANY
# THEORY OF LIABILITY, WHETHER IN CONTRACT, STRICT LIABILITY, OR TORT
# (INCLUDING NEGLIGENCE OR OTHERWISE) ARISING IN ANY WAY OUT OF THE USE
# OF THIS SOFTWARE, EVEN IF ADVISED OF THE POSSIBILITY OF SUCH DAMAGE.

"""
Pyramid views for Eucalyptus and AWS instances

"""
import base64
from datetime import datetime, timedelta
from operator import attrgetter
import hashlib
import hmac
import os
import simplejson as json
import time
from M2Crypto import RSA
import pylibmc
import logging

from boto.exception import BotoServerError
from boto.s3.key import Key
from boto.ec2.bundleinstance import BundleInstanceTask
from boto.ec2.networkinterface import NetworkInterfaceCollection, NetworkInterfaceSpecification

from pyramid.httpexceptions import HTTPNotFound, HTTPFound
from pyramid.view import view_config

from ..forms.images import ImagesFiltersForm
from ..forms.instances import (
    InstanceForm, AttachVolumeForm, DetachVolumeForm, LaunchInstanceForm, LaunchMoreInstancesForm,
    RebootInstanceForm, StartInstanceForm, StopInstanceForm, TerminateInstanceForm, InstanceCreateImageForm,
    BatchTerminateInstancesForm, InstancesFiltersForm, AssociateIpToInstanceForm, DisassociateIpFromInstanceForm)
from ..forms import GenerateFileForm
from ..forms.keypairs import KeyPairForm
from ..forms.securitygroups import SecurityGroupForm
from ..i18n import _
from ..models import Notification
from ..views import BaseView, LandingPageView, TaggedItemView, BlockDeviceMappingItemView, JSONResponse
from ..views.images import ImageView
from ..views.securitygroups import SecurityGroupsView
from . import boto_error_handler
from . import guess_mimetype_from_buffer
from ..layout import __version__ as curr_version


class BaseInstanceView(BaseView):
    """Base class for instance-related views"""
    def __init__(self, request):
        super(BaseInstanceView, self).__init__(request)
        self.conn = self.get_connection()
        self.vpc_conn = self.get_connection(conn_type='vpc')

    def get_instance(self, instance_id=None):
        instance_id = instance_id or self.request.matchdict.get('id')
        if instance_id:
            try:
                reservations_list = self.conn.get_all_reservations(instance_ids=[instance_id])
                reservation = reservations_list[0] if reservations_list else None
                if reservation:
                    instance = reservation.instances[0]
                    instance.reservation_id = reservation.id
                    instance.owner_id = reservation.owner_id
                    if instance.platform is None:
                        instance.platform = _(u"linux")
                    if instance.vpc_id:
                        vpc = self.vpc_conn.get_all_vpcs(vpc_ids=[instance.vpc_id])[0]
                        instance.vpc_name = TaggedItemView.get_display_name(vpc, escapebraces=True) 
                    else:
                        instance.vpc_name = ''
                    instance.instance_profile_id = None
                    if instance.instance_profile is not None and len(instance.instance_profile.keys()) > 0:
                        instance.instance_profile_id = instance.instance_profile.keys()[0]
                    return instance
            except BotoServerError as err:
                pass
        return None

    def get_image(self, instance=None, image_id=None):
        image_id = instance.image_id if instance else image_id
        if image_id is None:
            image_id = self.request.matchdict.get('image_id') or self.request.params.get('image_id')
        if self.conn and image_id:
            try:
                image = self.conn.get_image(image_id)
                if image:
                    platform = ImageView.get_platform(image)
                    image.platform_name = ImageView.get_platform_name(platform)
                return image
            except BotoServerError as err:
                pass
        return None


class InstancesView(LandingPageView, BaseInstanceView):
    def __init__(self, request):
        super(InstancesView, self).__init__(request)
        self.initial_sort_key = '-launch_time'
        self.prefix = '/instances'
        self.json_items_endpoint = self.get_json_endpoint('instances_json')
        self.location = self.get_redirect_location('instances')
        self.iam_conn = self.get_connection(conn_type="iam")
        self.start_form = StartInstanceForm(self.request, formdata=self.request.params or None)
        self.stop_form = StopInstanceForm(self.request, formdata=self.request.params or None)
        self.reboot_form = RebootInstanceForm(self.request, formdata=self.request.params or None)
        self.terminate_form = TerminateInstanceForm(self.request, formdata=self.request.params or None)
        self.batch_terminate_form = BatchTerminateInstancesForm(self.request, formdata=self.request.params or None)
        self.associate_ip_form = AssociateIpToInstanceForm(
            self.request, conn=self.conn, formdata=self.request.params or None)
        self.disassociate_ip_form = DisassociateIpFromInstanceForm(self.request, formdata=self.request.params or None)
        self.render_dict = dict(
            prefix=self.prefix,
            initial_sort_key=self.initial_sort_key,
            start_form=self.start_form,
            stop_form=self.stop_form,
            reboot_form=self.reboot_form,
            terminate_form=self.terminate_form,
            batch_terminate_form=self.batch_terminate_form,
            associate_ip_form=self.associate_ip_form,
            disassociate_ip_form=self.disassociate_ip_form,
        )

    @view_config(route_name='instances', renderer='../templates/instances/instances.pt')
    def instances_landing(self):
        filter_keys = [
            'id', 'name', 'image_id', 'instance_type', 'ip_address', 'key_name', 'placement',
            'root_device', 'security_groups_string', 'state', 'tags', 'roles']
        # filter_keys are passed to client-side filtering in search box
        self.filter_keys = filter_keys
        # sort_keys are passed to sorting drop-down
        self.sort_keys = [
            dict(key='launch_time', name=_(u'Launch time: Oldest to Newest')),
            dict(key='-launch_time', name=_(u'Launch time: Newest to Oldest')),
            dict(key='id', name=_(u'Instance ID')),
            dict(key='name', name=_(u'Instance name: A to Z')),
            dict(key='-name', name=_(u'Instance name: Z to A')),
            dict(key='placement', name=_(u'Availability zone')),
            dict(key='key_name', name=_(u'Key pair')),
        ]
        autoscale_conn = self.get_connection(conn_type='autoscale')
        iam_conn = self.get_connection(conn_type='iam')
        filters_form = InstancesFiltersForm(
            self.request, ec2_conn=self.conn, autoscale_conn=autoscale_conn,
            iam_conn=iam_conn,
            cloud_type=self.cloud_type, formdata=self.request.params or None)
        self.render_dict.update(dict(
            filter_fields=True,
            filter_keys=self.filter_keys,
            sort_keys=self.sort_keys,
            json_items_endpoint=self.json_items_endpoint,
            filters_form=filters_form,
        ))
        return self.render_dict

    @view_config(route_name='instances_start', request_method='POST')
    def instances_start(self):
        instance_id = self.request.params.get('instance_id')
        if self.start_form.validate():
            with boto_error_handler(self.request, self.location):
                self.log_request(_(u"Starting instance {0}").format(instance_id))
                # Can only start an instance if it has a volume attached
                self.conn.start_instances([instance_id])
                msg = _(u'Successfully sent start instance request.  It may take a moment to start the instance.')
                self.request.session.flash(msg, queue=Notification.SUCCESS)
        else:
            msg = _(u'Unable to start instance')
            self.request.session.flash(msg, queue=Notification.ERROR)
        return HTTPFound(location=self.location)

    @view_config(route_name='instances_stop', request_method='POST')
    def instances_stop(self):
        instance_id = self.request.params.get('instance_id')
        instance = self.get_instance(instance_id)
        if instance and self.stop_form.validate():
            # Only EBS-backed instances can be stopped
            if instance.root_device_type == 'ebs':
                with boto_error_handler(self.request, self.location):
                    self.log_request(_(u"Stopping instance {0}").format(instance_id))
                    instance.stop()
                    msg = _(u'Successfully sent stop instance request.  It may take a moment to stop the instance.')
                    self.request.session.flash(msg, queue=Notification.SUCCESS)
            else:
                msg = _(u'Only EBS-backed instances can be stopped')
                self.request.session.flash(msg, queue=Notification.ERROR)
        else:
            msg = _(u'Unable to stop instance')
            self.request.session.flash(msg, queue=Notification.ERROR)
        return HTTPFound(location=self.location)

    @view_config(route_name='instances_reboot', request_method='POST')
    def instances_reboot(self):
        instance_id = self.request.params.get('instance_id')
        if self.reboot_form.validate():
            with boto_error_handler(self.request, self.location):
                self.log_request(_(u"Rebooting instance {0}").format(instance_id))
                rebooted = self.conn.reboot_instances([instance_id])
                msg = _(u'Successfully sent reboot request.  It may take a moment to reboot the instance.')
                self.request.session.flash(msg, queue=Notification.SUCCESS)
                if not rebooted:
                    msg = _(u'Unable to reboot the instance.')
                    self.request.session.flash(msg, queue=Notification.ERROR)
        else:
            msg = _(u'Unable to reboot instance')
            self.request.session.flash(msg, queue=Notification.ERROR)
        return HTTPFound(location=self.location)

    @view_config(route_name='instances_terminate', request_method='POST')
    def instances_terminate(self):
        instance_id = self.request.params.get('instance_id')
        if self.terminate_form.validate():
            with boto_error_handler(self.request, self.location):
                self.log_request(_(u"Terminating instance {0}").format(instance_id))
                instances = self.conn.get_only_instances([instance_id])
                self.conn.terminate_instances([instance_id])
                if len(instances) > 0:
                    instance = instances[0]
                    profile = instance.instance_profile
                    # TODO: check tags to see if this was part of scaling group before removing profile
                    if instance.state == 'running' and profile is not None and hasattr(profile, 'arn'):
                        arn = profile['arn']
                        profile_name = arn[(arn.index('/')+1):]
                        self.iam_conn.delete_instance_profile(profile_name)
                msg = _(
                    u'Successfully sent terminate instance request.  It may take a moment to shut down the instance.')
                if self.request.is_xhr:
                    return JSONResponse(status=200, message=msg)
                else:
                    self.request.session.flash(msg, queue=Notification.SUCCESS)
        else:
            msg = _(u'Unable to terminate instance')
            self.request.session.flash(msg, queue=Notification.ERROR)
        return HTTPFound(location=self.location)

    @view_config(route_name='instances_batch_terminate', request_method='POST')
    def instances_batch_terminate(self):
        instance_ids = self.request.params.getall('instance_ids')
        if self.batch_terminate_form.validate():
            with boto_error_handler(self.request, self.location):
                self.log_request(_(u"Terminating instances {0}").format(str(instance_ids)))
                instances = self.conn.get_only_instances(instance_ids)
                for instance in instances:
                    profile = instance.instance_profile
                    # TODO: check tags to see if this was part of scaling group before removing profile
                    if profile is not None and hasattr(profile, 'arn'):
                        arn = profile['arn']
                        profile_name = arn[(arn.index('/')+1):]
                        self.iam_conn.delete_instance_profile(profile_name)
                self.conn.terminate_instances(instance_ids=instance_ids)
                prefix = _(u'Successfully sent request to terminate the following instances:')
                msg = '{0} {1}'.format(prefix, ', '.join(instance_ids))
                self.request.session.flash(msg, queue=Notification.SUCCESS)
        else:
            msg = _(u'Unable to terminate instances')
            self.request.session.flash(msg, queue=Notification.ERROR)
        return HTTPFound(location=self.location)

    @view_config(route_name='instances_associate', request_method='POST')
    def instances_associate_ip_address(self):
        instance_id = self.request.params.get('instance_id')
        if self.associate_ip_form.validate():
            with boto_error_handler(self.request, self.location):
                new_ip = self.request.params.get('ip_address')
                self.log_request(_(u"Associating IP {0} with instances {1}").format(new_ip, instance_id))
                self.conn.associate_address(instance_id, new_ip)
                msg = _(u'Successfully associated the IP to the instance.')
                self.request.session.flash(msg, queue=Notification.SUCCESS)
            return HTTPFound(location=self.location)
        return self.render_dict

    @view_config(route_name='instances_disassociate', request_method='POST')
    def instances_disassociate_ip_address(self):
        if self.disassociate_ip_form.validate():
            with boto_error_handler(self.request, self.location):
                ip_address = self.request.params.get('ip_address')
                self.log_request(_(u"Disassociating IP {0}").format(ip_address))
                self.conn.disassociate_address(ip_address)
                msg = _(u'Successfully disassociated the IP from the instance.')
                self.request.session.flash(msg, queue=Notification.SUCCESS)
            return HTTPFound(location=self.location)
        return self.render_dict


class InstancesJsonView(LandingPageView):
    def __init__(self, request):
        super(InstancesJsonView, self).__init__(request)
        self.conn = self.get_connection()
        self.vpc_conn = self.get_connection(conn_type='vpc')
        self.vpcs = self.get_all_vpcs()

    @view_config(route_name='instances_json', renderer='json', request_method='POST')
    def instances_json(self):
        if not(self.is_csrf_valid()):
            return JSONResponse(status=400, message="missing CSRF token")
        instances = []
        filters = {}
        availability_zone_param = self.request.params.getall('availability_zone')
        if availability_zone_param:
            filters.update({'availability-zone': availability_zone_param})
        instance_state_param = self.request.params.getall('state')
        if instance_state_param:
            filters.update({'instance-state-name': instance_state_param})
        instance_type_param = self.request.params.getall('instance_type')
        if instance_type_param:
            filters.update({'instance-type': instance_type_param})
        security_group_param = self.request.params.getall('security_group')
        if security_group_param:
            filters.update({'group-name': [self.unescape_braces(sg) for sg in security_group_param]})
        root_device_type_param = self.request.params.getall('root_device_type')
        if root_device_type_param:
            filters.update({'root-device-type': root_device_type_param})
        # Don't filter by these request params in Python, as they're included in the "filters" params sent to the CLC
        # Note: the choices are from attributes in InstancesFiltersForm
        ignore_params = [
            'availability_zone', 'instance_type', 'state', 'security_group',
            'scaling_group', 'root_device_type', 'roles']
        filtered_items = self.filter_items(self.get_items(filters=filters), ignore=ignore_params)
        if self.request.params.get('scaling_group'):
            filtered_items = self.filter_by_scaling_group(filtered_items)
        if self.request.params.get('roles'):
            filtered_items = self.filter_by_roles(filtered_items)
        transitional_states = ['pending', 'stopping', 'shutting-down']
        elastic_ips = [ip.public_ip for ip in self.conn.get_all_addresses()]
        owner_alias = None
        if not owner_alias and self.cloud_type == 'aws':
            # Set default alias to 'amazon' for AWS
            owner_alias = 'amazon'
        owners = [owner_alias] if owner_alias else []
        region = self.request.session.get('region')
        images = self.get_images(self.conn, [], [], region)
        for instance in filtered_items:
            is_transitional = instance.state in transitional_states
            security_groups_array = sorted({'name': group.name, 'id': group.id} for group in instance.groups)
            if instance.platform is None:
                instance.platform = _(u"linux")
            has_elastic_ip = instance.ip_address in elastic_ips
            image = self.get_image_by_id(images, instance.image_id)
            image_name = None
            if image:
                image_name = '{0}{1}'.format(
                    image.name if image.name else image.id,
                    ' ({0})'.format(image.id) if image.name else ''
                )
            instances.append(dict(
                id=instance.id,
                name=TaggedItemView.get_display_name(instance, escapebraces=False),
                instance_type=instance.instance_type,
                image_id=instance.image_id,
                image_name=image_name,
                ip_address=instance.ip_address,
                has_elastic_ip=has_elastic_ip,
                public_dns_name=instance.public_dns_name,
                launch_time=instance.launch_time,
                placement=instance.placement,
                platform=instance.platform,
                root_device=instance.root_device_type,
                security_groups=security_groups_array,
                key_name=instance.key_name,
                vpc_name=instance.vpc_name,
                status=instance.state,
                tags=TaggedItemView.get_tags_display(instance.tags),
                transitional=is_transitional,
                running_create=True if instance.tags.get('ec_bundling') else False,
            ))
        return dict(results=instances)

    def get_items(self, filters=None):
        if self.conn:
            instances = []
            with boto_error_handler(self.request):
                for reservation in self.conn.get_all_reservations(filters=filters):
                    for instance in reservation.instances:
                        if instance.vpc_id:
                            vpc = self.get_vpc_by_id(instance.vpc_id)
                            instance.vpc_name = TaggedItemView.get_display_name(vpc)
                        else:
                            instance.vpc_name = ''
                        instances.append(instance)
            return instances
        return []

<<<<<<< HEAD
    def get_all_vpcs(self):
        return self.vpc_conn.get_all_vpcs() if self.vpc_conn else []

    def get_vpc_by_id(self, vpc_id):
        for vpc in self.vpcs:
            if vpc_id == vpc.id:
                return vpc
=======
    def get_image_by_id(self, images, id):
        if images:
            for image in images:
                if image.id == id:
                    return image
>>>>>>> d86d4516
        return None 

    def filter_by_scaling_group(self, items):
        filtered_items = []
        for item in items:
            autoscaling_tag = item.tags.get('aws:autoscaling:groupName')
            if autoscaling_tag:
                for scaling_group in self.request.params.getall('scaling_group'):
                    if autoscaling_tag == self.unescape_braces(scaling_group):
                        filtered_items.append(item)
        return filtered_items

    def filter_by_roles(self, items):
        iam_conn = self.get_connection(conn_type="iam")
        filtered_items = []
        profiles = []
        for role in self.request.params.getall('roles'):
            for profile in iam_conn.list_instance_profiles(path_prefix='/'+role).list_instance_profiles_response.list_instance_profiles_result.instance_profiles:
                profiles.append(profile.instance_profile_id)
        for item in items:
            if len(item.instance_profile) > 0 and item.instance_profile['id'] in profiles:
                filtered_items.append(item)
        return filtered_items


class InstanceJsonView(BaseInstanceView):
    def __init__(self, request):
        super(InstanceJsonView, self).__init__(request)

    @view_config(route_name='instance_json', renderer='json', request_method='GET')
    def instance_json(self):
        instance = self.get_instance()
        # Only included a few fields here. Feel free to include more as needed.
        return dict(results=dict(
                    id=instance.id,
                    instance_type=instance.instance_type,
                    image_id=instance.image_id,
                    platform=instance.platform,
                    state_reason=instance.state_reason,
                    ip_address=instance.ip_address,
                    root_device_name=instance.root_device_name,
                    root_device_type=instance.root_device_type,
                ))


class InstanceView(TaggedItemView, BaseInstanceView):
    VIEW_TEMPLATE = '../templates/instances/instance_view.pt'

    def __init__(self, request):
        super(InstanceView, self).__init__(request)
        self.request = request
        self.conn = self.get_connection()
        self.iam_conn = self.get_connection(conn_type="iam")
        self.instance = self.get_instance()
        self.image = self.get_image(self.instance)
        self.scaling_group = self.get_scaling_group()
        self.instance_form = InstanceForm(
            self.request, instance=self.instance, conn=self.conn, formdata=self.request.params or None)
        self.start_form = StartInstanceForm(self.request, formdata=self.request.params or None)
        self.stop_form = StopInstanceForm(self.request, formdata=self.request.params or None)
        self.reboot_form = RebootInstanceForm(self.request, formdata=self.request.params or None)
        self.terminate_form = TerminateInstanceForm(self.request, formdata=self.request.params or None)
        self.associate_ip_form = AssociateIpToInstanceForm(
            self.request, conn=self.conn, formdata=self.request.params or None)
        self.disassociate_ip_form = DisassociateIpFromInstanceForm(self.request, formdata=self.request.params or None)
        self.tagged_obj = self.instance
        self.location = self.get_redirect_location()
        self.instance_name = TaggedItemView.get_display_name(self.instance)
        self.has_elastic_ip = self.check_has_elastic_ip(self.instance.ip_address) if self.instance else False
        self.role = None
        if self.instance and self.instance.instance_profile:
            arn = self.instance.instance_profile['arn']
            profile_name = arn[(arn.rindex('/')+1):]
            inst_profile = self.iam_conn.get_instance_profile(profile_name)
            self.role = inst_profile.roles.member.role_name
        self.running_create = False
        if self.instance:
            self.running_create = True if self.instance.tags.get('ec_bundling') else False

        self.render_dict = dict(
            instance=self.instance,
            instance_name=self.instance_name,
            instance_security_group=self.get_security_group(),
            image=self.image,
            scaling_group=self.scaling_group,
            instance_form=self.instance_form,
            start_form=self.start_form,
            stop_form=self.stop_form,
            reboot_form=self.reboot_form,
            terminate_form=self.terminate_form,
            associate_ip_form=self.associate_ip_form,
            disassociate_ip_form=self.disassociate_ip_form,
            has_elastic_ip=self.has_elastic_ip,
            role = self.role,
            running_create=self.running_create,
        )

    @view_config(route_name='instance_view', renderer=VIEW_TEMPLATE, request_method='GET')
    def instance_view(self):
        if self.instance is None:
            raise HTTPNotFound()
        return self.render_dict

    @view_config(route_name='instance_update', renderer=VIEW_TEMPLATE, request_method='POST')
    def instance_update(self):
        if self.instance and self.instance_form.validate():

            with boto_error_handler(self.request, self.location):
                # Update tags
                self.update_tags()

                # Save Name tag
                name = self.request.params.get('name', '')
                self.update_name_tag(name)

                # Update stopped instance
                if self.instance.state == 'stopped':
                    instance_type = self.request.params.get('instance_type')
                    kernel = self.request.params.get('kernel')
                    ramdisk = self.request.params.get('ramdisk')
                    self.log_request(_(u"Updating instance {0} (type={1}, kernel={2}, ramidisk={3})").format(
                        self.instance.id, instance_type, kernel, ramdisk))
                    if self.instance.instance_type != instance_type:
                        self.conn.modify_instance_attribute(self.instance.id, 'instanceType', instance_type)
                    user_data = self.get_user_data()
                    if user_data is not None:
                        self.conn.modify_instance_attribute(self.instance.id, 'userData', base64.b64encode(user_data))
                    if kernel != '' and self.instance.kernel != kernel:
                        self.conn.modify_instance_attribute(self.instance.id, 'kernel', kernel)
                    if ramdisk != '' and self.instance.ramdisk != ramdisk:
                        self.conn.modify_instance_attribute(self.instance.id, 'ramdisk', ramdisk)

                # Start instance if desired
                if self.request.params.get('start_later'):
                    self.log_request(_(u"Starting instance {0}").format(self.instance.id))
                    self.instance.start()

                msg = _(u'Successfully modified instance')
                self.request.session.flash(msg, queue=Notification.SUCCESS)
                return HTTPFound(location=self.location)
        return self.render_dict

    @view_config(route_name='instance_start', renderer=VIEW_TEMPLATE, request_method='POST')
    def instance_start(self):
        if self.instance and self.start_form.validate():
            with boto_error_handler(self.request, self.location):
                self.log_request(_(u"Starting instance {0}").format(self.instance.id))
                # Can only start an instance if it has a volume attached
                self.instance.start()
                msg = _(u'Successfully sent start instance request.  It may take a moment to start the instance.')
                self.request.session.flash(msg, queue=Notification.SUCCESS)
            return HTTPFound(location=self.location)
        return self.render_dict

    @view_config(route_name='instance_stop', renderer=VIEW_TEMPLATE, request_method='POST')
    def instance_stop(self):
        if self.instance and self.stop_form.validate():
            # Only EBS-backed instances can be stopped
            if self.image.root_device_type == 'ebs':
                with boto_error_handler(self.request, self.location):
                    self.log_request(_(u"Stopping instance {0}").format(self.instance.id))
                    self.instance.stop()
                    msg = _(u'Successfully sent stop instance request.  It may take a moment to stop the instance.')
                    self.request.session.flash(msg, queue=Notification.SUCCESS)
                return HTTPFound(location=self.location)
        return self.render_dict

    @view_config(route_name='instance_reboot', renderer=VIEW_TEMPLATE, request_method='POST')
    def instance_reboot(self):
        location = self.request.route_path('instance_view', id=self.instance.id)
        if self.instance and self.reboot_form.validate():
            with boto_error_handler(self.request, self.location):
                self.log_request(_(u"Rebooting instance {0}").format(self.instance.id))
                rebooted = self.instance.reboot()
                msg = _(u'Successfully sent reboot request.  It may take a moment to reboot the instance.')
                self.request.session.flash(msg, queue=Notification.SUCCESS)
                if not rebooted:
                    msg = _(u'Unable to reboot the instance.')
                    self.request.session.flash(msg, queue=Notification.ERROR)
            return HTTPFound(location=location)
        return self.render_dict

    @view_config(route_name='instance_terminate', renderer=VIEW_TEMPLATE, request_method='POST')
    def instance_terminate(self):
        if self.instance and self.terminate_form.validate():
            with boto_error_handler(self.request, self.location):
                self.log_request(_(u"Terminating instance {0}").format(self.instance.id))
                self.instance.terminate()
                profile = self.instance.instance_profile
                # TODO: check tags to see if this was part of scaling group before removing profile
                if self.instance.state == 'running' and profile is not None and hasattr(profile, 'arn'):
                    arn = profile['arn']
                    profile_name = arn[(arn.index('/')+1):]
                    self.iam_conn.delete_instance_profile(profile_name)
                msg = _(
                    u'Successfully sent terminate instance request.  It may take a moment to shut down the instance.')
                self.request.session.flash(msg, queue=Notification.SUCCESS)
            return HTTPFound(location=self.location)
        return self.render_dict

    @view_config(route_name='instance_get_password', request_method='POST', renderer='json')
    def instance_get_password(self):
        if not self.is_csrf_valid():
            return JSONResponse(status=400, message="missing CSRF token")
        instance_id = self.request.matchdict.get('id')
        with boto_error_handler(self.request, self.location):
            try:
                passwd_data = self.conn.get_password_data(instance_id)
                priv_key_string = self.request.params.get('key')
                priv_key_string = base64.b64decode(priv_key_string)
                user_priv_key = RSA.load_key_string(priv_key_string)
                string_to_decrypt = base64.b64decode(passwd_data)
                ret = user_priv_key.private_decrypt(string_to_decrypt, RSA.pkcs1_padding)
                return dict(results=dict(instance=instance_id, password=ret))
            except RSA.RSAError as err:  # likely, bad key
                return JSONResponse(status=400, message=_(
                    u"There was a problem with the key, please try again, verifying the correct private key is used."))

    @view_config(route_name='instance_associate', renderer=VIEW_TEMPLATE, request_method='POST')
    def instance_associate_ip_address(self):
        if self.instance and self.associate_ip_form.validate():
            with boto_error_handler(self.request, self.location):
                new_ip = self.request.params.get('ip_address')
                self.instance.use_ip(new_ip)
                msg = _(u'Successfully associated the IP to the instance.')
                self.request.session.flash(msg, queue=Notification.SUCCESS)
            return HTTPFound(location=self.location)
        return self.render_dict

    @view_config(route_name='instance_disassociate', renderer=VIEW_TEMPLATE, request_method='POST')
    def instance_disassociate_ip_address(self):
        if self.disassociate_ip_form.validate():
            with boto_error_handler(self.request, self.location):
                ip_address = self.request.params.get('ip_address')
                ip_addresses = self.conn.get_all_addresses(addresses=[ip_address])
                elastic_ip = ip_addresses[0] if ip_addresses else None
                if elastic_ip:
                    disassociated = elastic_ip.disassociate()
                msg = _(u'Successfully disassociated the IP from the instance.')
                self.request.session.flash(msg, queue=Notification.SUCCESS)
            return HTTPFound(location=self.location)
        return self.render_dict

    def get_scaling_group(self):
        if self.instance:
            return self.instance.tags.get('aws:autoscaling:groupName')
        return None

    def get_security_group(self):
        if self.instance:
            instance_groups = self.instance.groups
            return instance_groups[0].name if instance_groups else 'default'
        return ''

    def get_redirect_location(self):
        if self.instance:
            return self.request.route_path('instance_view', id=self.instance.id)
        return ''

    def disassociate_ip_address(self, ip_address=None):
        ip_addresses = self.conn.get_all_addresses(addresses=[ip_address])
        elastic_ip = ip_addresses[0] if ip_addresses else None
        if elastic_ip:
            self.log_request(_(u"Disassociating ip {0} from instance {1}").format(ip_address, self.instance.id))
            disassociated = elastic_ip.disassociate()

    def check_has_elastic_ip(self, ip_address):
        has_elastic_ip = False
        elastic_ips = self.conn.get_all_addresses()
        if ip_address is not None:
            for ip in elastic_ips:
                if ip_address == ip.public_ip:
                    has_elastic_ip = True  
        return has_elastic_ip


class InstanceStateView(BaseInstanceView):
    def __init__(self, request):
        super(InstanceStateView, self).__init__(request)
        self.request = request
        self.conn = self.get_connection()
        self.instance = self.get_instance()

    @view_config(route_name='instance_state_json', renderer='json', request_method='GET')
    def instance_state_json(self):
        """Return current instance state"""
        return dict(results=self.instance.state)

    @view_config(route_name='instance_userdata_json', renderer='json', request_method='GET')
    def instance_userdata_json(self):
        """Return current instance state"""
        with boto_error_handler(self.request):
            user_data = self.conn.get_instance_attribute(self.instance.id, 'userData')
            if 'userData' in user_data.keys():
                user_data = user_data['userData']
                unencoded = base64.b64decode(user_data)
                mime_type = guess_mimetype_from_buffer(unencoded, mime=True)
                if mime_type.find('text') == 0:
                    user_data=unencoded
                else:
                    # get more descriptive text
                    mime_type = guess_mimetype_from_buffer(unencoded)
                    user_data=None
            else:
                user_data = ''
                mime_type = ''
            return dict(results=dict(type=mime_type, data=user_data))

    @view_config(route_name='instance_ip_address_json', renderer='json', request_method='GET')
    def instance_ip_address_json(self):
        """Return current instance state"""
        has_elastic_ip = self.check_has_elastic_ip(self.instance.ip_address) if self.instance else False
        ip_address_dict = dict(
            ip_address=self.instance.ip_address,
            public_dns_name=self.instance.public_dns_name,
            private_ip_address=self.instance.private_ip_address,
            private_dns_name=self.instance.private_dns_name,
            has_elastic_ip=has_elastic_ip,
        ) 
        return ip_address_dict

    @view_config(route_name='instance_nextdevice_json', renderer='json', request_method='GET')
    def instance_nextdevice_json(self):
        """Return current instance state"""
        return dict(results=self.suggest_next_device_name(self.instance))

    @view_config(route_name='instance_console_output_json', renderer='json', request_method='GET')
    def instance_console_output_json(self):
        """Return console output for instance"""
        with boto_error_handler(self.request):
            output = self.conn.get_console_output(instance_id=self.instance.id)
        return dict(results=base64.b64encode(output.output))

    # TODO: also in forms/instances.py, let's consolidate
    def suggest_next_device_name(self, instance):
        mappings = instance.block_device_mapping
        for i in range(0, 10):   # Test names with char 'f' to 'p'
            dev_name = '/dev/sd'+str(unichr(102+i))
            try:
                mappings[dev_name]
            except KeyError:
                return dev_name
        return 'error'

    def check_has_elastic_ip(self, ip_address):
        has_elastic_ip = False
        elastic_ips = self.conn.get_all_addresses()
        if ip_address is not None:
            for ip in elastic_ips:
                if ip_address == ip.public_ip:
                    has_elastic_ip = True  
        return has_elastic_ip


class InstanceVolumesView(BaseInstanceView):
    VIEW_TEMPLATE = '../templates/instances/instance_volumes.pt'

    def __init__(self, request):
        super(InstanceVolumesView, self).__init__(request)
        self.request = request
        self.conn = self.get_connection()
        # fetching all volumes all the time is inefficient. should re-factor in the future
        self.volumes = []
        self.location = self.request.route_path('instance_volumes', id=self.request.matchdict.get('id'))
        with boto_error_handler(request, self.location):
            self.volumes = self.conn.get_all_volumes()
        self.instance = self.get_instance()
        self.attach_form = AttachVolumeForm(
            self.request, volumes=self.volumes, instance=self.instance, formdata=self.request.params or None)
        self.instance_name = TaggedItemView.get_display_name(self.instance)
        self.detach_form = DetachVolumeForm(self.request, formdata=self.request.params or None)
        self.render_dict = dict(
            instance=self.instance,
            instance_name=self.instance_name,
            attach_form=self.attach_form,
            detach_form=self.detach_form,
            no_volumes_in_zone=len(self.attach_form.volume_id.choices) <= 1,
            instance_zone=self.instance.placement,
        )

    @view_config(route_name='instance_volumes', renderer=VIEW_TEMPLATE, request_method='GET')
    def instance_volumes(self):
        if self.instance is None:
            raise HTTPNotFound()
        render_dict = self.render_dict
        render_dict['volumes'] = self.get_attached_volumes()
        return render_dict

    @view_config(route_name='instance_volumes_json', renderer='json', request_method='GET')
    def instance_volumes_json(self):
        volumes = []
        transitional_states = ['creating', 'deleting', 'attaching', 'detaching']
        for volume in self.get_attached_volumes():
            status = volume.status
            attach_status = volume.attach_data.status
            is_transitional = status in transitional_states or attach_status in transitional_states
            detach_form_action = self.request.route_path(
                'instance_volume_detach', id=self.instance.id, volume_id=volume.id)
            volumes.append(dict(
                id=volume.id,
                name=TaggedItemView.get_display_name(volume),
                size=volume.size,
                device=volume.attach_data.device,
                attach_time=volume.attach_data.attach_time,
                status=status,
                attach_status=volume.attach_data.status,
                detach_form_action=detach_form_action,
                transitional=is_transitional,
            ))
        return dict(results=volumes)

    @view_config(route_name='instance_volume_attach', renderer=VIEW_TEMPLATE, request_method='POST')
    def instance_volume_attach(self):
        if self.attach_form.validate():
            volume_id = self.request.params.get('volume_id')
            device = self.request.params.get('device')
            if self.instance and volume_id and device:
                location = self.request.route_path('instance_volumes', id=self.instance.id)
                with boto_error_handler(self.request, location):
                    self.log_request(_(u"Attaching volume {0} to {1} as {2}").format(
                        volume_id, self.instance.id, device))
                    self.conn.attach_volume(volume_id=volume_id, instance_id=self.instance.id, device=device)
                    msg = _(u'Request successfully submitted.  It may take a moment to attach the volume.')
                    self.request.session.flash(msg, queue=Notification.SUCCESS)
                return HTTPFound(location=location)

    @view_config(route_name='instance_volume_detach', renderer=VIEW_TEMPLATE, request_method='POST')
    def instance_volume_detach(self):
        if self.detach_form.validate():
            volume_id = self.request.matchdict.get('volume_id')
            if volume_id:
                location = self.request.route_path('instance_volumes', id=self.instance.id)
                with boto_error_handler(self.request, location):
                    self.log_request(_(u"Dettaching volume {0} from {1}").format(volume_id, self.instance.id))
                    self.conn.detach_volume(volume_id=volume_id)
                    msg = _(u'Request successfully submitted.  It may take a moment to detach the volume.')
                    self.request.session.flash(msg, queue=Notification.SUCCESS)
                return HTTPFound(location=location)

    def get_attached_volumes(self):
        volumes = [vol for vol in self.volumes if vol.attach_data.instance_id == self.instance.id]
        # Sort by most recently attached first
        return sorted(volumes, key=attrgetter('attach_data.attach_time'), reverse=True) if volumes else []


class InstanceLaunchView(BlockDeviceMappingItemView):
    TEMPLATE = '../templates/instances/instance_launch.pt'

    def __init__(self, request):
        super(InstanceLaunchView, self).__init__(request)
        self.request = request
        self.image = self.get_image()
        self.location = self.request.route_path('instances')
        self.securitygroups = self.get_security_groups()
        self.iam_conn = self.get_connection(conn_type="iam")
        self.vpc_conn = self.get_connection(conn_type='vpc')
        self.launch_form = LaunchInstanceForm(
            self.request, image=self.image, securitygroups=self.securitygroups,
            conn=self.conn, vpc_conn=self.vpc_conn, iam_conn=self.iam_conn, formdata=self.request.params or None)
        self.filters_form = ImagesFiltersForm(
            self.request, cloud_type=self.cloud_type, formdata=self.request.params or None)
        self.keypair_form = KeyPairForm(self.request, formdata=self.request.params or None)
        self.securitygroup_form = SecurityGroupForm(self.request, self.vpc_conn, formdata=self.request.params or None)
        self.generate_file_form = GenerateFileForm(self.request, formdata=self.request.params or None)
        self.securitygroups_rules_json = BaseView.escape_json(json.dumps(self.get_securitygroups_rules()))
        self.images_json_endpoint = self.request.route_path('images_json')
        self.owner_choices = self.get_owner_choices()
        self.vpc_subnet_choices_json = BaseView.escape_json(json.dumps(self.get_vpc_subnets_json()))
        self.keypair_choices_json = BaseView.escape_json(json.dumps(dict(self.launch_form.keypair.choices)))
        self.securitygroup_choices_json = BaseView.escape_json(json.dumps(dict(self.launch_form.securitygroup.choices)))
        self.role_choices_json = BaseView.escape_json(json.dumps(dict(self.launch_form.role.choices)))
        self.render_dict = dict(
            image=self.image,
            launch_form=self.launch_form,
            filters_form=self.filters_form,
            keypair_form=self.keypair_form,
            securitygroup_form=self.securitygroup_form,
            generate_file_form=self.generate_file_form,
            images_json_endpoint=self.images_json_endpoint,
            owner_choices=self.owner_choices,
            snapshot_choices=self.get_snapshot_choices(),
            securitygroups_rules_json=self.securitygroups_rules_json,
            keypair_choices_json=self.keypair_choices_json,
            securitygroup_choices_json=self.securitygroup_choices_json,
            vpc_subnet_choices_json=self.vpc_subnet_choices_json,
            role_choices_json=self.role_choices_json,
        )

    @view_config(route_name='instance_create', renderer=TEMPLATE, request_method='GET')
    def instance_create(self):
        """Displays the Launch Instance wizard"""
        return self.render_dict

    @view_config(route_name='instance_launch', renderer=TEMPLATE, request_method='POST')
    def instance_launch(self):
        """Handles the POST from the Launch instanced wizard"""
        if self.launch_form.validate():
            tags_json = self.request.params.get('tags')
            image_id = self.image.id
            num_instances = int(self.request.params.get('number', 1))
            key_name = self.request.params.get('keypair')
            if key_name and key_name == 'none':
                key_name = None  # Handle "None (advanced)" option
            if key_name:
                key_name = self.unescape_braces(key_name)
            securitygroup = self.request.params.get('securitygroup', 'default')
            if securitygroup:
                securitygroup = self.unescape_braces(securitygroup)
            instance_type = self.request.params.get('instance_type', 'm1.small')
            availability_zone = self.request.params.get('zone') or None
            vpc_network = self.request.params.get('vpc_network') or None
            #securitygroup_id = self.get_securitygroup_id(securitygroup, vpc_network)
            securitygroup_ids = [securitygroup]
            vpc_subnet = self.request.params.get('vpc_subnet') or None
            associate_public_ip_address = self.request.params.get('associate_public_ip_address')
            if associate_public_ip_address == 'true':
                associate_public_ip_address = True
            elif associate_public_ip_address == 'false':
                associate_public_ip_address = False
            kernel_id = self.request.params.get('kernel_id') or None
            ramdisk_id = self.request.params.get('ramdisk_id') or None
            monitoring_enabled = self.request.params.get('monitoring_enabled') == 'y'
            private_addressing = self.request.params.get('private_addressing') == 'y'
            addressing_type = 'private' if private_addressing else 'public'
            bdmapping_json = self.request.params.get('block_device_mapping')
            block_device_map = self.get_block_device_map(bdmapping_json)
            role = self.request.params.get('role')
            new_instance_ids = []
            with boto_error_handler(self.request, self.location):
                instance_profile = None
                if role != '':  # need to set up instance profile, add role and supply to run_instances
                    profile_name = 'instance_profile_{0}'.format(os.urandom(16).encode('base64').strip('=\/\n'))
                    instance_profile = self.iam_conn.create_instance_profile(profile_name, path='/'+role)
                    self.iam_conn.add_role_to_instance_profile(profile_name, role)
                self.log_request(_(u"Running instance(s) (num={0}, image={1}, type={2})").format(
                    num_instances, image_id, instance_type))
                if vpc_network is not None:
                    network_interface = NetworkInterfaceSpecification(subnet_id=vpc_subnet,
                        groups=securitygroup_ids,associate_public_ip_address=associate_public_ip_address)
                    network_interfaces = NetworkInterfaceCollection(network_interface)
                    reservation = self.conn.run_instances(
                        image_id,
                        min_count=num_instances,
                        max_count=num_instances,
                        key_name=key_name,
                        user_data=self.get_user_data(),
                        addressing_type=addressing_type,
                        instance_type=instance_type,
                        kernel_id=kernel_id,
                        ramdisk_id=ramdisk_id,
                        monitoring_enabled=monitoring_enabled,
                        block_device_map=block_device_map,
                        instance_profile_arn=instance_profile.arn if instance_profile else None,
                        network_interfaces=network_interfaces,
                    )
                else:
                    reservation = self.conn.run_instances(
                        image_id,
                        min_count=num_instances,
                        max_count=num_instances,
                        key_name=key_name,
                        user_data=self.get_user_data(),
                        addressing_type=addressing_type,
                        instance_type=instance_type,
                        placement=availability_zone,
                        security_group_ids=securitygroup_ids,
                        kernel_id=kernel_id,
                        ramdisk_id=ramdisk_id,
                        monitoring_enabled=monitoring_enabled,
                        block_device_map=block_device_map,
                        instance_profile_arn=instance_profile.arn if instance_profile else None,
                    )

                for idx, instance in enumerate(reservation.instances):
                    # Add tags for newly launched instance(s)
                    # Try adding name tag (from collection of name input fields)
                    input_field_name = 'name_{0}'.format(idx)
                    name = self.request.params.get(input_field_name, '').strip()
                    new_instance_ids.append(name or instance.id)
                    if name:
                        instance.add_tag('Name', name)
                    if tags_json:
                        tags = json.loads(tags_json)
                        for tagname, tagvalue in tags.items():
                            instance.add_tag(tagname, tagvalue)
                msg = _(u'Successfully sent launch instances request.  It may take a moment to launch instances ')
                msg += ', '.join(new_instance_ids)
                self.request.session.flash(msg, queue=Notification.SUCCESS)
            return HTTPFound(location=self.location)
        else:
            self.request.error_messages = self.launch_form.get_errors_list()
        return self.render_dict

    def get_security_groups(self):
        if self.conn:
            with boto_error_handler(self.request, self.location):
                return self.conn.get_all_security_groups()
        return []

    def get_securitygroups_rules(self):
        rules_dict = {}
        for security_group in self.securitygroups:
            rules_dict[security_group.id] = SecurityGroupsView.get_rules(security_group.rules)
        return rules_dict
            
    def get_securitygroup_id(self, name, vpc_network=None):
        for security_group in self.securitygroups:
            if security_group.vpc_id == vpc_network and security_group.name == name:
                return security_group.id
        return None

    def get_vpc_subnets_json(self):
        subnets = []
        if self.vpc_conn:
            with boto_error_handler(self.request, self.location):
                vpc_subnets = self.vpc_conn.get_all_subnets()
                for vpc_subnet in vpc_subnets:
                    subnets.append(dict(
                        id=vpc_subnet.id,
                        vpc_id=vpc_subnet.vpc_id,
                        availability_zone=vpc_subnet.availability_zone,
                        state=vpc_subnet.state,
                        cidr_block=vpc_subnet.cidr_block,
                    ))
        return subnets


class InstanceLaunchMoreView(BaseInstanceView, BlockDeviceMappingItemView):
    """Launch more like this instance view"""
    TEMPLATE = '../templates/instances/instance_launch_more.pt'

    def __init__(self, request):
        super(InstanceLaunchMoreView, self).__init__(request)
        self.request = request
        self.iam_conn = self.get_connection(conn_type="iam")
        self.instance = self.get_instance()
        self.instance_name = TaggedItemView.get_display_name(self.instance)
        self.image = self.get_image(instance=self.instance)  # From BaseInstanceView
        self.location = self.request.route_path('instances')
        self.launch_more_form = LaunchMoreInstancesForm(
            self.request, image=self.image, instance=self.instance,
            conn=self.conn, formdata=self.request.params or None)
        self.role = None
        if self.instance.instance_profile:
            arn = self.instance.instance_profile['arn']
            profile_name = arn[(arn.index('/')+1):]
            inst_profile = self.iam_conn.get_instance_profile(profile_name)
            self.role = inst_profile.roles.member.role_name
        self.render_dict = dict(
            image=self.image,
            instance=self.instance,
            instance_name=self.instance_name,
            launch_more_form=self.launch_more_form,
            snapshot_choices=self.get_snapshot_choices(),
            role=self.role,
        )

    @view_config(route_name='instance_more', renderer=TEMPLATE, request_method='GET')
    def instance_more(self):
        return self.render_dict

    @view_config(route_name='instance_more_launch', renderer=TEMPLATE, request_method='POST')
    def instance_more_launch(self):
        """Handles the POST from the Launch more instances like this form"""
        if self.launch_more_form.validate():
            image_id = self.image.id
            source_instance_tags = self.instance.tags
            key_name = self.instance.key_name
            num_instances = int(self.request.params.get('number', 1))
            security_groups = [group.name for group in self.instance.groups]
            instance_type = self.instance.instance_type
            availability_zone = self.instance.placement
            kernel_id = self.request.params.get('kernel_id') or None
            ramdisk_id = self.request.params.get('ramdisk_id') or None
            monitoring_enabled = self.request.params.get('monitoring_enabled') == 'y'
            private_addressing = self.request.params.get('private_addressing') == 'y'
            addressing_type = 'private' if private_addressing else 'public'
            bdmapping_json = self.request.params.get('block_device_mapping')
            block_device_map = self.get_block_device_map(bdmapping_json)
            new_instance_ids = []
            with boto_error_handler(self.request, self.location):
                instance_profile = None
                if self.role is not None:  # need to set up instance profile, add role and supply to run_instances
                    profile_name = 'instance_profile_{0}'.format(os.urandom(16).encode('base64').rstrip('=/\n'))
                    instance_profile = self.iam_conn.create_instance_profile(profile_name, path='/' + self.role)
                    self.iam_conn.add_role_to_instance_profile(profile_name, self.role)
                self.log_request(_(u"Running instance(s) (num={0}, image={1}, type={2})").format(
                    num_instances, image_id, instance_type))
                reservation = self.conn.run_instances(
                    image_id,
                    min_count=num_instances,
                    max_count=num_instances,
                    key_name=key_name,
                    user_data=self.get_user_data(),
                    addressing_type=addressing_type,
                    instance_type=instance_type,
                    placement=availability_zone,
                    kernel_id=kernel_id,
                    ramdisk_id=ramdisk_id,
                    monitoring_enabled=monitoring_enabled,
                    block_device_map=block_device_map,
                    security_group_ids=security_groups,
                    instance_profile_arn=instance_profile.arn if instance_profile else None
                )
                for idx, instance in enumerate(reservation.instances):
                    # Add tags for newly launched instance(s)
                    # Try adding name tag (from collection of name input fields)
                    input_field_name = 'name_{0}'.format(idx)
                    name = self.request.params.get(input_field_name, '').strip()
                    new_instance_ids.append(name or instance.id)
                    if name:
                        instance.add_tag('Name', name)
                    if source_instance_tags:
                        for tagname, tagvalue in source_instance_tags.items():
                            # Don't copy 'Name' tag, and avoid tags that start with 'aws:' and 'euca:'
                            if all([tagname != 'Name', not tagname.startswith('aws:'), not tagname.startswith('euca:')]):
                                instance.add_tag(tagname, tagvalue)
                msg = _(u'Successfully sent launch instances request.  It may take a moment to launch instances ')
                msg += ', '.join(new_instance_ids)
                self.request.session.flash(msg, queue=Notification.SUCCESS)
            return HTTPFound(location=self.location)
        else:
            self.request.error_messages = self.launch_more_form.get_errors_list()
        return self.render_dict


class InstanceCreateImageView(BaseInstanceView, BlockDeviceMappingItemView):
    """Create image from an instance view"""
    TEMPLATE = '../templates/instances/instance_create_image.pt'

    def __init__(self, request):
        super(InstanceCreateImageView, self).__init__(request)
        self.request = request
        self.ec2_conn = self.get_connection()
        self.s3_conn = self.get_connection(conn_type='s3')
        self.instance = self.get_instance()
        self.instance_name = TaggedItemView.get_display_name(self.instance)
        self.location = self.request.route_path('instances')
        self.image = self.get_image(instance=self.instance)  # From BaseInstanceView
        self.create_image_form = InstanceCreateImageForm(
            self.request, instance=self.instance, ec2_conn=self.ec2_conn, s3_conn=self.s3_conn,
            formdata=self.request.params or None)
        image_id = _(u"missing")
        if self.image is not None:
            image_id = self.image.id
        self.create_image_form.description.data = _(u"created from instance {0} running image {1}").format(
            self.instance_name, image_id)
        self.render_dict = dict(
            instance=self.instance,
            instance_name=self.instance_name,
            image=self.image,
            snapshot_choices=self.get_snapshot_choices(),
            create_image_form=self.create_image_form,
        )

    @view_config(route_name='instance_create_image', renderer=TEMPLATE, request_method='GET')
    def instance_create_image_view(self):
        return self.render_dict

    @view_config(route_name='instance_create_image', renderer=TEMPLATE, request_method='POST')
    def instance_create_image_post(self):
        """Handles the POST from the create image from instance form"""
        is_ebs = True if self.instance.root_device_type == 'ebs' else False
        if is_ebs:  # remove fields not needed so validation passes
            del self.create_image_form.s3_bucket
            del self.create_image_form.s3_prefix
        else:
            del self.create_image_form.no_reboot
            # add selected bucket in case it's a new one
            s3_bucket = self.request.params.get('s3_bucket')
            if s3_bucket:
                s3_bucket = self.unescape_braces(s3_bucket)
            self.create_image_form.s3_bucket.choices.append((s3_bucket, s3_bucket))
        if self.create_image_form.validate():
            instance_id = self.instance.id
            name = self.request.params.get('name')
            description = self.request.params.get('description')
            tags_json = self.request.params.get('tags')
            bdm_json = self.request.params.get('block_device_mapping')
            if not is_ebs:
                s3_bucket = self.request.params.get('s3_bucket')
                if s3_bucket:
                    s3_bucket = self.unescape_braces(s3_bucket)
                s3_prefix = self.request.params.get('s3_prefix', '')
                upload_policy = InstanceCreateImageView.generate_default_policy(s3_bucket, s3_prefix)
                secret = self.request.session['secret_key']
                with boto_error_handler(self.request, self.location):
                    self.log_request(_(u"Bundling instance {0}").format(instance_id))
                    iam_conn = self.get_connection(conn_type='iam')
                    username = self.request.session['username']
                    creds = iam_conn.create_access_key(username)
                    access_key = creds.access_key.access_key_id
                    secret_key = creds.access_key.secret_access_key
                    # we need to make the call ourselves to override boto's auto-signing
                    params = {'InstanceId': instance_id,
                              'Storage.S3.Bucket': s3_bucket,
                              'Storage.S3.Prefix': s3_prefix,
                              'Storage.S3.UploadPolicy': upload_policy}
                    params['Storage.S3.AWSAccessKeyId'] = access_key
                    params['Storage.S3.UploadPolicySignature'] = InstanceCreateImageView.gen_policy_signature(upload_policy, secret_key)
                    result = self.conn.get_object('BundleInstance', params, BundleInstanceTask, verb='POST')
                
                    bundle_metadata = {
                        'version':curr_version,
                        'name':name,
                        'description':description,
                        'prefix':s3_prefix,
                        'virt_type':self.instance.virtualization_type,
                        'arch':self.instance.architecture,
                        'platform':self.instance.platform,
                        'kernel_id':self.instance.kernel,
                        'ramdisk_id':self.instance.ramdisk,
                        'bdm':bdm_json,
                        'tags':tags_json,
                        'access':access_key,
                        'bundle_id':result.id}
                    self.ec2_conn.create_tags(instance_id, {'ec_bundling': '%s/%s' % (s3_bucket, result.id)})
                    s3_conn = self.get_connection(conn_type='s3')
                    k = Key(s3_conn.get_bucket(s3_bucket))
                    k.key = result.id
                    k.set_contents_from_string(json.dumps(bundle_metadata))
                    msg = _(u'Successfully sent create image request.  It may take a few minutes to create the image.')
                    self.request.session.flash(msg, queue=Notification.SUCCESS)
                    return HTTPFound(location=self.request.route_path('image_view', id='p'+instance_id))
            else:
                no_reboot = self.request.params.get('no_reboot')
                with boto_error_handler(self.request, self.location):
                    self.log_request(_(u"Creating image from instance {0}").format(instance_id))
                    bdm = self.get_block_device_map(bdm_json)
                    if bdm.get(self.instance.root_device_name) is not None:
                        del bdm[self.instance.root_device_name]
                    image_id = self.ec2_conn.create_image(
                        instance_id, name, description=description, no_reboot=no_reboot, block_device_mapping=bdm)
                    tags = json.loads(tags_json)
                    self.ec2_conn.create_tags(image_id, tags)
                    msg = _(u'Successfully sent create image request.  It may take a few minutes to create the image.')
                    self.request.session.flash(msg, queue=Notification.SUCCESS)
                    return HTTPFound(location=self.request.route_path('image_view', id=image_id))
        else:
            self.request.error_messages = self.create_image_form.get_errors_list()
        return self.render_dict

    # these methods copied from euca2ools:bundleinstance.py and used with small changes
    @staticmethod
    def generate_default_policy(bucket, prefix):
        delta = timedelta(hours=24)
        expire_time = (datetime.utcnow() + delta).replace(microsecond=0)

        conditions = [{'acl': 'ec2-bundle-read'},
                      {'bucket': bucket},
                      ['starts-with', '$key', prefix]]
        policy = {'conditions': conditions,
                  'expiration': time.strftime('%Y-%m-%dT%H:%M:%SZ',
                                              expire_time.timetuple())}
        policy_json = json.dumps(policy)
        return base64.b64encode(policy_json)

    @staticmethod
    def gen_policy_signature(policy, secret_key):
        # hmac cannot handle unicode
        secret_key = secret_key.encode('ascii', 'ignore')
        my_hmac = hmac.new(secret_key, digestmod=hashlib.sha1)
        my_hmac.update(policy)
        return base64.b64encode(my_hmac.digest())
<|MERGE_RESOLUTION|>--- conflicted
+++ resolved
@@ -400,7 +400,6 @@
             return instances
         return []
 
-<<<<<<< HEAD
     def get_all_vpcs(self):
         return self.vpc_conn.get_all_vpcs() if self.vpc_conn else []
 
@@ -408,13 +407,11 @@
         for vpc in self.vpcs:
             if vpc_id == vpc.id:
                 return vpc
-=======
     def get_image_by_id(self, images, id):
         if images:
             for image in images:
                 if image.id == id:
                     return image
->>>>>>> d86d4516
         return None 
 
     def filter_by_scaling_group(self, items):

--- conflicted
+++ resolved
@@ -171,12 +171,9 @@
             self.request, ec2_conn=self.conn, autoscale_conn=autoscale_conn,
             iam_conn=iam_conn, vpc_conn=vpc_conn,
             cloud_type=self.cloud_type, formdata=self.request.params or None)
-<<<<<<< HEAD
         search_facets = filters_form.facets
-=======
         if self.request.session['role_access']:
             del filters_form.roles
->>>>>>> 302efbb4
         self.render_dict.update(dict(
             filter_fields=False,
             filter_keys=self.filter_keys,

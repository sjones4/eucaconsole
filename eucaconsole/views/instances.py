--- conflicted
+++ resolved
@@ -401,20 +401,6 @@
                 # Update tags
                 self.update_tags()
 
-<<<<<<< HEAD
-=======
-                # Update assigned IP address
-                new_ip = self.request.params.get('ip_address')
-                if new_ip and new_ip != self.instance.ip_address and new_ip != 'none' and self.instance.state != 'stopped':
-                    self.log_request(_(u"Associating eip {0} with instance {0}").format(new_ip, self.instance.id))
-                    self.instance.use_ip(new_ip)
-
-                # Disassociate IP address
-                if new_ip == '':
-                    self.log_request(_(u"Disassociating eip {0} with instance {0}").format(self.instance.ip_address, self.instance.id))
-                    self.disassociate_ip_address(ip_address=self.instance.ip_address)
-
->>>>>>> de588167
                 # Update stopped instance
                 if self.instance.state == 'stopped':
                     instance_type = self.request.params.get('instance_type')

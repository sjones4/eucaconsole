--- conflicted
+++ resolved
@@ -400,8 +400,6 @@
             return instances
         return []
 
-<<<<<<< HEAD
-=======
     def get_all_vpcs(self):
         return self.vpc_conn.get_all_vpcs() if self.vpc_conn else []
 
@@ -409,7 +407,6 @@
         for vpc in self.vpcs:
             if vpc_id == vpc.id:
                 return vpc
->>>>>>> cf588d2e
     def get_image_by_id(self, images, id):
         if images:
             for image in images:

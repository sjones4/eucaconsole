--- conflicted
+++ resolved
@@ -924,10 +924,6 @@
             instance_type = self.request.params.get('instance_type', 'm1.small')
             availability_zone = self.request.params.get('zone') or None
             vpc_network = self.request.params.get('vpc_network') or None
-<<<<<<< HEAD
-=======
-            securitygroup_ids = [securitygroup]
->>>>>>> 7c5aaf8d
             vpc_subnet = self.request.params.get('vpc_subnet') or None
             associate_public_ip_address = self.request.params.get('associate_public_ip_address')
             if associate_public_ip_address == 'true':

# -*- coding: utf-8 -*-
# Copyright 2013-2014 Eucalyptus Systems, Inc.
#
# Redistribution and use of this software in source and binary forms,
# with or without modification, are permitted provided that the following
# conditions are met:
#
# Redistributions of source code must retain the above copyright notice,
# this list of conditions and the following disclaimer.
#
# Redistributions in binary form must reproduce the above copyright
# notice, this list of conditions and the following disclaimer in the
# documentation and/or other materials provided with the distribution.
#
# THIS SOFTWARE IS PROVIDED BY THE COPYRIGHT HOLDERS AND CONTRIBUTORS
# "AS IS" AND ANY EXPRESS OR IMPLIED WARRANTIES, INCLUDING, BUT NOT
# LIMITED TO, THE IMPLIED WARRANTIES OF MERCHANTABILITY AND FITNESS FOR
# A PARTICULAR PURPOSE ARE DISCLAIMED. IN NO EVENT SHALL THE COPYRIGHT
# OWNER OR CONTRIBUTORS BE LIABLE FOR ANY DIRECT, INDIRECT, INCIDENTAL,
# SPECIAL, EXEMPLARY, OR CONSEQUENTIAL DAMAGES (INCLUDING, BUT NOT
# LIMITED TO, PROCUREMENT OF SUBSTITUTE GOODS OR SERVICES; LOSS OF USE,
# DATA, OR PROFITS; OR BUSINESS INTERRUPTION) HOWEVER CAUSED AND ON ANY
# THEORY OF LIABILITY, WHETHER IN CONTRACT, STRICT LIABILITY, OR TORT
# (INCLUDING NEGLIGENCE OR OTHERWISE) ARISING IN ANY WAY OUT OF THE USE
# OF THIS SOFTWARE, EVEN IF ADVISED OF THE POSSIBILITY OF SUCH DAMAGE.

"""
Pyramid views for Eucalyptus and AWS Elastic IP Addresses

"""
import simplejson as json

from pyramid.httpexceptions import HTTPFound
from pyramid.view import view_config

from ..forms.ipaddresses import (
    AllocateIPsForm, AssociateIPForm, DisassociateIPForm, ReleaseIPForm, IPAddressesFiltersForm)
from ..i18n import _
from ..models import Notification
from ..views import LandingPageView, TaggedItemView, BaseView, JSONResponse
from . import boto_error_handler


class IPAddressesView(LandingPageView):
    """Views for IP Addresses landing page"""
    VIEW_TEMPLATE = '../templates/ipaddresses/ipaddresses.pt'

    def __init__(self, request):
        super(IPAddressesView, self).__init__(request)
        # self.items = self.get_items()  # Only need this when filters are displayed on the landing page
        self.prefix = '/ipaddresses'
        self.conn = self.get_connection()
        self.allocate_form = AllocateIPsForm(self.request, formdata=self.request.params or None)
        self.associate_form = AssociateIPForm(self.request, conn=self.conn, formdata=self.request.params or None)
        self.disassociate_form = DisassociateIPForm(self.request, formdata=self.request.params or None)
        self.release_form = ReleaseIPForm(self.request, formdata=self.request.params or None)
        self.location = self.get_redirect_location('ipaddresses')
        self.is_vpc_supported = BaseView.is_vpc_supported(request)
        self.render_dict = dict(
            prefix=self.prefix,
            allocate_form=self.allocate_form,
            associate_form=self.associate_form,
            disassociate_form=self.disassociate_form,
            release_form=self.release_form,
            allocate_ip_dialog_error_message=_(u'Please enter a whole number greater than zero'),
            is_vpc_supported=self.is_vpc_supported,
            cloud_type=self.cloud_type,
        )

    @view_config(route_name='ipaddresses', renderer=VIEW_TEMPLATE)
    def ipaddresses_landing(self):
        # sort_keys are passed to sorting drop-down
        # Handle Allocate IP addresses form
        if self.request.method == 'POST':
            if self.cloud_type == 'euca':
                del self.allocate_form.domain 
            if self.allocate_form.validate():
                new_ips = []
                domain = self.request.params.get('domain') or None
                ipcount = int(self.request.params.get('ipcount', 0))
                with boto_error_handler(self.request, self.location):
                    self.log_request(_(u"Allocating {0} ElasticIPs").format(ipcount))
                    for i in xrange(ipcount):
                        new_ip = self.conn.allocate_address(domain=domain)
                        new_ips.append(new_ip.public_ip)
                    prefix = _(u'Successfully allocated IPs')
                    ips = ', '.join(new_ips)
                    msg = u'{prefix} {ips}'.format(prefix=prefix, ips=ips)
                    self.request.session.flash(msg, queue=Notification.SUCCESS)
                return HTTPFound(location=self.location)
<<<<<<< HEAD
        filters_form=IPAddressesFiltersForm(self.request, conn=self.conn, formdata=self.request.params or None)
        search_facets = filters_form.facets
        self.render_dict.update(
            initial_sort_key='public_ip',
            json_items_endpoint=self.get_json_endpoint('ipaddresses_json'),
            filter_fields=False,
            filters_form=filters_form,
=======
        self.filters_form=IPAddressesFiltersForm(self.request, conn=self.conn, formdata=self.request.params or None)
        if self.cloud_type == 'euca':
            del self.filters_form.domain
        self.render_dict.update(
            initial_sort_key='public_ip',
            json_items_endpoint=self.get_json_endpoint('ipaddresses_json'),
            filter_fields=True,
            filters_form=self.filters_form,
>>>>>>> 65102f9a
            filter_keys=['public_ip', 'instance_id', 'domain'],
            search_facets=BaseView.escape_json(json.dumps(search_facets)),
            sort_keys=self.get_sort_keys(),
        )
        return self.render_dict

    @view_config(route_name='ipaddresses_associate', request_method="POST")
    def ipaddresses_associate(self):
        if self.associate_form.validate():
            instance_id = self.request.params.get('instance_id')
            public_ip = self.request.params.get('public_ip')
            with boto_error_handler(self.request, self.location):
                self.log_request(_(u"Associating ElasticIP {0} with instance {1}").format(public_ip, instance_id))
                elastic_ip = self.get_elastic_ip(public_ip)
                elastic_ip.associate(instance_id)
                template = _(u'Successfully associated IP {ip} with instance {instance}')
                msg = template.format(ip=elastic_ip.public_ip, instance=instance_id)
                self.request.session.flash(msg, queue=Notification.SUCCESS)
        else:
            msg = _(u'Unable to associate IP with instance')
            self.request.session.flash(msg, queue=Notification.ERROR)
        return HTTPFound(location=self.location)

    @view_config(route_name='ipaddresses_disassociate', request_method="POST")
    def ipaddresses_disassociate(self):
        if self.disassociate_form.validate():
            public_ip = self.request.params.get('public_ip')
            with boto_error_handler(self.request, self.location):
                self.log_request(_(u"Disassociating ElasticIP {0}").format(public_ip))
                self.conn.disassociate_address(public_ip)
                template = _(u'Successfully disassociated IP {ip} from instance')
                msg = template.format(ip=public_ip)
                self.request.session.flash(msg, queue=Notification.SUCCESS)
        else:
            msg = _(u'Unable to disassociate IP from instance')
            self.request.session.flash(msg, queue=Notification.ERROR)
        return HTTPFound(location=self.location)

    @view_config(route_name='ipaddresses_release', request_method="POST")
    def ipaddresses_release(self):
        if self.release_form.validate():
            public_ip = self.request.params.get('public_ip')
            allocation_id = self.request.params.get('allocation_id')
            with boto_error_handler(self.request, self.location):
                self.log_request(_(u"Releasing ElasticIP {0}").format(public_ip))
                if allocation_id == '':
                    self.conn.release_address(public_ip=public_ip)
                else:
                    self.conn.release_address(allocation_id=allocation_id)
                template = _(u'Successfully released {ip} to the cloud')
                msg = template.format(ip=public_ip)
                self.request.session.flash(msg, queue=Notification.SUCCESS)
        else:
            msg = _(u'Unable to release IP address')
            self.request.session.flash(msg, queue=Notification.ERROR)
        return HTTPFound(location=self.location)

    def get_elastic_ip(self, public_ip):
        addresses_param = [public_ip]
        ip_addresses = self.conn.get_all_addresses(addresses=addresses_param)
        elastic_ip = ip_addresses[0] if ip_addresses else None
        return elastic_ip

    @staticmethod
    def get_sort_keys():
        """sort_keys are passed to sorting drop-down on landing page"""
        return [
            dict(key='public_ip', name=_(u'IP Address')),
            dict(key='instance_id', name=_(u'Instance')),
        ]


class IPAddressesJsonView(LandingPageView):
    def __init__(self, request):
        super(IPAddressesJsonView, self).__init__(request)
        self.conn = self.get_connection()

    @view_config(route_name='ipaddresses_json', renderer='json', request_method='POST')
    def ipaddresses_json(self):
        if not(self.is_csrf_valid()):
            return JSONResponse(status=400, message="missing CSRF token")
        ipaddresses = []
        with boto_error_handler(self.request):
            items = self.filter_items(self.get_items(), ignore=['assignment', 'allocate'])
            if self.request.params.getall('assignment'):
                items = self.filter_by_assignment(items)
            instances = self.get_instances(items)
            for address in items:
                ipaddresses.append(dict(
                    public_ip=address.public_ip,
                    allocation_id=address.allocation_id,
                    instance_id=address.instance_id,
                    instance_name=TaggedItemView.get_display_name(
                        instances[address.instance_id]) if address.instance_id else address.instance_id,
                    domain=address.domain,
                ))
            return dict(results=ipaddresses)

    def get_items(self):
        return self.conn.get_all_addresses() if self.conn else []

    # return dictionary of instances (by their id)
    def get_instances(self, ipaddresses):
        ids = []
        for ip in ipaddresses:
            if ip.instance_id:
                ids.append(ip.instance_id)
        instances = self.conn.get_only_instances(ids)
        ret = {}
        for inst in instances:
            ret[inst.id] = inst
        return ret

    def filter_by_assignment(self, items):
        filtered_items = []
        for item in items:
            for assignment in self.request.params.getall('assignment'):
                if (assignment and item.instance_id) or (not assignment and not item.instance_id):
                    filtered_items.append(item)
        return filtered_items


class IPAddressView(BaseView):
    """Views for actions on single IP Address"""
    VIEW_TEMPLATE = '../templates/ipaddresses/ipaddress_view.pt'

    def __init__(self, request):
        super(IPAddressView, self).__init__(request)
        self.conn = self.get_connection()
        self.elastic_ip = self.get_elastic_ip()
        self.instance = self.get_instance()
        self.associate_form = AssociateIPForm(self.request, conn=self.conn, formdata=self.request.params or None)
        self.disassociate_form = DisassociateIPForm(self.request, formdata=self.request.params or None)
        self.release_form = ReleaseIPForm(self.request, formdata=self.request.params or None)
        if self.elastic_ip:
            self.elastic_ip.instance_name = ''
            if self.instance:
                self.elastic_ip.instance_name = TaggedItemView.get_display_name(self.instance)
        self.render_dict = dict(
            eip=self.elastic_ip,
            associate_form=self.associate_form,
            disassociate_form=self.disassociate_form,
            release_form=self.release_form,
        )

    @view_config(route_name='ipaddress_view', renderer=VIEW_TEMPLATE)
    def ipaddress_view(self):
        return self.render_dict

    @view_config(route_name='ipaddress_associate', request_method="POST")
    def ipaddress_associate(self):
        if self.associate_form.validate():
            instance_id = self.request.params.get('instance_id')
            location = self.request.route_path('ipaddresses')
            with boto_error_handler(self.request, location):
                self.log_request(_(u"Associating ElasticIP {0} with instance {1}").format(self.elastic_ip, instance_id))
                self.elastic_ip.associate(instance_id)
                msg = _(u'Successfully associated IP {ip} with instance {instance}')
                notification_msg = msg.format(ip=self.elastic_ip.public_ip, instance=instance_id)
                self.request.session.flash(notification_msg, queue=Notification.SUCCESS)
            return HTTPFound(location=location)
        return self.render_dict

    @view_config(route_name='ipaddress_disassociate', renderer=VIEW_TEMPLATE, request_method="POST")
    def ipaddress_disassociate(self):
        if self.disassociate_form.validate():
            location = self.request.route_path('ipaddresses')
            with boto_error_handler(self.request, location):
                self.log_request(_(u"Disassociating ElasticIP {0} from instance {1}").format(
                    self.elastic_ip, getattr(self.elastic_ip, 'instance_name', '')))
                self.elastic_ip.disassociate()
                msg = _(u'Successfully disassociated IP {ip} from instance {instance}')
                notification_msg = msg.format(ip=self.elastic_ip.public_ip, instance=self.elastic_ip.instance_id)
                self.request.session.flash(notification_msg, queue=Notification.SUCCESS)
            return HTTPFound(location=location)
        return self.render_dict

    @view_config(route_name='ipaddress_release', renderer=VIEW_TEMPLATE, request_method="POST")
    def ipaddress_release(self):
        if self.release_form.validate():
            location = self.request.route_path('ipaddresses')
            with boto_error_handler(self.request, location):
                self.log_request(_(u"Releasing ElasticIP {0}").format(self.elastic_ip))
                self.elastic_ip.release()
                msg = _(u'Successfully released {ip} to the cloud')
                notification_msg = msg.format(ip=self.elastic_ip.public_ip)
                self.request.session.flash(notification_msg, queue=Notification.SUCCESS)
            return HTTPFound(location=location)
        return self.render_dict

    def get_elastic_ip(self):
        address_param = self.request.matchdict.get('public_ip')
        addresses_param = [address_param]
        ip_addresses = []
        elastic_ip = None
        if self.conn:
            ip_addresses = self.conn.get_all_addresses(addresses=addresses_param)
        elastic_ip = ip_addresses[0] if ip_addresses else None
        return elastic_ip

    def get_instance(self):
        if self.elastic_ip and self.elastic_ip.instance_id:
            instances = self.conn.get_only_instances(instance_ids=[self.elastic_ip.instance_id])
            return instances[0] if instances else None
        return None<|MERGE_RESOLUTION|>--- conflicted
+++ resolved
@@ -88,24 +88,15 @@
                     msg = u'{prefix} {ips}'.format(prefix=prefix, ips=ips)
                     self.request.session.flash(msg, queue=Notification.SUCCESS)
                 return HTTPFound(location=self.location)
-<<<<<<< HEAD
         filters_form=IPAddressesFiltersForm(self.request, conn=self.conn, formdata=self.request.params or None)
+        if self.cloud_type == 'euca':
+            del filters_form.domain
         search_facets = filters_form.facets
         self.render_dict.update(
             initial_sort_key='public_ip',
             json_items_endpoint=self.get_json_endpoint('ipaddresses_json'),
             filter_fields=False,
             filters_form=filters_form,
-=======
-        self.filters_form=IPAddressesFiltersForm(self.request, conn=self.conn, formdata=self.request.params or None)
-        if self.cloud_type == 'euca':
-            del self.filters_form.domain
-        self.render_dict.update(
-            initial_sort_key='public_ip',
-            json_items_endpoint=self.get_json_endpoint('ipaddresses_json'),
-            filter_fields=True,
-            filters_form=self.filters_form,
->>>>>>> 65102f9a
             filter_keys=['public_ip', 'instance_id', 'domain'],
             search_facets=BaseView.escape_json(json.dumps(search_facets)),
             sort_keys=self.get_sort_keys(),

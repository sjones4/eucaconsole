--- conflicted
+++ resolved
@@ -530,12 +530,8 @@
         if True:  # self.create_form.validate():
             stack_name = self.request.params.get('name')
             location = self.request.route_path('stacks')
-<<<<<<< HEAD
             (template_url, template_name, parsed) = self.parse_store_template()
-=======
-            (template_url, parsed) = self.parse_store_template()
             capabilities = ['CAPABILITY_IAM']
->>>>>>> 834fb135
             params = []
             for name in parsed['Parameters'].keys():
                 val = self.request.params.get(name)

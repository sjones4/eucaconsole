# -*- coding: utf-8 -*-
# Copyright 2013-2014 Eucalyptus Systems, Inc.
#
# Redistribution and use of this software in source and binary forms,
# with or without modification, are permitted provided that the following
# conditions are met:
#
# Redistributions of source code must retain the above copyright notice,
# this list of conditions and the following disclaimer.
#
# Redistributions in binary form must reproduce the above copyright
# notice, this list of conditions and the following disclaimer in the
# documentation and/or other materials provided with the distribution.
#
# THIS SOFTWARE IS PROVIDED BY THE COPYRIGHT HOLDERS AND CONTRIBUTORS
# "AS IS" AND ANY EXPRESS OR IMPLIED WARRANTIES, INCLUDING, BUT NOT
# LIMITED TO, THE IMPLIED WARRANTIES OF MERCHANTABILITY AND FITNESS FOR
# A PARTICULAR PURPOSE ARE DISCLAIMED. IN NO EVENT SHALL THE COPYRIGHT
# OWNER OR CONTRIBUTORS BE LIABLE FOR ANY DIRECT, INDIRECT, INCIDENTAL,
# SPECIAL, EXEMPLARY, OR CONSEQUENTIAL DAMAGES (INCLUDING, BUT NOT
# LIMITED TO, PROCUREMENT OF SUBSTITUTE GOODS OR SERVICES; LOSS OF USE,
# DATA, OR PROFITS; OR BUSINESS INTERRUPTION) HOWEVER CAUSED AND ON ANY
# THEORY OF LIABILITY, WHETHER IN CONTRACT, STRICT LIABILITY, OR TORT
# (INCLUDING NEGLIGENCE OR OTHERWISE) ARISING IN ANY WAY OUT OF THE USE
# OF THIS SOFTWARE, EVEN IF ADVISED OF THE POSSIBILITY OF SUCH DAMAGE.

"""
Pyramid views for Eucalyptus and AWS CloudFormation stacks

"""
from urllib import quote
import simplejson as json

from pyramid.httpexceptions import HTTPFound
from pyramid.view import view_config

from ..i18n import _
from ..forms.stacks import StacksDeleteForm, StacksFiltersForm
from ..models import Notification
from ..views import LandingPageView, BaseView, JSONResponse
from . import boto_error_handler


class StacksView(LandingPageView):
    def __init__(self, request):
        super(StacksView, self).__init__(request)
        self.request = request
        self.cloudformation_conn = self.get_connection(conn_type="cloudformation")
        self.initial_sort_key = 'name'
        self.prefix = '/stacks'
        self.filter_keys = ['name', 'create-time']
        self.sort_keys = self.get_sort_keys()
        self.json_items_endpoint = self.get_json_endpoint('stacks_json')
        self.delete_form = StacksDeleteForm(self.request, formdata=self.request.params or None)
        self.filters_form = StacksFiltersForm(
            self.request, cloud_type=self.cloud_type, formdata=self.request.params or None)
        search_facets = self.filters_form.facets
        self.render_dict = dict(
            filter_fields=False,
            filter_keys=self.filter_keys,
            search_facets=BaseView.escape_json(json.dumps(search_facets)),
            sort_keys=self.sort_keys,
            prefix=self.prefix,
            initial_sort_key=self.initial_sort_key,
            json_items_endpoint=self.json_items_endpoint,
            delete_form=self.delete_form,
        )

    @view_config(route_name='stacks', renderer='../templates/stacks/stacks.pt')
    def stacks_landing(self):
        # sort_keys are passed to sorting drop-down
        return self.render_dict

    @view_config(route_name='stacks_delete', request_method='POST')
    def stacks_delete(self):
        if self.delete_form.validate():
            name = self.request.params.get('name')
            location = self.request.route_path('stacks')
            prefix = _(u'Unable to delete stack')
            template = u'{0} {1} - {2}'.format(prefix, name, '{0}')
            with boto_error_handler(self.request, location, template):
                self.cloudformation_conn.delete_stack(name)
                prefix = _(u'Successfully deleted stack.')
                msg = u'{0} {1}'.format(prefix, name)
                queue = Notification.SUCCESS
                notification_msg = msg
                self.request.session.flash(notification_msg, queue=queue)
            return HTTPFound(location=location)
        else:
            self.request.error_messages = self.delete_form.get_errors_list()
        return self.render_dict

    @staticmethod
    def get_sort_keys():
        return [
            dict(key='name', name=_(u'Name: A to Z')),
            dict(key='-name', name=_(u'Name: Z to A')),
            dict(key='creation_time', name=_(u'Creation time: Oldest to Newest')),
            dict(key='-creation_time', name=_(u'Creation time: Newest to Oldest')),
        ]


class StacksJsonView(LandingPageView):
    """JSON response view for Stack landing page"""
    def __init__(self, request):
        super(StacksJsonView, self).__init__(request)
        self.cloudformation_conn = self.get_connection(conn_type="cloudformation")
        with boto_error_handler(request):
            self.items = self.get_items()

    @view_config(route_name='stacks_json', renderer='json', request_method='POST')
    def stacks_json(self):
        if not(self.is_csrf_valid()):
            return JSONResponse(status=400, message="missing CSRF token")
        transitional_states = ['CREATE_IN_PROGRESS', 'ROLLBACK_IN_PROGRESS', 'DELETE_IN_PROGRESS']
        with boto_error_handler(self.request):
            stacks_array = []
            for stack in self.filter_items(self.items):
                is_transitional = stack.stack_status in transitional_states
                name = stack.stack_name
                status = stack.stack_status
                stacks_array.append(dict(
                    creation_time=self.dt_isoformat(stack.creation_time),
                    status=status.lower().replace('_', '-'),
                    description=stack.description,
                    name=name,
                    transitional=is_transitional,
                ))
            return dict(results=stacks_array)

    def get_items(self):
        return self.cloudformation_conn.describe_stacks() if self.cloudformation_conn else []


class StackView(BaseView):
    """Views for single stack"""
    TEMPLATE = '../templates/stacks/stack_view.pt'

    def __init__(self, request):
        super(StackView, self).__init__(request)
        self.cloudformation_conn = self.get_connection(conn_type='cloudformation')
        with boto_error_handler(request):
            self.stack = self.get_stack()
        self.delete_form = StacksDeleteForm(self.request, formdata=self.request.params or None)
        search_facets = [
            {'name':'status', 'label':_(u"Status"), 'options': [
                {'key':'create-complete', 'label':_("Create Complete")},
                {'key':'create-in-progress', 'label':_("Create In Progresss")},
                {'key':'create-failed', 'label':_("Create Failed")},
                {'key':'delete-complete', 'label':_("Delete Complete")},
                {'key':'delete-in-progress', 'label':_("Delete In Progresss")},
                {'key':'delete-failed', 'label':_("Delete Failed")},
                {'key':'rollback-complete', 'label':_("Rollback Complete")},
                {'key':'rollback-in-progress', 'label':_("Rollback In Progresss")},
                {'key':'rollback-failed', 'label':_("Rollback Failed")}
            ]},
            {'name':'phys-id', 'label':_(u"Physical ID")}
        ];
        self.render_dict = dict(
            stack=self.stack,
            stack_name=self.escape_braces(self.stack.stack_name) if self.stack else '',
            stack_id=self.stack.stack_id if self.stack else '',
            stack_creation_time=self.dt_isoformat(self.stack.creation_time),
            status=self.stack.stack_status.lower().replace('_', '-'),
            delete_form=self.delete_form,
            in_use=False,
            search_facets=BaseView.escape_json(json.dumps(search_facets)),
            filter_keys=[],
            controller_options_json=self.get_controller_options_json(),
        )

    @view_config(route_name='stack_view', renderer=TEMPLATE)
    def stack_view(self):
        return self.render_dict
 
    @view_config(route_name='stack_delete', request_method='POST', renderer=TEMPLATE)
    def stack_delete(self):
        if self.delete_form.validate():
            name = self.request.params.get('name')
            location = self.request.route_path('stacks')
            prefix = _(u'Unable to delete stack')
            template = u'{0} {1} - {2}'.format(prefix, self.stack.stack_name, '{0}')
            with boto_error_handler(self.request, location, template):
                msg = _(u"Deleting stack")
                self.log_request(u"{0} {1}".format(msg, name))
                self.cloudformation_conn.delete_stack(name)
                prefix = _(u'Successfully deleted stack.')
                msg = u'{0} {1}'.format(prefix, name)
                self.request.session.flash(msg, queue=Notification.SUCCESS)
            return HTTPFound(location=location)
        else:
            self.request.error_messages = self.delete_form.get_errors_list()
        return self.render_dict

    def get_stack(self):
        if self.cloudformation_conn:
            stack_param = self.request.matchdict.get('name')
            stacks = self.cloudformation_conn.describe_stacks(stack_name_or_id=stack_param)
            return stacks[0] if stacks else None
        return None

    def get_controller_options_json(self):
        return BaseView.escape_json(json.dumps({
<<<<<<< HEAD
            'stack_name': self.stack.stack_name,
            'stack_status_json_url': self.request.route_path('stack_state_json', name=self.stack.stack_name),
            'stack_template_url': self.request.route_path('stack_template', name=self.stack.stack_name),
            'stack_events_url': self.request.route_path('stack_events', name=self.stack.stack_name),
        }))


class StackStateView(BaseView):
    def __init__(self, request):
        super(StackStateView, self).__init__(request)
        self.request = request
        self.cloudformation_conn = self.get_connection(conn_type='cloudformation')
        self.stack_name = self.request.matchdict.get('name')

    @view_config(route_name='stack_state_json', renderer='json', request_method='GET')
    def stack_state_json(self):
        """Return current stack status"""
        with boto_error_handler(self.request):
            stacks = self.cloudformation_conn.describe_stacks(self.stack_name)
            stack = stacks[0] if stacks else None
            stack_resources = self.cloudformation_conn.list_stack_resources(self.stack_name)
            stack_status = stack.stack_status if stack else 'delete_complete'
            stack_outputs = stack.outputs if stack else None
            outputs = [];
            for output in stack_outputs:
                outputs.append({'key':output.key, 'value':output.value})
            resources = []
            for resource in stack_resources:
                resources.append({
                    'type':resource.resource_type,
                    'logical_id':resource.logical_resource_id,
                    'physical_id':resource.physical_resource_id,
                    'status':resource.resource_status,
                    'updated_timestamp':resource.LastUpdatedTimestamp})
            return dict(
                results=dict(stack_status=stack_status.lower().replace('_', '-'),
                             outputs=outputs,
                             resources=resources)
            )

    @view_config(route_name='stack_template', renderer='json', request_method='GET')
    def stack_template(self):
        """Return stack template"""
        with boto_error_handler(self.request):
            template = self.cloudformation_conn.get_template(self.stack_name)
            parsed = json.loads(template['GetTemplateResponse']['GetTemplateResult']['TemplateBody'])
            params = []
            for name in parsed['Parameters'].keys():
                param = parsed['Parameters'][name]
                params.append({'name':name, 'description':param['Description'], 'type':param['Type']})
            return dict(
                results=dict(description=parsed['Description'],
                             parameters=params)
            )

    @view_config(route_name='stack_events', renderer='json', request_method='GET')
    def stack_events(self):
        """Return stack events"""
        with boto_error_handler(self.request):
            stack_events = self.cloudformation_conn.describe_stack_events(self.stack_name)
            events = []
            for event in stack_events:
                events.append({
                    'timestamp':event.timestamp.strftime('%Y-%m-%dT%H:%M:%SZ'),
                    'status':event.resource_status,
                    'status_reason':event.resource_status_reason,
                    'type':event.resource_type,
                    'logical_id':event.logical_resource_id,
                    'physical_id':event.physical_resource_id})
            return dict(
                results=dict(events=events)
            )
=======
            'stack_name': self.stack.stack_name
        }))
>>>>>>> 1b7e1924
<|MERGE_RESOLUTION|>--- conflicted
+++ resolved
@@ -201,7 +201,6 @@
 
     def get_controller_options_json(self):
         return BaseView.escape_json(json.dumps({
-<<<<<<< HEAD
             'stack_name': self.stack.stack_name,
             'stack_status_json_url': self.request.route_path('stack_state_json', name=self.stack.stack_name),
             'stack_template_url': self.request.route_path('stack_template', name=self.stack.stack_name),
@@ -274,7 +273,3 @@
             return dict(
                 results=dict(events=events)
             )
-=======
-            'stack_name': self.stack.stack_name
-        }))
->>>>>>> 1b7e1924

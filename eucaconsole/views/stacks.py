# -*- coding: utf-8 -*-
# Copyright 2013-2014 Eucalyptus Systems, Inc.
#
# Redistribution and use of this software in source and binary forms,
# with or without modification, are permitted provided that the following
# conditions are met:
#
# Redistributions of source code must retain the above copyright notice,
# this list of conditions and the following disclaimer.
#
# Redistributions in binary form must reproduce the above copyright
# notice, this list of conditions and the following disclaimer in the
# documentation and/or other materials provided with the distribution.
#
# THIS SOFTWARE IS PROVIDED BY THE COPYRIGHT HOLDERS AND CONTRIBUTORS
# "AS IS" AND ANY EXPRESS OR IMPLIED WARRANTIES, INCLUDING, BUT NOT
# LIMITED TO, THE IMPLIED WARRANTIES OF MERCHANTABILITY AND FITNESS FOR
# A PARTICULAR PURPOSE ARE DISCLAIMED. IN NO EVENT SHALL THE COPYRIGHT
# OWNER OR CONTRIBUTORS BE LIABLE FOR ANY DIRECT, INDIRECT, INCIDENTAL,
# SPECIAL, EXEMPLARY, OR CONSEQUENTIAL DAMAGES (INCLUDING, BUT NOT
# LIMITED TO, PROCUREMENT OF SUBSTITUTE GOODS OR SERVICES; LOSS OF USE,
# DATA, OR PROFITS; OR BUSINESS INTERRUPTION) HOWEVER CAUSED AND ON ANY
# THEORY OF LIABILITY, WHETHER IN CONTRACT, STRICT LIABILITY, OR TORT
# (INCLUDING NEGLIGENCE OR OTHERWISE) ARISING IN ANY WAY OUT OF THE USE
# OF THIS SOFTWARE, EVEN IF ADVISED OF THE POSSIBILITY OF SUCH DAMAGE.

"""
Pyramid views for Eucalyptus and AWS CloudFormation stacks

"""
import simplejson as json

from pyramid.httpexceptions import HTTPFound
from pyramid.view import view_config

from ..i18n import _
from ..forms.stacks import StacksDeleteForm, StacksFiltersForm, StacksCreateForm
from ..models import Notification
from ..views import LandingPageView, BaseView, JSONResponse
from . import boto_error_handler


class StacksView(LandingPageView):
    def __init__(self, request):
        super(StacksView, self).__init__(request)
        self.request = request
        self.cloudformation_conn = self.get_connection(conn_type="cloudformation")
        self.initial_sort_key = 'name'
        self.prefix = '/stacks'
        self.filter_keys = ['name', 'create-time']
        self.sort_keys = self.get_sort_keys()
        self.json_items_endpoint = self.get_json_endpoint('stacks_json')
        self.delete_form = StacksDeleteForm(self.request, formdata=self.request.params or None)
        self.filters_form = StacksFiltersForm(
            self.request, cloud_type=self.cloud_type, formdata=self.request.params or None)
        search_facets = self.filters_form.facets
        self.render_dict = dict(
            filter_fields=False,
            filter_keys=self.filter_keys,
            search_facets=BaseView.escape_json(json.dumps(search_facets)),
            sort_keys=self.sort_keys,
            prefix=self.prefix,
            initial_sort_key=self.initial_sort_key,
            json_items_endpoint=self.json_items_endpoint,
            delete_form=self.delete_form,
        )

    @view_config(route_name='stacks', renderer='../templates/stacks/stacks.pt')
    def stacks_landing(self):
        # sort_keys are passed to sorting drop-down
        return self.render_dict

    @view_config(route_name='stacks_delete', request_method='POST')
    def stacks_delete(self):
        if self.delete_form.validate():
            name = self.request.params.get('name')
            location = self.request.route_path('stacks')
            prefix = _(u'Unable to delete stack')
            template = u'{0} {1} - {2}'.format(prefix, name, '{0}')
            with boto_error_handler(self.request, location, template):
                self.cloudformation_conn.delete_stack(name)
                prefix = _(u'Successfully deleted stack.')
                msg = u'{0} {1}'.format(prefix, name)
                queue = Notification.SUCCESS
                notification_msg = msg
                self.request.session.flash(notification_msg, queue=queue)
            return HTTPFound(location=location)
        else:
            self.request.error_messages = self.delete_form.get_errors_list()
        return self.render_dict

    @staticmethod
    def get_sort_keys():
        return [
            dict(key='name', name=_(u'Name: A to Z')),
            dict(key='-name', name=_(u'Name: Z to A')),
            dict(key='creation_time', name=_(u'Creation time: Oldest to Newest')),
            dict(key='-creation_time', name=_(u'Creation time: Newest to Oldest')),
        ]


class StacksJsonView(LandingPageView):
    """JSON response view for Stack landing page"""
    def __init__(self, request):
        super(StacksJsonView, self).__init__(request)
        self.cloudformation_conn = self.get_connection(conn_type="cloudformation")
        with boto_error_handler(request):
            self.items = self.get_items()

    @view_config(route_name='stacks_json', renderer='json', request_method='POST')
    def stacks_json(self):
        if not(self.is_csrf_valid()):
            return JSONResponse(status=400, message="missing CSRF token")
        transitional_states = ['CREATE_IN_PROGRESS', 'ROLLBACK_IN_PROGRESS', 'DELETE_IN_PROGRESS']
        with boto_error_handler(self.request):
            stacks_array = []
            for stack in self.filter_items(self.items):
                is_transitional = stack.stack_status in transitional_states
                name = stack.stack_name
                status = stack.stack_status
                stacks_array.append(dict(
                    creation_time=self.dt_isoformat(stack.creation_time),
                    status=status.lower().replace('_', '-'),
                    description=stack.description,
                    name=name,
                    transitional=is_transitional,
                ))
            return dict(results=stacks_array)

    def get_items(self):
        return self.cloudformation_conn.describe_stacks() if self.cloudformation_conn else []


class StackView(BaseView):
    """Views for single stack"""
    TEMPLATE = '../templates/stacks/stack_view.pt'

    def __init__(self, request):
        super(StackView, self).__init__(request)
        self.cloudformation_conn = self.get_connection(conn_type='cloudformation')
        with boto_error_handler(request):
            self.stack = self.get_stack()
        self.delete_form = StacksDeleteForm(self.request, formdata=self.request.params or None)
        search_facets = [
            {'name': 'status', 'label': _(u"Status"), 'options': [
                {'key': 'create-complete', 'label': _("Create Complete")},
                {'key': 'create-in-progress', 'label': _("Create In Progresss")},
                {'key': 'create-failed', 'label': _("Create Failed")},
                {'key': 'delete-complete', 'label': _("Delete Complete")},
                {'key': 'delete-in-progress', 'label': _("Delete In Progresss")},
                {'key': 'delete-failed', 'label': _("Delete Failed")},
                {'key': 'rollback-complete', 'label': _("Rollback Complete")},
                {'key': 'rollback-in-progress', 'label': _("Rollback In Progresss")},
                {'key': 'rollback-failed', 'label': _("Rollback Failed")}
            ]},
            {'name': 'phys-id', 'label': _(u"Physical ID")}
        ]
        self.render_dict = dict(
            stack=self.stack,
<<<<<<< HEAD
            stack_name=self.escape_braces(self.stack.stack_name) if self.stack else '',
            stack_description=self.escape_braces(self.stack.description) if self.stack else '',
=======
            stack_name=self.stack.stack_name if self.stack else '',
            stack_description=self.stack.description if self.stack else '',
>>>>>>> d2131a05
            stack_id=self.stack.stack_id if self.stack else '',
            stack_creation_time=self.dt_isoformat(self.stack.creation_time),
            status=self.stack.stack_status.lower().replace('_', '-'),
            delete_form=self.delete_form,
            in_use=False,
            search_facets=BaseView.escape_json(json.dumps(search_facets)),
            filter_keys=[],
            controller_options_json=self.get_controller_options_json(),
        )

    @view_config(route_name='stack_view', renderer=TEMPLATE)
    def stack_view(self):
        return self.render_dict

    @view_config(route_name='stack_delete', request_method='POST', renderer=TEMPLATE)
    def stack_delete(self):
        if self.delete_form.validate():
            name = self.request.params.get('name')
            location = self.request.route_path('stacks')
            prefix = _(u'Unable to delete stack')
            template = u'{0} {1} - {2}'.format(prefix, self.stack.stack_name, '{0}')
            with boto_error_handler(self.request, location, template):
                msg = _(u"Deleting stack")
                self.log_request(u"{0} {1}".format(msg, name))
                self.cloudformation_conn.delete_stack(name)
                prefix = _(u'Successfully deleted stack.')
                msg = u'{0} {1}'.format(prefix, name)
                self.request.session.flash(msg, queue=Notification.SUCCESS)
            return HTTPFound(location=location)
        else:
            self.request.error_messages = self.delete_form.get_errors_list()
        return self.render_dict

    def get_stack(self):
        if self.cloudformation_conn:
            stack_param = self.request.matchdict.get('name')
            stacks = self.cloudformation_conn.describe_stacks(stack_name_or_id=stack_param)
            return stacks[0] if stacks else None
        return None

    def get_controller_options_json(self):
        return BaseView.escape_json(json.dumps({
            'stack_name': self.stack.stack_name,
            'stack_status_json_url': self.request.route_path('stack_state_json', name=self.stack.stack_name),
            'stack_template_url': self.request.route_path('stack_template', name=self.stack.stack_name),
            'stack_events_url': self.request.route_path('stack_events', name=self.stack.stack_name),
        }))


class StackStateView(BaseView):
    def __init__(self, request):
        super(StackStateView, self).__init__(request)
        self.request = request
        self.cloudformation_conn = self.get_connection(conn_type='cloudformation')
        self.stack_name = self.request.matchdict.get('name')

    @view_config(route_name='stack_state_json', renderer='json', request_method='GET')
    def stack_state_json(self):
        """Return current stack status"""
        with boto_error_handler(self.request):
            stacks = self.cloudformation_conn.describe_stacks(self.stack_name)
            stack = stacks[0] if stacks else None
            stack_resources = self.cloudformation_conn.list_stack_resources(self.stack_name)
            stack_status = stack.stack_status if stack else 'delete_complete'
            stack_outputs = stack.outputs if stack else None
            outputs = []
            for output in stack_outputs:
                outputs.append({'key': output.key, 'value': output.value})
            resources = []
            for resource in stack_resources:
                resources.append({
                    'type': resource.resource_type,
                    'logical_id': resource.logical_resource_id,
                    'physical_id': resource.physical_resource_id,
                    'status': resource.resource_status,
                    'updated_timestamp': resource.LastUpdatedTimestamp})
            return dict(
                results=dict(
                    stack_status=stack_status.lower().replace('_', '-'),
                    outputs=outputs,
                    resources=resources
                )
            )

    @view_config(route_name='stack_template', renderer='json', request_method='GET')
    def stack_template(self):
        """Return stack template"""
        with boto_error_handler(self.request):
            template = self.cloudformation_conn.get_template(self.stack_name)
            parsed = json.loads(template['GetTemplateResponse']['GetTemplateResult']['TemplateBody'])
            params = []
            for name in parsed['Parameters'].keys():
                param = parsed['Parameters'][name]
                params.append({'name': name, 'description': param['Description'], 'type': param['Type']})
            return dict(
                results=dict(description=parsed['Description'],
                             parameters=params)
            )

    @view_config(route_name='stack_events', renderer='json', request_method='GET')
    def stack_events(self):
        """Return stack events"""
        with boto_error_handler(self.request):
            stack_events = self.cloudformation_conn.describe_stack_events(self.stack_name)
            events = []
            for event in stack_events:
                events.append({
                    'timestamp': event.timestamp.strftime('%Y-%m-%dT%H:%M:%SZ'),
                    'status': event.resource_status,
                    'status_reason': event.resource_status_reason,
                    'type': event.resource_type,
                    'logical_id': event.logical_resource_id,
                    'physical_id': event.physical_resource_id})
            return dict(
                results=dict(events=events)
            )


class StackWizardView(BaseView):
    """View for Create Stack wizard"""
    TEMPLATE = '../templates/stacks/stack_wizard.pt'

    def __init__(self, request):
        super(StackWizardView, self).__init__(request)
        self.request = request
        self.create_form = StacksCreateForm(request)
        self.render_dict = dict(
            create_form=self.create_form,
            controller_options_json=self.get_controller_options_json(),  # TODO: delete if not needed
        )

    def get_controller_options_json(self):
        return BaseView.escape_json(json.dumps({
            '': '',
        }))

    @view_config(route_name='stack_new', renderer=TEMPLATE, request_method='GET')
    def stack_new(self):
        """Displays the Stack wizard"""
        return self.render_dict
<|MERGE_RESOLUTION|>--- conflicted
+++ resolved
@@ -28,10 +28,14 @@
 Pyramid views for Eucalyptus and AWS CloudFormation stacks
 
 """
+import logging
 import simplejson as json
+import urllib2
 
 from pyramid.httpexceptions import HTTPFound
 from pyramid.view import view_config
+
+from boto.s3.connection import S3Connection, OrdinaryCallingFormat
 
 from ..i18n import _
 from ..forms.stacks import StacksDeleteForm, StacksFiltersForm, StacksCreateForm
@@ -157,13 +161,8 @@
         ]
         self.render_dict = dict(
             stack=self.stack,
-<<<<<<< HEAD
-            stack_name=self.escape_braces(self.stack.stack_name) if self.stack else '',
-            stack_description=self.escape_braces(self.stack.description) if self.stack else '',
-=======
             stack_name=self.stack.stack_name if self.stack else '',
             stack_description=self.stack.description if self.stack else '',
->>>>>>> d2131a05
             stack_id=self.stack.stack_id if self.stack else '',
             stack_creation_time=self.dt_isoformat(self.stack.creation_time),
             status=self.stack.stack_status.lower().replace('_', '-'),
@@ -289,18 +288,144 @@
     def __init__(self, request):
         super(StackWizardView, self).__init__(request)
         self.request = request
-        self.create_form = StacksCreateForm(request)
+        self.create_form = None
+        with boto_error_handler(self.request):
+            s3_bucket = self.get_template_samples_bucket()
+            self.create_form = StacksCreateForm(request, s3_bucket)
         self.render_dict = dict(
             create_form=self.create_form,
-            controller_options_json=self.get_controller_options_json(),  # TODO: delete if not needed
+            controller_options_json=self.get_controller_options_json(),
         )
+
+    def get_template_samples_bucket(self):
+        bucket_url = self.request.registry.settings.get('cloudformation.samples.bucket.url')
+        # TODO: parse url into values needed to set up connection
+        s3_conn = S3Connection(host='10.111.5.150', port=8773, path='/services/objectstorage', anon=True, calling_format=OrdinaryCallingFormat())
+        return s3_conn.get_bucket('sample-templates')
 
     def get_controller_options_json(self):
         return BaseView.escape_json(json.dumps({
-            '': '',
+            'stack_template_url': self.request.route_path('stack_template_parse'),
         }))
 
     @view_config(route_name='stack_new', renderer=TEMPLATE, request_method='GET')
     def stack_new(self):
         """Displays the Stack wizard"""
         return self.render_dict
+
+    @view_config(route_name='stack_template_parse', renderer='json', request_method='POST')
+    def stack_template_parse(self):
+        """
+        Fetches then parsed template to return information needed by wizard,
+        namely description and parameters.
+        """
+        (template_url, parsed) = self.parse_template()
+        params = []
+        for name in parsed['Parameters'].keys():
+            param = parsed['Parameters'][name]
+            param_vals = {
+                'name': name,
+                'description': param['Description'],
+                'type': param['Type']
+            }
+            if 'Default' in param:
+                param_vals['default'] = param['Default']
+            if 'MinLength' in param:
+                param_vals['min'] = param['MinLength']
+            if 'MaxLength' in param:
+                param_vals['max'] = param['MaxLength']
+            if 'AllowedPattern' in param:
+                param_vals['regex'] = param['AllowedPattern']
+            if 'ConstraintDescription' in param:
+                param_vals['constraint'] = param['ConstraintDescription']
+            if 'AllowedValues' in param:
+                param_vals['options'] = [(val, val) for val in param['AllowedValues']]
+            # guess at more options
+            if 'key' in name.lower():
+                param_vals['options'] = self.getKeyOptions()  # fetch keypair names
+            if 'image' in name.lower():
+                param_vals['options'] = self.getImageOptions()  # fetch image ids
+            if 'cert' in name.lower():
+                param_vals['options'] = self.getCertOptions()  # fetch server cert names
+            params.append(param_vals)
+        return dict(
+            results=dict(description=parsed['Description'],
+                         parameters=params)
+        )
+
+    def getKeyOptions(self):
+        conn = self.get_connection()
+        keys = conn.get_all_key_pairs()
+        ret = []
+        for key in keys:
+            ret.append((key.name, key.name))
+        return ret
+
+    def getImageOptions(self):
+        conn = self.get_connection()
+        region = self.request.session.get('region')
+        images = self.get_images(conn, [], [], region)
+        ret = []
+        for image in images:
+            ret.append((image.id, image.name))
+        return ret
+
+    def getCertOptions(self):
+        conn = self.get_connection(conn_type="iam")
+        certs = conn.list_server_certs()
+        ret = []
+        for cert in certs['list_server_certificates_response']['list_server_certificates_result']['server_certificate_metadata_list']:
+            ret.append((cert.arn, cert.server_certificate_name))
+        return ret
+
+    @view_config(route_name='stack_create', renderer=TEMPLATE, request_method='POST')
+    def stack_create(self):
+        if True: #self.create_form.validate():
+            stack_name = self.request.params.get('name')
+            location = self.request.route_path('stacks')
+            (template_url, parsed) = self.parse_template()
+            params = []
+            for name in parsed['Parameters'].keys():
+                val = self.request.params.get(name)
+                if val:
+                    params.append((name, val))
+            tags_json = self.request.params.get('tags')
+            tags = None
+            if tags_json:
+                tags = json.loads(tags_json)
+            with boto_error_handler(self.request, location):
+                cloudformation_conn = self.get_connection(conn_type='cloudformation')
+                cloudformation_conn.create_stack(
+                    stack_name, template_url=template_url,
+                    parameters=params, tags=tags
+                )
+                msg = _(u'Successfully sent create stack request. '
+                        u'It may take a moment to create the stack.')
+                queue = Notification.SUCCESS
+                self.request.session.flash(msg, queue=queue)
+                location = self.request.route_path('stack_view', name=stack_name)
+                return HTTPFound(location=location)
+        else:
+            self.request.error_messages = self.create_form.get_errors_list()
+        return self.render_dict
+
+    def parse_template(self):
+        template_name = self.request.params.get('sample-template')
+        template_url = self.request.params.get('template-url')
+        if template_name:  # process from sample templates
+            bucket_url = self.request.registry.settings.get('cloudformation.samples.bucket.url')
+            template_url = bucket_url + template_name
+        elif template_url:  # fetch from URL
+            pass
+        files = self.request.POST.getall('template-file')
+        template_body = ''
+        #if len(files) > 0:  # read from file
+            # TODO: debug this
+            #file = files[0]
+            #template_body = files[0].file.read()
+        #else:  # read from url
+        #    logging.info("reading template from :"+template_url)
+        #    template_body = urllib2.urlopen(template_url).read()
+        template_body = urllib2.urlopen(template_url).read()
+        parsed = json.loads(template_body)
+        return (template_url, parsed)
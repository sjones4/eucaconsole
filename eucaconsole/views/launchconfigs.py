# -*- coding: utf-8 -*-
# Copyright 2013-2014 Eucalyptus Systems, Inc.
#
# Redistribution and use of this software in source and binary forms,
# with or without modification, are permitted provided that the following
# conditions are met:
#
# Redistributions of source code must retain the above copyright notice,
# this list of conditions and the following disclaimer.
#
# Redistributions in binary form must reproduce the above copyright
# notice, this list of conditions and the following disclaimer in the
# documentation and/or other materials provided with the distribution.
#
# THIS SOFTWARE IS PROVIDED BY THE COPYRIGHT HOLDERS AND CONTRIBUTORS
# "AS IS" AND ANY EXPRESS OR IMPLIED WARRANTIES, INCLUDING, BUT NOT
# LIMITED TO, THE IMPLIED WARRANTIES OF MERCHANTABILITY AND FITNESS FOR
# A PARTICULAR PURPOSE ARE DISCLAIMED. IN NO EVENT SHALL THE COPYRIGHT
# OWNER OR CONTRIBUTORS BE LIABLE FOR ANY DIRECT, INDIRECT, INCIDENTAL,
# SPECIAL, EXEMPLARY, OR CONSEQUENTIAL DAMAGES (INCLUDING, BUT NOT
# LIMITED TO, PROCUREMENT OF SUBSTITUTE GOODS OR SERVICES; LOSS OF USE,
# DATA, OR PROFITS; OR BUSINESS INTERRUPTION) HOWEVER CAUSED AND ON ANY
# THEORY OF LIABILITY, WHETHER IN CONTRACT, STRICT LIABILITY, OR TORT
# (INCLUDING NEGLIGENCE OR OTHERWISE) ARISING IN ANY WAY OUT OF THE USE
# OF THIS SOFTWARE, EVEN IF ADVISED OF THE POSSIBILITY OF SUCH DAMAGE.

"""
Pyramid views for Eucalyptus and AWS launch configurations

"""
import base64
from urllib import quote
import simplejson as json
import magic
import os

from boto.ec2.autoscale.launchconfig import LaunchConfiguration

from pyramid.httpexceptions import HTTPFound
from pyramid.view import view_config

from ..forms import GenerateFileForm
from ..forms.images import ImagesFiltersForm
from ..forms.keypairs import KeyPairForm
from ..forms.launchconfigs import LaunchConfigDeleteForm, CreateLaunchConfigForm, LaunchConfigsFiltersForm
from ..forms.securitygroups import SecurityGroupForm
from ..i18n import _
from ..models import Notification
from ..views import LandingPageView, BaseView, BlockDeviceMappingItemView
from ..views.images import ImageView
from ..views.securitygroups import SecurityGroupsView
from . import boto_error_handler
from . import guess_mimetype_from_buffer


class LaunchConfigsView(LandingPageView):
    def __init__(self, request):
        super(LaunchConfigsView, self).__init__(request)
        self.request = request
        self.ec2_conn = self.get_connection()
        self.iam_conn = self.get_connection(conn_type="iam")
        self.autoscale_conn = self.get_connection(conn_type='autoscale')
        self.initial_sort_key = 'name'
        self.prefix = '/launchconfigs'
        self.filter_keys = ['image_id', 'image_name', 'key_name', 'name', 'security_groups']
        self.sort_keys = self.get_sort_keys()
        self.json_items_endpoint = self.get_json_endpoint('launchconfigs_json')
        self.delete_form = LaunchConfigDeleteForm(self.request, formdata=self.request.params or None)
        self.filters_form = LaunchConfigsFiltersForm(
            self.request, cloud_type=self.cloud_type, ec2_conn=self.ec2_conn, formdata=self.request.params or None)
        self.render_dict = dict(
            filter_fields=True,
            filters_form=self.filters_form,
            filter_keys=self.filter_keys,
            sort_keys=self.sort_keys,
            prefix=self.prefix,
            initial_sort_key=self.initial_sort_key,
            json_items_endpoint=self.json_items_endpoint,
            delete_form=self.delete_form,
        )

    @view_config(route_name='launchconfigs', renderer='../templates/launchconfigs/launchconfigs.pt')
    def launchconfigs_landing(self):
        # sort_keys are passed to sorting drop-down
        return self.render_dict

    @view_config(route_name='launchconfigs_delete', request_method='POST')
    def launchconfigs_delete(self):
        if self.delete_form.validate():
            name = self.request.params.get('name')
            location = self.request.route_path('launchconfigs')
            prefix = _(u'Unable to delete launch configuration')
            template = '{0} {1} - {2}'.format(prefix, name, '{0}')
            with boto_error_handler(self.request, location, template):
                launch_config = self.autoscale_conn.get_all_launch_configurations(names=[name])
                self.autoscale_conn.delete_launch_configuration(name)
                arn = launch_config[0].instance_profile_name
                if arn != None:
                    profile_name = arn[(arn.index('/')+1):]
                    self.iam_conn.delete_instance_profile(profile_name)
                prefix = _(u'Successfully deleted launch configuration.')
                msg = '{0} {1}'.format(prefix, name)
                queue = Notification.SUCCESS
                notification_msg = msg
                self.request.session.flash(notification_msg, queue=queue)
            return HTTPFound(location=location)
        else:
            self.request.error_messages = self.delete_form.get_errors_list()
        return self.render_dict

    @staticmethod
    def get_sort_keys():
        return [
            dict(key='name', name='Name: A to Z'),
            dict(key='-name', name='Name: Z to A'),
            dict(key='created_time', name='Creation time: Oldest to Newest'),
            dict(key='-created_time', name='Creation time: Newest to Oldest'),
            dict(key='image_name', name='Image Name: A to Z'),
            dict(key='-image_name', name='Image Name: Z to A'),
            dict(key='key_name', name='Key pair: A to Z'),
            dict(key='-key_name', name='Key pair: Z to A'),
        ]


class LaunchConfigsJsonView(LandingPageView):
    """JSON response view for Launch Configurations landing page"""
    def __init__(self, request):
        super(LaunchConfigsJsonView, self).__init__(request)
        self.ec2_conn = self.get_connection()
        self.autoscale_conn = self.get_connection(conn_type='autoscale')
        with boto_error_handler(request):
            self.items = self.get_items()

    @view_config(route_name='launchconfigs_json', renderer='json', request_method='GET')
    def launchconfigs_json(self):
        with boto_error_handler(self.request):
            launchconfigs_array = []
            launchconfigs_image_mapping = self.get_launchconfigs_image_mapping()
            scalinggroup_launchconfig_names = self.get_scalinggroups_launchconfig_names()
            for launchconfig in self.filter_items(self.items):
                security_groups = [sg for sg in launchconfig.security_groups]
                image_id = launchconfig.image_id
                name = launchconfig.name
                launchconfigs_array.append(dict(
                    created_time=self.dt_isoformat(launchconfig.created_time),
                    image_id=image_id,
                    image_name=launchconfigs_image_mapping.get(image_id),
                    instance_monitoring=launchconfig.instance_monitoring.enabled == 'true',
                    key_name=launchconfig.key_name,
                    name=name,
                    security_groups=security_groups,
                    in_use=name in scalinggroup_launchconfig_names,
                ))
            return dict(results=launchconfigs_array)

    def get_items(self):
        return self.autoscale_conn.get_all_launch_configurations() if self.autoscale_conn else []

    def get_launchconfigs_image_mapping(self):
        launchconfigs_image_ids = [launchconfig.image_id for launchconfig in self.items]
        launchconfigs_images = self.ec2_conn.get_all_images(image_ids=launchconfigs_image_ids) if self.ec2_conn else []
        launchconfigs_image_mapping = dict()
        for image in launchconfigs_images:
            launchconfigs_image_mapping[image.id] = image.name or image.id
        return launchconfigs_image_mapping

    def get_scalinggroups_launchconfig_names(self):
        if self.autoscale_conn:
            return [group.launch_config_name for group in self.autoscale_conn.get_all_groups()]
        return []


class LaunchConfigView(BaseView):
    """Views for single LaunchConfig"""
    TEMPLATE = '../templates/launchconfigs/launchconfig_view.pt'

    def __init__(self, request):
        super(LaunchConfigView, self).__init__(request)
        self.ec2_conn = self.get_connection()
        self.iam_conn = self.get_connection(conn_type="iam")
        self.autoscale_conn = self.get_connection(conn_type='autoscale')
        with boto_error_handler(request):
            self.launch_config = self.get_launch_config()
            self.image = self.get_image()
            self.security_groups = self.get_security_groups()
        self.delete_form = LaunchConfigDeleteForm(self.request, formdata=self.request.params or None)
        self.role = None
        if self.launch_config and self.launch_config.instance_profile_name:
            arn = self.launch_config.instance_profile_name
            profile_name = arn[(arn.index('/')+1):]
            inst_profile = self.iam_conn.get_instance_profile(profile_name)
            self.role = inst_profile.roles.member.role_name

        if self.launch_config.user_data is not None:
            user_data = self.launch_config.user_data
<<<<<<< HEAD
            type = magic.from_buffer(user_data, mime=True)
            if type.find('text') == 0:
                self.launch_config.user_data=user_data
            else:
                # get more descriptive text
                type = magic.from_buffer(user_data)
                self.launch_config.user_data=None
            self.launch_config.userdata_type = type
            self.launch_config.userdata_istext = True if type.find('text') >= 0 else False
=======
            mime_type = guess_mimetype_from_buffer(user_data, mime=True)
            if mime_type.find('text') == 0:
                self.launch_config.user_data=user_data
            else:
                # get more descriptive text
                mime_type = guess_mimetype_from_buffer(user_data)
                self.launch_config.user_data=None
            self.launch_config.userdata_type = mime_type
            self.launch_config.userdata_istext = True if mime_type.find('text') >= 0 else False
>>>>>>> d6c56337
        else:
            self.launch_config.userdata_type = ''

        self.render_dict = dict(
            launch_config=self.launch_config,
            launch_config_name=self.escape_braces(self.launch_config.name) if self.launch_config else '',
            launch_config_key_name=self.escape_braces(self.launch_config.key_name) if self.launch_config else '',
            lc_created_time=self.dt_isoformat(self.launch_config.created_time),
            escaped_launch_config_name=quote(self.launch_config.name),
            in_use=self.is_in_use(),
            image=self.image,
            security_groups=self.security_groups,
            delete_form=self.delete_form,
            role = self.role,
        )

    @view_config(route_name='launchconfig_view', renderer=TEMPLATE)
    def launchconfig_view(self):
        return self.render_dict
 
    @view_config(route_name='launchconfig_delete', request_method='POST', renderer=TEMPLATE)
    def launchconfig_delete(self):
        if self.delete_form.validate():
            name = self.request.params.get('name')
            location = self.request.route_path('launchconfigs')
            prefix = _(u'Unable to delete launch configuration')
            template = '{0} {1} - {2}'.format(prefix, self.launch_config.name, '{0}')
            with boto_error_handler(self.request, location, template):
                self.log_request(_(u"Deleting launch configuration {0}").format(name))
                self.autoscale_conn.delete_launch_configuration(name)
                arn = self.launch_config.instance_profile_name
                if arn != None:
                    profile_name = arn[(arn.index('/')+1):]
                    self.iam_conn.delete_instance_profile(profile_name)
                prefix = _(u'Successfully deleted launch configuration.')
                msg = '{0} {1}'.format(prefix, name)
                self.request.session.flash(msg, queue=Notification.SUCCESS)
            return HTTPFound(location=location)
        else:
            self.request.error_messages = self.delete_form.get_errors_list()
        return self.render_dict

    def get_launch_config(self):
        if self.autoscale_conn:
            launch_config_param = self.request.matchdict.get('id')
            launch_configs = self.autoscale_conn.get_all_launch_configurations(names=[launch_config_param])
            return launch_configs[0] if launch_configs else None
        return None

    def get_image(self):
        if self.ec2_conn:
            images = self.ec2_conn.get_all_images(image_ids=[self.launch_config.image_id])
            image = images[0] if images else None
            if image is None:
                return None
            image.platform = ImageView.get_platform(image)
            return image
        return None

    def get_security_groups(self):
        if self.ec2_conn:
            groupids = self.launch_config.security_groups
            security_groups = []
            if groupids:
                if groupids[0].startswith('sg-'):
                    security_groups = self.ec2_conn.get_all_security_groups(filters={'group-id': groupids})
                else:
                    security_groups = self.ec2_conn.get_all_security_groups(filters={'group-name': groupids})
            return security_groups
        return []

    def is_in_use(self):
        """Returns whether or not the launch config is in use (i.e. in any scaling group).
        :rtype: Boolean
        """
        launch_configs = []
        if self.autoscale_conn:
            launch_configs = [group.launch_config_name for group in self.autoscale_conn.get_all_groups()]
        return self.launch_config.name in launch_configs


class CreateLaunchConfigView(BlockDeviceMappingItemView):
    """Create Launch Configuration wizard"""
    TEMPLATE = '../templates/launchconfigs/launchconfig_wizard.pt'

    def __init__(self, request):
        super(CreateLaunchConfigView, self).__init__(request)
        self.request = request
        self.image = self.get_image()
        with boto_error_handler(request):
            self.securitygroups = self.get_security_groups()
        self.iam_conn = self.get_connection(conn_type="iam")
        self.create_form = CreateLaunchConfigForm(
            self.request, image=self.image, conn=self.conn, iam_conn=self.iam_conn,
            securitygroups=self.securitygroups, formdata=self.request.params or None)
        self.filters_form = ImagesFiltersForm(
            self.request, cloud_type=self.cloud_type, formdata=self.request.params or None)
        self.keypair_form = KeyPairForm(self.request, formdata=self.request.params or None)
        self.securitygroup_form = SecurityGroupForm(self.request, formdata=self.request.params or None)
        self.generate_file_form = GenerateFileForm(self.request, formdata=self.request.params or None)
        self.securitygroups_rules_json = BaseView.escape_json(json.dumps(self.get_securitygroups_rules()))
        self.securitygroups_id_map_json = BaseView.escape_json(json.dumps(self.get_securitygroups_id_map()))
        self.images_json_endpoint = self.request.route_path('images_json')
        self.owner_choices = self.get_owner_choices()
        self.keypair_choices_json = BaseView.escape_json(json.dumps(dict(self.create_form.keypair.choices)))
        self.securitygroup_choices_json = BaseView.escape_json(json.dumps(dict(self.create_form.securitygroup.choices)))
        self.role_choices_json = BaseView.escape_json(json.dumps(dict(self.create_form.role.choices)))
        self.render_dict = dict(
            image=self.image,
            create_form=self.create_form,
            filters_form=self.filters_form,
            keypair_form=self.keypair_form,
            securitygroup_form=self.securitygroup_form,
            generate_file_form=self.generate_file_form,
            images_json_endpoint=self.images_json_endpoint,
            owner_choices=self.owner_choices,
            snapshot_choices=self.get_snapshot_choices(),
            securitygroups_rules_json=self.securitygroups_rules_json,
            securitygroups_id_map_json=self.securitygroups_id_map_json,
            keypair_choices_json=self.keypair_choices_json,
            securitygroup_choices_json=self.securitygroup_choices_json,
            security_group_names=[name for name, label in self.create_form.securitygroup.choices],
            role_choices_json=self.role_choices_json,
            preset='',
        )

    @view_config(route_name='launchconfig_new', renderer=TEMPLATE, request_method='GET')
    def launchconfig_new(self):
        """Displays the Create Launch Configuration wizard"""
        self.render_dict['preset'] = self.request.params.get('preset')
        return self.render_dict

    @view_config(route_name='launchconfig_create', renderer=TEMPLATE, request_method='POST')
    def launchconfig_create(self):
        """Handles the POST from the Create Launch Configuration wizard"""
        if self.create_form.validate():
            autoscale_conn = self.get_connection(conn_type='autoscale')
            location = self.request.route_path('launchconfigs')
            image_id = self.image.id
            name = self.request.params.get('name')
            key_name = self.request.params.get('keypair')
            if key_name and key_name == 'none':
                key_name = None  # Handle "None (advanced)" option
            if key_name:
                key_name = self.unescape_braces(key_name)
            securitygroup = self.request.params.get('securitygroup', 'default')
            if securitygroup:
                securitygroup = self.unescape_braces(securitygroup)
            security_groups = [securitygroup]  # Security group names
            instance_type = self.request.params.get('instance_type', 'm1.small')
            kernel_id = self.request.params.get('kernel_id') or None
            ramdisk_id = self.request.params.get('ramdisk_id') or None
            monitoring_enabled = self.request.params.get('monitoring_enabled') == 'y'
            bdmapping_json = self.request.params.get('block_device_mapping')
            block_device_mappings = [self.get_block_device_map(bdmapping_json)] if bdmapping_json != '{}' else None
            role = self.request.params.get('role')
            with boto_error_handler(self.request, location):
                instance_profile = None
                if role != '':  # need to set up instance profile, add role and supply to run_instances
                    profile_name = 'instance_profile_{0}'.format(os.urandom(16).encode('base64').strip('=\/\n'))
                    instance_profile = self.iam_conn.create_instance_profile(profile_name)
                    self.iam_conn.add_role_to_instance_profile(profile_name, role)
                self.log_request(_(u"Creating launch configuration {0}").format(name))
                launch_config = LaunchConfiguration(
                    name=name,
                    image_id=image_id,
                    key_name=key_name,
                    security_groups=security_groups,
                    user_data=self.get_user_data(),
                    instance_type=instance_type,
                    kernel_id=kernel_id,
                    ramdisk_id=ramdisk_id,
                    block_device_mappings=block_device_mappings,
                    instance_monitoring=monitoring_enabled,
                    instance_profile_name=instance_profile.arn if instance_profile else None
                )
                autoscale_conn.create_launch_configuration(launch_config=launch_config)
                msg = _(u'Successfully sent create launch configuration request. '
                        u'It may take a moment to create the launch configuration.')
                queue = Notification.SUCCESS
                self.request.session.flash(msg, queue=queue)

            if self.request.params.get('create_sg_from_lc') == 'y':
                escaped_name = quote(name)
                location = self.request.route_path('scalinggroup_new')+("?launch_config={0}".format(escaped_name))
            return HTTPFound(location=location)
        else:
            self.request.error_messages = self.create_form.get_errors_list()
        return self.render_dict

    def get_security_groups(self):
        if self.conn:
            return self.conn.get_all_security_groups()
        return []

    def get_securitygroups_rules(self):
        rules_dict = {}
        for security_group in self.securitygroups:
            if security_group.vpc_id is None:
                rules_dict[security_group.name] = SecurityGroupsView.get_rules(security_group.rules)
        return rules_dict

    def get_securitygroups_id_map(self):
        map_dict = {}
        for security_group in self.securitygroups:
            if security_group.vpc_id is None:
                map_dict[security_group.name] = security_group.id
        return map_dict<|MERGE_RESOLUTION|>--- conflicted
+++ resolved
@@ -28,10 +28,8 @@
 Pyramid views for Eucalyptus and AWS launch configurations
 
 """
-import base64
 from urllib import quote
 import simplejson as json
-import magic
 import os
 
 from boto.ec2.autoscale.launchconfig import LaunchConfiguration
@@ -193,17 +191,6 @@
 
         if self.launch_config.user_data is not None:
             user_data = self.launch_config.user_data
-<<<<<<< HEAD
-            type = magic.from_buffer(user_data, mime=True)
-            if type.find('text') == 0:
-                self.launch_config.user_data=user_data
-            else:
-                # get more descriptive text
-                type = magic.from_buffer(user_data)
-                self.launch_config.user_data=None
-            self.launch_config.userdata_type = type
-            self.launch_config.userdata_istext = True if type.find('text') >= 0 else False
-=======
             mime_type = guess_mimetype_from_buffer(user_data, mime=True)
             if mime_type.find('text') == 0:
                 self.launch_config.user_data=user_data
@@ -213,7 +200,6 @@
                 self.launch_config.user_data=None
             self.launch_config.userdata_type = mime_type
             self.launch_config.userdata_istext = True if mime_type.find('text') >= 0 else False
->>>>>>> d6c56337
         else:
             self.launch_config.userdata_type = ''
 

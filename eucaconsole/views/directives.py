from pyramid.view import view_config
from pyramid.renderers import render_to_response

<<<<<<< HEAD

class TagEditorDirectiveView(BaseView):

    @view_config(route_name='tag_editor_template', renderer='../templates/tag-editor/tag-editor.pt')
    def tag_editor_template(self):
        return dict()


class GenericDirectiveView(object):
    """
    This class is to provide views to serve directives where all that's neeeded is i18n
    """
    def __init__(self, request, **kwargs):
        self.request = request
    
    @view_config(route_name='stack_aws_dialogs', renderer='../templates/stacks/stack_aws_dialogs.pt')
    def aws_dialogs_template(self):
        return dict()
=======
@view_config(route_name='render_template')
def render_template(request):
    template_name = '/'.join(request.subpath)
    return render_to_response('eucaconsole.templates:{0}.pt'.format(template_name), {}, request=request)
>>>>>>> 3565a606
<|MERGE_RESOLUTION|>--- conflicted
+++ resolved
@@ -1,28 +1,8 @@
 from pyramid.view import view_config
 from pyramid.renderers import render_to_response
 
-<<<<<<< HEAD
 
-class TagEditorDirectiveView(BaseView):
-
-    @view_config(route_name='tag_editor_template', renderer='../templates/tag-editor/tag-editor.pt')
-    def tag_editor_template(self):
-        return dict()
-
-
-class GenericDirectiveView(object):
-    """
-    This class is to provide views to serve directives where all that's neeeded is i18n
-    """
-    def __init__(self, request, **kwargs):
-        self.request = request
-    
-    @view_config(route_name='stack_aws_dialogs', renderer='../templates/stacks/stack_aws_dialogs.pt')
-    def aws_dialogs_template(self):
-        return dict()
-=======
 @view_config(route_name='render_template')
 def render_template(request):
     template_name = '/'.join(request.subpath)
-    return render_to_response('eucaconsole.templates:{0}.pt'.format(template_name), {}, request=request)
->>>>>>> 3565a606
+    return render_to_response('eucaconsole.templates:{0}.pt'.format(template_name), {}, request=request)
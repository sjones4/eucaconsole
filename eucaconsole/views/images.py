--- conflicted
+++ resolved
@@ -30,13 +30,8 @@
 """
 import re
 
-<<<<<<< HEAD
 import logging
 
-=======
-from beaker.cache import cache_region, cache_managers
-from boto.exception import BotoServerError
->>>>>>> de12ac03
 from pyramid.httpexceptions import HTTPFound, HTTPNotFound
 from pyramid.view import view_config
 import pylibmc

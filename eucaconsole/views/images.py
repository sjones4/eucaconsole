--- conflicted
+++ resolved
@@ -536,12 +536,8 @@
                 root_dev = None
                 if self.image.root_device_type == 'ebs' and self.request.params.get('delete_snapshot') == 'y':
                     delete_snapshot = True
-<<<<<<< HEAD
+                    root_dev = panels.get_root_device_name(self.image)
                 self.conn.deregister_image(self.image.id, delete_snapshot=delete_snapshot)
-                self.invalidate_images_cache()  # clear images cache
-=======
-                    root_dev = panels.get_root_device_name(self.image)
-                self.conn.deregister_image(self.image.id)
                 if delete_snapshot:
                     for key in self.image.block_device_mapping:
                         if root_dev and key == root_dev:
@@ -549,7 +545,6 @@
                             self.conn.delete_snapshot(snapshot_id)
                             break
                 ImagesView.invalidate_images_cache()  # clear images cache
->>>>>>> fc21a915
                 location = self.request.route_path('images')
                 msg = _(u'Successfully sent request to deregistered image.')
                 self.request.session.flash(msg, queue=Notification.SUCCESS)

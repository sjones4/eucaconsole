# -*- coding: utf-8 -*-
# Copyright 2013-2014 Eucalyptus Systems, Inc.
#
# Redistribution and use of this software in source and binary forms,
# with or without modification, are permitted provided that the following
# conditions are met:
#
# Redistributions of source code must retain the above copyright notice,
# this list of conditions and the following disclaimer.
#
# Redistributions in binary form must reproduce the above copyright
# notice, this list of conditions and the following disclaimer in the
# documentation and/or other materials provided with the distribution.
#
# THIS SOFTWARE IS PROVIDED BY THE COPYRIGHT HOLDERS AND CONTRIBUTORS
# "AS IS" AND ANY EXPRESS OR IMPLIED WARRANTIES, INCLUDING, BUT NOT
# LIMITED TO, THE IMPLIED WARRANTIES OF MERCHANTABILITY AND FITNESS FOR
# A PARTICULAR PURPOSE ARE DISCLAIMED. IN NO EVENT SHALL THE COPYRIGHT
# OWNER OR CONTRIBUTORS BE LIABLE FOR ANY DIRECT, INDIRECT, INCIDENTAL,
# SPECIAL, EXEMPLARY, OR CONSEQUENTIAL DAMAGES (INCLUDING, BUT NOT
# LIMITED TO, PROCUREMENT OF SUBSTITUTE GOODS OR SERVICES; LOSS OF USE,
# DATA, OR PROFITS; OR BUSINESS INTERRUPTION) HOWEVER CAUSED AND ON ANY
# THEORY OF LIABILITY, WHETHER IN CONTRACT, STRICT LIABILITY, OR TORT
# (INCLUDING NEGLIGENCE OR OTHERWISE) ARISING IN ANY WAY OUT OF THE USE
# OF THIS SOFTWARE, EVEN IF ADVISED OF THE POSSIBILITY OF SUCH DAMAGE.

"""
Pyramid views for Eucalyptus and AWS snapshots

"""
import simplejson as json

from boto.exception import BotoServerError
from boto.ec2.blockdevicemapping import BlockDeviceType, BlockDeviceMapping
from pyramid.httpexceptions import HTTPNotFound, HTTPFound
from pyramid.view import view_config

from ..forms.snapshots import SnapshotForm, DeleteSnapshotForm, RegisterSnapshotForm, SnapshotsFiltersForm
from ..i18n import _
from ..models import Notification
<<<<<<< HEAD
from ..views import LandingPageView, TaggedItemView, BaseView
from ..views.images import ImagesView
=======
from ..views import LandingPageView, TaggedItemView, BaseView, JSONResponse
>>>>>>> f2c130b8
from . import boto_error_handler


class SnapshotsView(LandingPageView):
    VIEW_TEMPLATE = '../templates/snapshots/snapshots.pt'

    def __init__(self, request):
        super(SnapshotsView, self).__init__(request)
        self.request = request
        self.conn = self.get_connection()
        self.prefix = '/snapshots'
        self.initial_sort_key = '-start_time'
        self.delete_form = DeleteSnapshotForm(self.request, formdata=self.request.params or None)
        self.register_form = RegisterSnapshotForm(self.request, formdata=self.request.params or None)
        self.render_dict = dict(
            prefix=self.prefix,
            delete_form=self.delete_form,
            register_form=self.register_form,
        )

    @view_config(route_name='snapshots', renderer=VIEW_TEMPLATE)
    def snapshots_landing(self):
        filter_keys = ['id', 'name', 'volume_size', 'start_time', 'tags', 'volume_id', 'volume_name', 'status']
        self.render_dict.update(dict(
            filter_keys=filter_keys,
            filter_fields=True,
            filters_form=SnapshotsFiltersForm(self.request, formdata=self.request.params or None),
            sort_keys=self.get_sort_keys(),
            initial_sort_key=self.initial_sort_key,
            json_items_endpoint=self.get_json_endpoint('snapshots_json'),
        ))
        return self.render_dict

    @view_config(route_name='snapshots_delete', renderer=VIEW_TEMPLATE, request_method='POST')
    def snapshots_delete(self):
        snapshot_id = self.request.params.get('snapshot_id')
        volume_id = self.request.params.get('volume_id')
        snapshot = self.get_snapshot(snapshot_id)
        # NOTE: could optimize by requiring snapshot name as param and avoid above CLC fetch
        snapshot_name = TaggedItemView.get_display_name(snapshot)
        location = self.get_redirect_location('snapshots')
        if volume_id:
            location = self.request.route_path('volume_snapshots', id=volume_id)
        if snapshot and self.delete_form.validate():
            with boto_error_handler(self.request, location):
                images_registered = self.get_images_registered(snapshot_id)
                if images_registered is not None:
                    for img in images_registered:
                        self.log_request(_(u"Deregistering image {0}").format(img.id))
                        img.deregister()
                    # Clear images cache
                    ImagesView.invalidate_images_cache(self.request)
                self.log_request(_(u"Deleting snapshot {0}").format(snapshot_id))
                snapshot.delete()
                prefix = _(u'Successfully deleted snapshot')
                msg = '{prefix} {name}'.format(prefix=prefix, name=snapshot_name)
                self.request.session.flash(msg, queue=Notification.SUCCESS)
            return HTTPFound(location=location)
        else:
            msg = _(u'Unable to delete snapshot')
            self.request.session.flash(msg, queue=Notification.ERROR)
            return HTTPFound(location=location)

    @view_config(route_name='snapshot_images_json', renderer='json', request_method='GET')
    def snapshot_images_json(self):
        id = self.request.matchdict.get('id')
        images = self.get_images_registered(id)
        if images is not None:
            image_list = []
            for img in images:
                image_list.append(dict(id=img.id, name=img.name))
            return dict(results=image_list)
        else:
            return dict(results=None)

    # same code is in SnapshotView below. Remove duplicate when GUI-662 refactoring happens
    def get_root_device_name(self, img):
        return img.root_device_name.replace('&#x2f;', '/').replace(
            '&#x2f;', '/') if img.root_device_name is not None else '/dev/sda'

    def get_images_registered(self, snap_id):
        ret = []
        images = self.conn.get_all_images(owners='self')
        for img in images:
            if img.block_device_mapping is not None:
                vol = img.block_device_mapping.get(self.get_root_device_name(img), None)
                if vol is not None and snap_id == vol.snapshot_id:
                    ret.append(img)
        return ret or None

    @view_config(route_name='snapshots_register', renderer=VIEW_TEMPLATE, request_method='POST')
    def snapshots_register(self):
        snapshot_id = self.request.params.get('snapshot_id')
        snapshot = self.get_snapshot(snapshot_id) if snapshot_id != 'new' else None
        name = self.request.params.get('name')
        description = self.request.params.get('description')
        dot = self.request.params.get('dot')
        reg_as_windows = self.request.params.get('reg_as_windows')
        root_vol = BlockDeviceType(snapshot_id=snapshot_id)
        root_vol.delete_on_termination = dot
        bdm = BlockDeviceMapping()
        root_device_name = '/dev/sda' if self.cloud_type == 'euca' else '/dev/sda1'
        bdm[root_device_name] = root_vol
        location = self.get_redirect_location('snapshots')
        if snapshot and self.register_form.validate():
            with boto_error_handler(self.request, location):
                self.log_request(_(u"Registering snapshot {0} as image {1}").format(snapshot_id, name))
                image_id = snapshot.connection.register_image(
                    name=name,
                    description=description,
                    root_device_name=root_device_name,
                    kernel_id=('windows' if reg_as_windows else None),
                    block_device_map=bdm
                )
                prefix = _(u'Successfully registered snapshot')
                msg = '{prefix} {id}'.format(prefix=prefix, id=snapshot_id)
                # Clear images cache
                ImagesView.invalidate_images_cache(self.request)
                location = self.request.route_path('image_view', id=image_id)
                self.request.session.flash(msg, queue=Notification.SUCCESS)
            return HTTPFound(location=location)
        else:
            # TODO: need validation error!
            msg = _(u'Unable to register snapshot')
            self.request.session.flash(msg, queue=Notification.ERROR)
            return HTTPFound(location=location)

    def get_snapshot(self, snapshot_id):
        if snapshot_id:
            snapshots_list = self.conn.get_all_snapshots(snapshot_ids=[snapshot_id])
            return snapshots_list[0] if snapshots_list else None
        return None

    @staticmethod
    def get_sort_keys():
        """sort_keys are passed to sorting drop-down on landing page"""
        return [
            dict(key='start_time', name=_(u'Start time: Oldest to Newest')),
            dict(key='-start_time', name=_(u'Start time: Newest to Oldest')),
            dict(key='volume_size', name=_(u'Size')),
            dict(key='name', name=_(u'Name: A to Z')),
            dict(key='-name', name=_(u'Name: Z to A')),
            dict(key='status', name=_(u'Status')),
            dict(key='volume_id', name=_(u'Volume ID')),
        ]


class SnapshotsJsonView(LandingPageView):
    def __init__(self, request):
        super(SnapshotsJsonView, self).__init__(request)
        self.conn = self.get_connection()

    @view_config(route_name='snapshots_json', renderer='json', request_method='POST')
    def snapshots_json(self):
        if not(self.is_csrf_valid()):
            return JSONResponse(status=400, message="missing CSRF token")
        snapshots = []
        filtered_snapshots = self.filter_items(self.get_items())
        volume_ids = list(set([snapshot.volume_id for snapshot in filtered_snapshots]))
        volumes = self.conn.get_all_volumes(filters={'volume_id': volume_ids}) if self.conn else []
        for snapshot in filtered_snapshots:
            volume = [volume for volume in volumes if volume.id == snapshot.volume_id]
            volume_name = ''
            if volume:
                volume_name = TaggedItemView.get_display_name(volume[0])
            snapshots.append(dict(
                id=snapshot.id,
                description=snapshot.description,
                name=TaggedItemView.get_display_name(snapshot),
                progress=snapshot.progress,
                transitional=self.is_transitional(snapshot),
                start_time=snapshot.start_time,
                status=snapshot.status,
                tags=TaggedItemView.get_tags_display(snapshot.tags, wrap_width=36),
                volume_id=snapshot.volume_id,
                volume_name=volume_name,
                volume_size=snapshot.volume_size,
            ))
        return dict(results=snapshots)

    def get_items(self):
        return self.conn.get_all_snapshots(owner='self') if self.conn else []

    @staticmethod
    def is_transitional(snapshot):
        if snapshot.status.lower() in ['completed', 'failed']:
            return False
        return int(snapshot.progress.replace('%', '')) < 100


class SnapshotView(TaggedItemView):
    VIEW_TEMPLATE = '../templates/snapshots/snapshot_view.pt'

    def __init__(self, request):
        super(SnapshotView, self).__init__(request)
        self.request = request
        self.conn = self.get_connection()
        self.location = self.request.route_path('snapshot_view', id=self.request.matchdict.get('id'))
        with boto_error_handler(request, self.location):
            self.snapshot = self.get_snapshot()
        self.snapshot_name = self.get_snapshot_name()
        self.volume_name = TaggedItemView.get_display_name(
            self.get_volume(self.snapshot.volume_id)) if self.snapshot is not None else ''
        if self.volume_name == '':
            self.volume_name = self.snapshot.volume_id if self.snapshot else ''
        self.snapshot_form = SnapshotForm(
            self.request, snapshot=self.snapshot, conn=self.conn, formdata=self.request.params or None)
        self.delete_form = DeleteSnapshotForm(self.request, formdata=self.request.params or None)
        self.register_form = RegisterSnapshotForm(self.request, formdata=self.request.params or None)
        self.tagged_obj = self.snapshot
        with boto_error_handler(request, self.location):
            self.images_registered = self.get_images_registered(self.snapshot.id) if self.snapshot else None
        self.render_dict = dict(
            snapshot=self.snapshot,
            snapshot_description=self.snapshot.description if self.snapshot else '',
            registered=True if self.images_registered is not None else False,
            snapshot_name=self.snapshot_name,
            volume_name=self.volume_name,
            snapshot_form=self.snapshot_form,
            delete_form=self.delete_form,
            register_form=self.register_form,
            volume_count=self.get_volume_count()
        )

    def get_volume_count(self):
        if self.snapshot_form and self.snapshot_form.volume_id and self.snapshot_form.volume_id.choices:
            return len(self.snapshot_form.volume_id.choices)
        return 0

    def get_root_device_name(self, img):
        return img.root_device_name.replace('&#x2f;', '/').replace(
            '&#x2f;', '/') if img.root_device_name is not None else '/dev/sda'

    def get_images_registered(self, snap_id):
        ret = []
        images = self.conn.get_all_images(owners='self')
        for img in images:
            if img.block_device_mapping is not None:
                vol = img.block_device_mapping.get(self.get_root_device_name(img), None)
                if vol is not None and snap_id == vol.snapshot_id:
                    ret.append(img)
        return ret or None

    def get_snapshot_name(self):
        if self.snapshot:
            return TaggedItemView.get_display_name(self.snapshot)
        return None

    @view_config(route_name='snapshot_view', renderer=VIEW_TEMPLATE, request_method='GET')
    def snapshot_view(self):
        if self.snapshot is None and self.request.matchdict.get('id') != 'new':
            raise HTTPNotFound
        return self.render_dict

    @view_config(route_name='snapshot_update', renderer=VIEW_TEMPLATE, request_method='POST')
    def snapshot_update(self):
        if self.snapshot and self.snapshot_form.validate():
            location = self.request.route_path('snapshot_view', id=self.snapshot.id)
            with boto_error_handler(self.request, location):
                # Update tags
                self.update_tags()

                # Save Name tag
                name = self.request.params.get('name', '')
                self.update_name_tag(name)

                msg = _(u'Successfully modified snapshot')
                self.request.session.flash(msg, queue=Notification.SUCCESS)
            return HTTPFound(location=location)
        else:
            self.request.error_messages = self.snapshot_form.get_errors_list()
        return self.render_dict

    @view_config(route_name='snapshot_create', renderer=VIEW_TEMPLATE, request_method='POST')
    def snapshot_create(self):
        if self.snapshot_form.validate():
            name = self.request.params.get('name', '')
            description = self.request.params.get('description', '')
            tags_json = self.request.params.get('tags')
            volume_id = self.request.params.get('volume_id')
            with boto_error_handler(self.request, self.request.route_path('snapshots')):
                self.log_request(_(u"Creating snapshot from volume {0}").format(volume_id))
                snapshot = self.conn.create_snapshot(volume_id, description=description)
                # Add name tag
                if name:
                    snapshot.add_tag('Name', name)
                if tags_json:
                    tags = json.loads(tags_json)
                    for tagname, tagvalue in tags.items():
                        snapshot.add_tag(tagname, tagvalue)
                msg = _(u'Successfully sent create snapshot request.  It may take a moment to create the snapshot.')
                queue = Notification.SUCCESS
                self.request.session.flash(msg, queue=queue)
                location = self.request.route_path('snapshot_view', id=snapshot.id)
                return HTTPFound(location=location)
        return self.render_dict

    @view_config(route_name='snapshot_delete', renderer=VIEW_TEMPLATE, request_method='POST')
    def snapshot_delete(self):
        if self.snapshot and self.delete_form.validate():
            snapshot_name = TaggedItemView.get_display_name(self.snapshot)
            with boto_error_handler(self.request, self.request.route_path('snapshots')):
                if self.images_registered is not None:
                    for img in self.images_registered:
                        self.log_request(_(u"Deregistering image {0}").format(img.id))
                        img.deregister()
                    # Clear images cache
                    ImagesView.invalidate_images_cache(self.request)
                self.log_request(_(u"Deleting snapshot {0}").format(self.snapshot.id))
                self.snapshot.delete()
                prefix = _(u'Successfully deleted snapshot')
                msg = '{prefix} {name}'.format(prefix=prefix, name=snapshot_name)
                self.request.session.flash(msg, queue=Notification.SUCCESS)
            location = self.request.route_path('snapshots')
            return HTTPFound(location=location)
        return self.render_dict

    @view_config(route_name='snapshot_register', renderer=VIEW_TEMPLATE, request_method='POST')
    def snapshot_register(self):
        snapshot_id = self.snapshot.id
        name = self.request.params.get('name')
        description = self.request.params.get('description')
        dot = self.request.params.get('dot')
        reg_as_windows = self.request.params.get('reg_as_windows')
        root_vol = BlockDeviceType(snapshot_id=snapshot_id)
        root_vol.delete_on_termination = dot
        bdm = BlockDeviceMapping()
        root_device_name = '/dev/sda' if self.cloud_type == 'euca' else '/dev/sda1'
        bdm[root_device_name] = root_vol
        location = self.request.route_path('snapshot_view', id=snapshot_id)
        if self.snapshot and self.register_form.validate():
            with boto_error_handler(self.request, location):
                self.log_request(_(u"Registering snapshot {0} as image {1}").format(snapshot_id, name))
                self.snapshot.connection.register_image(
                    name=name, description=description,
                    root_device_name=root_device_name,
                    kernel_id=('windows' if reg_as_windows else None),
                    block_device_map=bdm)
                prefix = _(u'Successfully registered snapshot')
                msg = '{prefix} {id}'.format(prefix=prefix, id=snapshot_id)
                # Clear images cache
                ImagesView.invalidate_images_cache(self.request)
                self.request.session.flash(msg, queue=Notification.SUCCESS)
            return HTTPFound(location=location)
        return self.render_dict

    def get_snapshot(self):
        snapshot_id = self.request.matchdict.get('id')
        if snapshot_id:
            if snapshot_id == 'new':
                return None
            snapshots_list = self.conn.get_all_snapshots(snapshot_ids=[snapshot_id])
            return snapshots_list[0] if snapshots_list else None
        return None

    def get_volume(self, volume_id):
        volumes_list = []
        try:
            volumes_list = self.conn.get_all_volumes(volume_ids=[volume_id])
        except BotoServerError as err:
            return None
        return volumes_list[0] if volumes_list else None


class SnapshotStateView(BaseView):
    def __init__(self, request):
        super(SnapshotStateView, self).__init__(request)
        self.request = request
        self.conn = self.get_connection()
        with boto_error_handler(request):
            self.snapshot = self.get_snapshot()

    @view_config(route_name='snapshot_size_json', renderer='json', request_method='GET')
    def snapshot_size_json(self):
        """Return current snapshot size"""
        return dict(results=self.snapshot.volume_size)

    @view_config(route_name='snapshot_state_json', renderer='json', request_method='GET')
    def snapshot_state_json(self):
        """Return current snapshot state"""
        status = self.snapshot.status
        progress = self.snapshot.progress
        return dict(
            results=dict(status=status, progress=progress)
        )

    def get_snapshot(self):
        snapshot_id = self.request.matchdict.get('id')
        if snapshot_id:
            snapshots_list = self.conn.get_all_snapshots(snapshot_ids=[snapshot_id])
            return snapshots_list[0] if snapshots_list else None
        return None<|MERGE_RESOLUTION|>--- conflicted
+++ resolved
@@ -38,12 +38,8 @@
 from ..forms.snapshots import SnapshotForm, DeleteSnapshotForm, RegisterSnapshotForm, SnapshotsFiltersForm
 from ..i18n import _
 from ..models import Notification
-<<<<<<< HEAD
-from ..views import LandingPageView, TaggedItemView, BaseView
+from ..views import LandingPageView, TaggedItemView, BaseView, JSONResponse
 from ..views.images import ImagesView
-=======
-from ..views import LandingPageView, TaggedItemView, BaseView, JSONResponse
->>>>>>> f2c130b8
 from . import boto_error_handler
 
 

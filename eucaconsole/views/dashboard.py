--- conflicted
+++ resolved
@@ -70,13 +70,8 @@
     @view_config(route_name='dashboard', request_method='GET', renderer='../templates/dashboard.pt')
     def dashboard_home(self):
         with boto_error_handler(self.request):
-<<<<<<< HEAD
-            region = self.request.session.get('region')
-            availability_zones = ChoicesManager(self.conn).get_availability_zones(region)
+            availability_zones = ChoicesManager(self.conn).get_availability_zones(self.region)
             alarms_triggered = self.get_connection(conn_type='cloudwatch').describe_alarms(state_value="ALARM")
-=======
-            availability_zones = ChoicesManager(self.conn).get_availability_zones(self.region)
->>>>>>> 42499ac5
         tiles = self.request.cookies.get(u"{0}_dash_order".format(
             self.request.session['account' if self.cloud_type == 'euca' else 'access_id']))
         if tiles is not None:

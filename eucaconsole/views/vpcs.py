# -*- coding: utf-8 -*-
# Copyright 2016 Hewlett Packard Enterprise Development LP
#
# Redistribution and use of this software in source and binary forms,
# with or without modification, are permitted provided that the following
# conditions are met:
#
# Redistributions of source code must retain the above copyright notice,
# this list of conditions and the following disclaimer.
#
# Redistributions in binary form must reproduce the above copyright
# notice, this list of conditions and the following disclaimer in the
# documentation and/or other materials provided with the distribution.
#
# THIS SOFTWARE IS PROVIDED BY THE COPYRIGHT HOLDERS AND CONTRIBUTORS
# "AS IS" AND ANY EXPRESS OR IMPLIED WARRANTIES, INCLUDING, BUT NOT
# LIMITED TO, THE IMPLIED WARRANTIES OF MERCHANTABILITY AND FITNESS FOR
# A PARTICULAR PURPOSE ARE DISCLAIMED. IN NO EVENT SHALL THE COPYRIGHT
# OWNER OR CONTRIBUTORS BE LIABLE FOR ANY DIRECT, INDIRECT, INCIDENTAL,
# SPECIAL, EXEMPLARY, OR CONSEQUENTIAL DAMAGES (INCLUDING, BUT NOT
# LIMITED TO, PROCUREMENT OF SUBSTITUTE GOODS OR SERVICES; LOSS OF USE,
# DATA, OR PROFITS; OR BUSINESS INTERRUPTION) HOWEVER CAUSED AND ON ANY
# THEORY OF LIABILITY, WHETHER IN CONTRACT, STRICT LIABILITY, OR TORT
# (INCLUDING NEGLIGENCE OR OTHERWISE) ARISING IN ANY WAY OUT OF THE USE
# OF THIS SOFTWARE, EVEN IF ADVISED OF THE POSSIBILITY OF SUCH DAMAGE.

"""
Pyramid views for Eucalyptus and AWS VPCs

"""
from operator import attrgetter

import simplejson as json

from pyramid.httpexceptions import HTTPNotFound, HTTPFound
from pyramid.view import view_config

from ..forms import ChoicesManager
from ..forms.instances import TerminateInstanceForm
from ..forms.vpcs import (
    VPCsFiltersForm, VPCForm, VPCMainRouteTableForm, CreateInternetGatewayForm, CreateVPCForm, CreateSubnetForm,
    RouteTableForm, VPCDeleteForm, SubnetForm, SubnetDeleteForm, RouteTableSetMainForm, RouteTableDeleteForm,
<<<<<<< HEAD
    InternetGatewayForm, InternetGatewayDeleteForm, InternetGatewayDetachForm, INTERNET_GATEWAY_HELP_TEXT
=======
    CreateRouteTableForm, INTERNET_GATEWAY_HELP_TEXT
>>>>>>> a614a5eb
)
from ..i18n import _
from ..models import Notification
from ..views import BaseView, LandingPageView, TaggedItemView, JSONResponse
from . import boto_error_handler


class VPCsView(LandingPageView):
    TEMPLATE = '../templates/vpcs/vpcs.pt'

    def __init__(self, request):
        super(VPCsView, self).__init__(request)
        self.title_parts = [_(u'VPCs')]
        self.ec2_conn = self.get_connection()
        self.vpc_conn = self.get_connection(conn_type='vpc')
        self.location = self.get_redirect_location('vpcs')
        self.initial_sort_key = 'name'
        self.prefix = '/vpcs'
        self.json_items_endpoint = self.get_json_endpoint('vpcs_json')
        self.is_vpc_supported = BaseView.is_vpc_supported(request)
        self.enable_smart_table = True
        self.render_dict = dict(prefix=self.prefix)

    @view_config(route_name='vpcs', renderer=TEMPLATE)
    def vpcs_landing(self):
        # filter_keys are passed to client-side filtering in search box
        self.filter_keys = ['state']
        # sort_keys are passed to sorting drop-down
        self.sort_keys = [
            dict(key='name', name=_(u'Name: A to Z')),
            dict(key='-name', name=_(u'Name: Z to A')),
            dict(key='state', name=_(u'State')),
        ]
        filters_form = VPCsFiltersForm(self.request, ec2_conn=self.ec2_conn)
        self.render_dict.update(dict(
            filter_keys=self.filter_keys,
            search_facets=BaseView.escape_json(json.dumps(filters_form.facets)),
            sort_keys=self.sort_keys,
            initial_sort_key=self.initial_sort_key,
            json_items_endpoint=self.json_items_endpoint,
        ))
        return self.render_dict


class VPCsJsonView(BaseView):
    def __init__(self, request):
        super(VPCsJsonView, self).__init__(request)
        self.vpc_conn = self.get_connection(conn_type='vpc')

    @view_config(route_name='vpcs_json', renderer='json', request_method='POST')
    def vpcs_json(self):
        if not(self.is_csrf_valid()):
            return JSONResponse(status=400, message="missing CSRF token")

        with boto_error_handler(self.request):
            vpc_items = self.vpc_conn.get_all_vpcs() if self.vpc_conn else []

        # Filter items based on MSB params
        zone = self.request.params.get('availability_zone')
        if zone:
            vpc_items = self.filter_vpcs_by_availability_zone(vpc_items, zone=zone)

        vpc_ids = [vpc.id for vpc in vpc_items]
        with boto_error_handler(self.request):
            subnets = self.vpc_conn.get_all_subnets(filters={'vpc-id': vpc_ids})
            main_route_tables = self.vpc_conn.get_all_route_tables(filters={'association.main': 'true'})
            internet_gateways = self.vpc_conn.get_all_internet_gateways(filters={'attachment.vpc-id': vpc_ids})

        vpc_list = []
        for vpc in vpc_items:
            vpc_subnets = self.filter_subnets_by_vpc(subnets, vpc.id)
            availability_zones = [subnet.get('availability_zone') for subnet in vpc_subnets]
            vpc_main_route_table = self.get_main_route_table_for_vpc(main_route_tables, vpc.id)
            vpc_internet_gateway = self.get_internet_gateway_for_vpc(internet_gateways, vpc.id)
            vpc_list.append(dict(
                id=vpc.id,
                name=TaggedItemView.get_display_name(vpc),
                state=vpc.state,
                cidr_block=vpc.cidr_block,
                subnets=vpc_subnets,
                availability_zones=availability_zones,
                main_route_table=vpc_main_route_table,
                internet_gateway=vpc_internet_gateway,
                default_vpc=_('Yes') if vpc.is_default else _('No'),
                tags=TaggedItemView.get_tags_display(vpc.tags),
            ))
        return dict(results=vpc_list)

    @staticmethod
    def filter_vpcs_by_availability_zone(vpc_items, zone=None):
        return [item for item in vpc_items if zone in item.availability_zones]

    @staticmethod
    def filter_subnets_by_vpc(subnets, vpc_id):
        subnet_list = []
        for subnet in subnets:
            if subnet.vpc_id == vpc_id:
                subnet_list.append(dict(
                    id=subnet.id,
                    name=TaggedItemView.get_display_name(subnet),
                    cidr_block=subnet.cidr_block,
                    availability_zone=subnet.availability_zone,
                ))
        return subnet_list

    @staticmethod
    def get_main_route_table_for_vpc(route_tables, vpc_id):
        for rtable in route_tables:
            if rtable.vpc_id == vpc_id:
                return dict(
                    id=rtable.id,
                    name=TaggedItemView.get_display_name(rtable),
                )
        return None

    @staticmethod
    def get_internet_gateway_for_vpc(internet_gateways, vpc_id):
        for igw in internet_gateways:
            for attachment in igw.attachments:
                if attachment.vpc_id == vpc_id:
                    return dict(
                        id=igw.id,
                        name=TaggedItemView.get_display_name(igw),
                    )
        return None


class VPCNetworksJsonView(BaseView):
    def __init__(self, request):
        super(VPCNetworksJsonView, self).__init__(request)
        self.conn = self.get_connection(conn_type='vpc')

    @view_config(route_name='vpcnetworks_json', renderer='json', request_method='GET')
    def vpcnetworks_json(self):
        with boto_error_handler(self.request):
            vpc_networks = ChoicesManager(self.conn).vpc_networks(add_blank=False)
            return dict(results=[dict(id=item[0], label=item[1]) for item in vpc_networks])

    @view_config(route_name='vpcsubnets_json', renderer='json', request_method='GET')
    def vpcsubnets_json(self):
        with boto_error_handler(self.request):
            vpc_subnets = ChoicesManager(self.conn).vpc_subnets(show_zone=True, add_blank=False)
            return dict(results=[dict(id=subnet[0], label=subnet[1]) for subnet in vpc_subnets])


class VPCSecurityGroupsJsonView(BaseView):
    def __init__(self, request):
        super(VPCSecurityGroupsJsonView, self).__init__(request)
        self.conn = self.get_connection()

    @view_config(route_name='vpcsecuritygroups_json', renderer='json', request_method='GET')
    def vpcsecuritygroups_json(self):
        with boto_error_handler(self.request):
            vpc_securitygroups = ChoicesManager(self.conn).security_groups(add_blank=False, use_id=True)
            return dict(results=[dict(id=item[0], label=item[1]) for item in vpc_securitygroups])


class VPCView(TaggedItemView):
    VIEW_TEMPLATE = '../templates/vpcs/vpc_view.pt'

    def __init__(self, request, **kwargs):
        super(VPCView, self).__init__(request, **kwargs)
        self.location = self.request.route_path('vpc_view', id=self.request.matchdict.get('id'))
        self.conn = self.get_connection()
        self.vpc_conn = self.get_connection(conn_type='vpc')
        with boto_error_handler(request, self.location):
            self.vpc = self.get_vpc()
        if self.vpc is None:
            raise HTTPNotFound()
        with boto_error_handler(request, self.location):
            self.vpc_route_tables = self.vpc_conn.get_all_route_tables(filters={'vpc-id': self.vpc.id})
            self.vpc_main_route_table = self.get_main_route_table(route_tables=self.vpc_route_tables)
            self.vpc_internet_gateway = self.get_internet_gateway()
            self.vpc_security_groups = self.conn.get_all_security_groups(filters={'vpc-id': self.vpc.id})
            self.vpc_network_acls = self.vpc_conn.get_all_network_acls(filters={'vpc-id': self.vpc.id})
            self.vpc_default_security_group = self.get_default_security_group(security_groups=self.vpc_security_groups)
            self.suggested_subnet_cidr_block = self.get_suggested_subnet_cidr_block(self.vpc.cidr_block)
            self.vpc_form = VPCForm(
                self.request, vpc=self.vpc, vpc_conn=self.vpc_conn,
                vpc_internet_gateway=self.vpc_internet_gateway, formdata=self.request.params or None)
            self.vpc_main_route_table_form = VPCMainRouteTableForm(
                self.request, vpc=self.vpc, vpc_conn=self.vpc_conn, route_tables=self.vpc_route_tables,
                vpc_main_route_table=self.vpc_main_route_table, formdata=self.request.params or None)
            self.create_internet_gateway_form = CreateInternetGatewayForm(
                self.request, formdata=self.request.params or None)
            self.add_subnet_form = CreateSubnetForm(
                self.request, ec2_conn=self.conn, suggested_subnet_cidr_block=self.suggested_subnet_cidr_block,
                formdata=self.request.params or None
            )
        self.vpc_delete_form = VPCDeleteForm(self.request, formdata=self.request.params or None)
        self.vpc_name = self.get_display_name(self.vpc)
        self.tagged_obj = self.vpc
        self.title_parts = [_(u'VPC'), self.vpc_name]
        self.render_dict = dict(
            vpc=self.vpc,
            vpc_name=self.vpc_name,
            vpc_form=self.vpc_form,
            vpc_delete_form=self.vpc_delete_form,
            vpc_main_route_table_form=self.vpc_main_route_table_form,
            add_subnet_form=self.add_subnet_form,
            create_internet_gateway_form=self.create_internet_gateway_form,
            internet_gateway_help_text=INTERNET_GATEWAY_HELP_TEXT,
            max_subnet_instance_count=10,  # Determines when to link to instances landing page in VPC subnets table
            vpc_default_security_group=self.vpc_default_security_group,
            vpc_security_groups=self.vpc_security_groups,
            vpc_route_tables=self.vpc_route_tables,
            vpc_network_acls=self.vpc_network_acls,
            vpc_main_route_table=self.vpc_main_route_table,
            vpc_main_route_table_name=TaggedItemView.get_display_name(
                self.vpc_main_route_table) if self.vpc_main_route_table else '',
            vpc_internet_gateway=self.vpc_internet_gateway,
            default_vpc=self.vpc.is_default,
            default_vpc_label=_('Yes') if self.vpc.is_default else _('No'),
            tags=self.serialize_tags(self.vpc.tags) if self.vpc else [],
        )

    @view_config(route_name='vpc_view', renderer=VIEW_TEMPLATE, request_method='GET')
    def vpc_view(self):
        if self.vpc is None:
            raise HTTPNotFound()
        self.render_dict.update({
            'vpc_subnets': self.get_vpc_subnets()
        })
        return self.render_dict

    @view_config(route_name='vpc_update', renderer=VIEW_TEMPLATE, request_method='POST')
    def vpc_update(self):
        if self.vpc and self.vpc_form.validate():
            location = self.request.route_path('vpc_view', id=self.vpc.id)
            with boto_error_handler(self.request, location):
                # Update tags
                self.update_tags()

                # Save Name tag
                name = self.request.params.get('name', '')
                self.update_name_tag(name)

                # Handle internet gateway update
                self.update_internet_gateway()

            msg = _(u'Successfully updated VPC')
            self.request.session.flash(msg, queue=Notification.SUCCESS)
            return HTTPFound(location=location)
        else:
            self.request.error_messages = self.vpc_form.get_errors_list()
        return self.render_dict

    @view_config(route_name='vpc_delete', renderer=VIEW_TEMPLATE, request_method='POST')
    def vpc_delete(self):
        if self.vpc and self.vpc_delete_form.validate():
            deleted_vpc_name = TaggedItemView.get_display_name(self.vpc)
            with boto_error_handler(self.request, self.location):
                # Detach IGW if present
                if self.vpc_internet_gateway:
                    igw_id = self.vpc_internet_gateway.id
                    self.log_request(_('Detaching internet gateway {0} from VPC {1}').format(igw_id, self.vpc.id))
                    self.vpc_conn.detach_internet_gateway(igw_id, self.vpc.id)
                # Delete VPC route tables
                for route_table in self.vpc_route_tables:
                    if route_table != self.vpc_main_route_table:  # Don't explicitly delete main route table
                        self.log_request(_('Deleting route table {0}').format(route_table.id))
                        self.vpc_conn.delete_route_table(route_table.id)
                # Delete VPC security groups
                for security_group in self.vpc_security_groups:
                    if security_group.name != 'default':  # Don't explicitly delete default security group
                        self.log_request(_('Deleting VPC security group {0}').format(security_group.id))
                        security_group.delete()
                # Delete VPC network ACLs
                for network_acl in self.vpc_network_acls:
                    if network_acl.default != 'true':  # Don't explicitly delete default network ACL
                        self.log_request(_('Deleting network ACL {0}').format(network_acl.id))
                        self.vpc_conn.delete_network_acl(network_acl.id)
                # Finally, delete VPC
                self.log_request(_('Deleting VPC {0}').format(self.vpc.id))
                self.vpc_conn.delete_vpc(self.vpc.id)
            msg = _('Successfully deleted VPC {0}').format(deleted_vpc_name)
            self.request.session.flash(msg, queue=Notification.SUCCESS)
            return HTTPFound(location=self.request.route_path('vpcs'))
        else:
            self.request.error_messages = self.vpc_delete_form.get_errors_list()
            return self.render_dict

    @view_config(route_name='vpc_add_subnet', renderer=VIEW_TEMPLATE, request_method='POST')
    def vpc_add_subnet(self):
        location = self.request.route_path('vpc_view', id=self.vpc.id)
        if self.add_subnet_form.validate():
            name = self.request.params.get('subnet_name')
            cidr_block = self.request.params.get('subnet_cidr_block')
            zone = self.request.params.get('availability_zone')
            with boto_error_handler(self.request, location=location):
                self.log_request(_('Adding subnet to VPC {0}').format(self.vpc.id))
                new_subnet = self.vpc_conn.create_subnet(self.vpc.id, cidr_block, availability_zone=zone)
                if name:
                    new_subnet.add_tag('Name', name)
            prefix = _(u'Successfully created subnet')
            msg = '{0} {1}'.format(prefix, new_subnet.id)
            self.request.session.flash(msg, queue=Notification.SUCCESS)
        else:
            self.request.error_messages = ', '.join(self.add_subnet_form.get_errors_list())
        return HTTPFound(location=location)

    @view_config(route_name='vpc_set_main_route_table', renderer=VIEW_TEMPLATE, request_method='POST')
    def vpc_set_main_route_table(self):
        if self.vpc and self.vpc_main_route_table_form.validate():
            selected_route_table_id = self.request.params.get('route_table')
            if self.vpc_main_route_table:
                existing_main_table_associations = [
                    assoc for assoc in self.vpc_main_route_table.associations if assoc.main is True]
                if existing_main_table_associations:
                    existing_assocation_id = existing_main_table_associations[0].id
                    with boto_error_handler(self.request, self.location):
                        self.vpc_conn.replace_route_table_association_with_assoc(
                            association_id=existing_assocation_id, route_table_id=selected_route_table_id)
            msg = _(u'Successfully set main route table for VPC')
            self.request.session.flash(msg, queue=Notification.SUCCESS)
            return HTTPFound(location=self.location)
        else:
            self.request.error_messages = self.vpc_form.get_errors_list()
        return self.render_dict

    @view_config(route_name='vpc_create_internet_gateway', renderer=VIEW_TEMPLATE, request_method='POST')
    def vpc_create_internet_gateway(self):
        location = self.request.route_path('vpc_view', id=self.vpc.id)
        if self.create_internet_gateway_form.validate():
            name = self.request.params.get('new_igw_name')
            with boto_error_handler(self.request):
                new_igw = self.vpc_conn.create_internet_gateway()
                if name:
                    new_igw.add_tag('Name', name)
            msg = _(u'Successfully created internet gateway')
            self.request.session.flash(msg, queue=Notification.SUCCESS)
        else:
            self.request.error_messages = ', '.join(self.create_internet_gateway_form.get_errors_list())
        return HTTPFound(location=location)

    def get_vpc(self):
        vpc_id = self.request.matchdict.get('id')
        if vpc_id:
            vpcs_list = self.vpc_conn.get_all_vpcs(filters={'vpc_id': vpc_id})
            return vpcs_list[0] if vpcs_list else None
        return None

    def get_vpc_security_groups(self):
        vpc_id = self.request.matchdict.get('id')
        if vpc_id:
            return self.conn.get_all_security_groups(filters={'vpc-id': vpc_id})
        return []

    def get_vpc_subnets(self):
        subnets_list = []
        vpc_id_filter = {'vpc-id': [self.vpc.id]}
        vpc_subnets = self.vpc_conn.get_all_subnets(filters=vpc_id_filter)
        vpc_route_tables = self.vpc_conn.get_all_route_tables(filters=vpc_id_filter)
        vpc_network_acls = self.vpc_network_acls or self.vpc_conn.get_all_network_acls(filters=vpc_id_filter)
        vpc_reservations = self.conn.get_all_reservations(filters=vpc_id_filter)
        for subnet in vpc_subnets:
            instances = self.get_subnet_instances(subnet.id, vpc_reservations)
            subnets_list.append(dict(
                id=subnet.id,
                name=TaggedItemView.get_display_name(subnet),
                state=subnet.state,
                cidr_block=subnet.cidr_block,
                zone=subnet.availability_zone,
                available_ips=subnet.available_ip_address_count,
                instances=instances,
                instance_count=len(instances),
                route_table=self.get_subnet_route_table(subnet.id, vpc_route_tables),
                network_acls=self.get_subnet_network_acls(subnet.id, vpc_network_acls),
            ))
        return subnets_list

    @staticmethod
    def get_subnet_instances(subnet_id, vpc_reservations):
        instances = []
        for reservation in vpc_reservations:
            for instance in reservation.instances:
                if instance.subnet_id == subnet_id:
                    instances.append(dict(
                        id=instance.id,
                        name=TaggedItemView.get_display_name(instance),
                    ))
        return instances

    @staticmethod
    def get_subnet_network_acls(subnet_id, vpc_network_acls):
        subnet_network_acls = []
        for network_acl in vpc_network_acls:
            subnet_associations = [association.subnet_id for association in network_acl.associations]
            if subnet_id in subnet_associations:
                subnet_network_acls.append(dict(
                    id=network_acl.id,
                    name=TaggedItemView.get_display_name(network_acl),
                ))
        return subnet_network_acls

    @staticmethod
    def get_suggested_subnet_cidr_block(vpc_cidr_block):
        """Suggest a subnet CIDR block based on the VPC's CIDR block"""
        vpc_cidr_split = vpc_cidr_block.split('/')
        cidr_ip = vpc_cidr_split[0]
        cidr_netmask = int(vpc_cidr_split[1])
        cidr_ip_parts = cidr_ip.split('.')
        num_ip_parts = 2
        ip_suffix = '.128.0'  # The 128 in '.128.0' is somewhat arbitrary but seems safer than suggesting '.0.0'

        if 16 <= cidr_netmask < 24:
            pass  # Use above defaults for num_ip_parts and ip_suffix

        if cidr_netmask >= 24:
            num_ip_parts = 3
            ip_suffix = '.128'

        # Suggest a subnet netmask __ bits offset from the VPC netmask
        if 16 <= cidr_netmask <= 24:
            netmask_bits_offset = 4
        elif 24 < cidr_netmask <= 26:
            netmask_bits_offset = 2
        else:
            # Although a VPC is unlikely to have a /27 or /28 netmask, we still need a fallback value
            netmask_bits_offset = 0

        subnet_netmask = cidr_netmask + netmask_bits_offset

        return '{0}{1}/{2}'.format('.'.join(cidr_ip_parts[:num_ip_parts]), ip_suffix, subnet_netmask)

    def get_subnet_route_table(self, subnet_id, vpc_route_tables):
        for route_table in vpc_route_tables:
            association_subnet_ids = [assoc.subnet_id for assoc in route_table.associations]
            if subnet_id in association_subnet_ids:
                return route_table
            elif association_subnet_ids == [None]:
                return self.vpc_main_route_table

    @staticmethod
    def get_default_security_group(security_groups):
        """Fetch default security group for VPC"""
        security_groups_named_default = [sgroup for sgroup in security_groups if sgroup.name == 'default']
        if security_groups_named_default:
            return security_groups_named_default[0]
        return None

    @staticmethod
    def get_main_route_table(route_tables):
        """Fetch main route table for VPC. Returns None if lookup fails"""
        for route_table in route_tables:
            if [association for association in route_table.associations if association.main is True]:
                return route_table
        return None

    def get_internet_gateway(self):
        """Fetch internet gateway for VPC. Returns None if lookup fails"""
        filters = {
            'attachment.vpc-id': [self.vpc.id]
        }
        internet_gateways = self.vpc_conn.get_all_internet_gateways(filters=filters)
        if internet_gateways:
            return internet_gateways[0]
        return None

    def update_internet_gateway(self):
        selected_igw = self.request.params.get('internet_gateway')
        actions = []

        if self.vpc_internet_gateway:
            if self.vpc_internet_gateway.id != selected_igw:
                if selected_igw == 'None':
                    actions.append('detach')
                else:
                    actions.append('detach')
                    actions.append('attach')
        elif selected_igw != 'None':
            actions.append('attach')

        actions = set(actions)
        if 'detach' in actions:
            self.vpc_conn.detach_internet_gateway(self.vpc_internet_gateway.id, self.vpc.id)
        if 'attach' in actions:
            self.vpc_conn.attach_internet_gateway(selected_igw, self.vpc.id)


class CreateVPCView(BaseView):
    """Create VPC view and handler"""
    TEMPLATE = '../templates/vpcs/vpc_new.pt'

    def __init__(self, request):
        super(CreateVPCView, self).__init__(request)
        self.title_parts = [_(u'VPC'), _(u'Create')]
        self.vpc_conn = self.get_connection(conn_type='vpc')
        self.create_vpc_form = CreateVPCForm(self.request, vpc_conn=self.vpc_conn, formdata=self.request.params or None)
        self.render_dict = dict(
            create_vpc_form=self.create_vpc_form
        )

    @view_config(route_name='vpc_new', renderer=TEMPLATE, request_method='GET')
    def vpc_new(self):
        """Displays the Create VPC page"""
        return self.render_dict

    @view_config(route_name='vpc_create', renderer=TEMPLATE, request_method='POST')
    def vpc_create(self):
        """Handle VPC creation"""
        if self.create_vpc_form.validate():
            name = self.request.params.get('name')
            cidr_block = self.request.params.get('cidr_block')
            internet_gateway = self.request.params.get('internet_gateway')
            tags_json = self.request.params.get('tags')
            self.log_request(_(u"Creating VPC {0}").format(name))
            with boto_error_handler(self.request):
                new_vpc = self.vpc_conn.create_vpc(cidr_block)
                new_vpc_id = new_vpc.id

                # Add tags
                if name:
                    new_vpc.add_tag('Name', name)
                if tags_json:
                    tags = json.loads(tags_json)
                    tags_dict = TaggedItemView.normalize_tags(tags)
                    for tagname, tagvalue in tags_dict.items():
                        new_vpc.add_tag(tagname, tagvalue)

                # Attach internet gateway to VPC if selected
                if internet_gateway not in [None, 'None']:
                    self.log_request(_(u"Attaching internet gateway to VPC {0}").format(new_vpc_id))
                    self.vpc_conn.attach_internet_gateway(internet_gateway, new_vpc_id)
            msg = _(u'Successfully created VPC. '
                    u'It may take a moment for the VPC to be available.')
            queue = Notification.SUCCESS
            self.request.session.flash(msg, queue=queue)
            location = self.request.route_path('vpc_view', id=new_vpc_id)
            return HTTPFound(location=location)
        else:
            self.request.error_messages = self.create_vpc_form.get_errors_list()
        return self.render_dict


class RouteTableMixin(object):
    def update_routes(self, request, vpc_conn, route_table):
        routes_json = request.params.get('routes')
        new_routes = json.loads(routes_json)
        self.delete_routes(vpc_conn, route_table)
        self.add_routes(vpc_conn, route_table, new_routes)

    @staticmethod
    def delete_routes(vpc_conn, route_table):
        for route in route_table.routes:
            # Skip deleting local route
            if route.gateway_id != 'local':
                vpc_conn.delete_route(route_table.id, route.destination_cidr_block)

    @staticmethod
    def add_routes(vpc_conn, route_table, new_routes):
        for route in new_routes:
            route_target_id = route.get('target')
            params = dict(
                route_table_id=route_table.id,
                destination_cidr_block=route.get('destination_cidr_block')
            )
            if route_target_id:
                if route_target_id.startswith('igw-'):
                    params.update(dict(gateway_id=route_target_id))
                elif route_target_id.startswith('eni-'):
                    params.update(dict(interface_id=route_target_id))
                # TODO: Handle routes with NAT Gateway target
                vpc_conn.create_route(**params)


class SubnetView(TaggedItemView, RouteTableMixin):
    VIEW_TEMPLATE = '../templates/vpcs/subnet_view.pt'

    def __init__(self, request, **kwargs):
        super(SubnetView, self).__init__(request, **kwargs)
        self.location = self.request.route_path(
            'subnet_view', vpc_id=self.request.matchdict.get('vpc_id'), id=self.request.matchdict.get('id'))
        self.conn = self.get_connection()
        self.vpc_conn = self.get_connection(conn_type='vpc')
        with boto_error_handler(request, self.location):
            self.vpc = self.get_vpc()
            self.subnet = self.get_subnet()
        if self.subnet is None or self.vpc is None:
            raise HTTPNotFound()
        with boto_error_handler(request, self.location):
            self.vpc_route_tables = self.vpc_conn.get_all_route_tables(filters={'vpc-id': self.vpc.id})
            self.subnet_route_table = self.get_subnet_route_table()
            self.subnet_network_acl = self.get_subnet_network_acl()
            self.subnet_form = SubnetForm(
                self.request, vpc_conn=self.vpc_conn, vpc=self.vpc, route_tables=self.vpc_route_tables,
                subnet=self.subnet, subnet_route_table=self.subnet_route_table, formdata=self.request.params or None
            )
        self.create_route_table_form = CreateRouteTableForm(self.request, formdata=self.request.params or None)
        self.subnet_delete_form = SubnetDeleteForm(self.request, formdata=self.request.params or None)
        self.terminate_form = TerminateInstanceForm(self.request, formdata=self.request.params or None)
        self.vpc_name = self.get_display_name(self.vpc)
        self.subnet_name = self.get_display_name(self.subnet)
        self.tagged_obj = self.subnet
        self.title_parts = [_(u'Subnet'), self.subnet_name]
        subnet_is_default_for_zone = self.subnet.defaultForAz == 'true'
        vpc_local_route = dict(destination_cidr_block=self.vpc.cidr_block, state='active', gateway_id='local')
        self.render_dict = dict(
            vpc=self.vpc,
            vpc_name=self.vpc_name,
            subnet=self.subnet,
            subnet_name=self.subnet_name,
            subnet_route_table=self.subnet_route_table,
            subnet_network_acl=self.subnet_network_acl,
            subnet_form=self.subnet_form,
            subnet_delete_form=self.subnet_delete_form,
            routes=json.dumps([vpc_local_route]),
            create_route_table_form=self.create_route_table_form,
            terminate_form=self.terminate_form,
            subnet_instances_link=self.request.route_path('instances', _query={'subnet_id': self.subnet.id}),
            default_for_zone=subnet_is_default_for_zone,
            default_for_zone_label=_('yes') if subnet_is_default_for_zone else _('no'),
            public_ip_auto_assignment=_('Enabled') if self.subnet.mapPublicIpOnLaunch == 'true' else _('Disabled'),
            tags=self.serialize_tags(self.subnet.tags) if self.subnet else [],
            controller_options_json=self.get_controller_options_json(),
        )

    @view_config(route_name='subnet_view', renderer=VIEW_TEMPLATE, request_method='GET')
    def subnet_view(self):
        if self.subnet is None:
            raise HTTPNotFound()
        return self.render_dict

    @view_config(route_name='subnet_update', renderer=VIEW_TEMPLATE, request_method='POST')
    def subnet_update(self):
        if self.subnet and self.subnet_form.validate():
            location = self.request.route_path('subnet_view', vpc_id=self.vpc.id, id=self.subnet.id)
            with boto_error_handler(self.request, location):
                # Update tags
                self.update_tags()

                # Save Name tag
                name = self.request.params.get('name', '')
                self.update_name_tag(name)

                # Update route table
                self.update_route_table()

                # Update public IP auto-assignment value
                self.modify_public_auto_ip_assignment()

            msg = _(u'Successfully updated subnet')
            self.request.session.flash(msg, queue=Notification.SUCCESS)
            return HTTPFound(location=location)
        else:
            self.request.error_messages = self.subnet_form.get_errors_list()
        return self.render_dict

    @view_config(route_name='subnet_delete', renderer=VIEW_TEMPLATE, request_method='POST')
    def subnet_delete(self):
        if self.subnet and self.subnet_delete_form.validate():
            deleted_subnet_name = TaggedItemView.get_display_name(self.subnet)
            with boto_error_handler(self.request, self.location):
                # Disassociate route table from subnet
                if self.subnet_route_table:
                    for association in self.subnet_route_table.associations:
                        if association.subnet_id == self.subnet.id:
                            self.vpc_conn.disassociate_route_table(association.id)

                # Disassociate network ACL from subnet
                if self.subnet_network_acl:
                    self.vpc_conn.disassociate_network_acl(self.subnet.id)

                # Finally, delete subnet
                self.log_request(_('Deleting subnet {0}').format(self.subnet.id))
                self.vpc_conn.delete_subnet(self.subnet.id)

            msg = _('Successfully deleted subnet {0}').format(deleted_subnet_name)
            self.request.session.flash(msg, queue=Notification.SUCCESS)
            return HTTPFound(location=self.request.route_path('vpc_view', id=self.vpc.id))
        else:
            self.request.error_messages = self.subnet_delete_form.get_errors_list()
            return self.render_dict

    @view_config(route_name='route_table_create', renderer=VIEW_TEMPLATE, request_method='POST')
    def route_table_create(self):
        location = self.request.route_path('subnet_view', vpc_id=self.vpc.id, id=self.subnet.id)
        if self.create_route_table_form.validate():
            with boto_error_handler(self.request, location):
                name = self.request.params.get('route_table_name')
                with boto_error_handler(self.request):
                    self.log_request('Creating route table in VPC {0}'.format(self.vpc.id))
                    new_route_table = self.vpc_conn.create_route_table(self.vpc.id)
                    routes_json = self.request.params.get('routes')
                    new_routes = json.loads(routes_json)
                    # Skip 'local' route, which is added automatically
                    new_routes = [route for route in new_routes if route.get('gateway_id') != 'local']
                    self.add_routes(self.vpc_conn, new_route_table, new_routes)
                    if name:
                        new_route_table.add_tag('Name', name)
                msg = _(u'Successfully created route table {0}'.format(new_route_table.id))
                self.request.session.flash(msg, queue=Notification.SUCCESS)
        else:
            self.request.error_messages = ', '.join(self.create_route_table_form.get_errors_list())
        return HTTPFound(location=location)

    def get_vpc(self):
        vpc_id = self.request.matchdict.get('vpc_id')
        if vpc_id:
            vpcs_list = self.vpc_conn.get_all_vpcs(filters={'vpc_id': vpc_id})
            return vpcs_list[0] if vpcs_list else None
        return None

    def get_subnet(self):
        subnet_id = self.request.matchdict.get('id')
        if subnet_id:
            subnet_list = self.vpc_conn.get_all_subnets(filters={'subnet-id': [subnet_id]})
            return subnet_list[0] if subnet_list else None
        return None

    def get_subnet_route_table(self):
        for route_table in self.vpc_route_tables:
            if [association for association in route_table.associations if association.subnet_id == self.subnet.id]:
                return route_table
        return None

    def get_subnet_network_acl(self):
        vpc_network_acls = self.vpc_conn.get_all_network_acls(filters={'vpc-id': self.vpc.id})
        subnet_network_acls = VPCView.get_subnet_network_acls(self.subnet.id, vpc_network_acls)
        if subnet_network_acls:
            return subnet_network_acls[0]
        return None

    def update_route_table(self):
        new_route_table_id = self.request.params.get('route_table')
        actions = []
        if self.subnet_route_table and new_route_table_id == 'None':
            actions.append('disassociate')
        if not self.subnet_route_table and new_route_table_id != 'None':
            actions.append('associate')
        if self.subnet_route_table and new_route_table_id != 'None':
            actions.append('disassociate')
            actions.append('associate')
        if 'disassociate' in actions:
            for association in self.subnet_route_table.associations:
                if association.subnet_id == self.subnet.id:
                    self.vpc_conn.disassociate_route_table(association.id)
        if 'associate' in actions:
            self.vpc_conn.associate_route_table(new_route_table_id, self.subnet.id)

    def modify_public_auto_ip_assignment(self):
        map_public_ip_on_launch = self.request.params.get('public_ip_auto_assignment', 'false')
        params = {
            'SubnetId': self.subnet.id,
            'MapPublicIpOnLaunch.Value': map_public_ip_on_launch
        }
        self.vpc_conn.get_status('ModifySubnetAttribute', params)

    def get_controller_options_json(self):
        return BaseView.escape_json(json.dumps({
            'subnet_id': self.subnet.id,
            'terminated_instances_notice': _(
                'Successfully sent request to terminate instances. It may take a moment to shut down the instances.'
            ),
        }))


class RouteTableView(TaggedItemView, RouteTableMixin):
    VIEW_TEMPLATE = '../templates/vpcs/route_table_view.pt'

    def __init__(self, request, **kwargs):
        super(RouteTableView, self).__init__(request, **kwargs)
        self.location = self.request.route_path(
            'route_table_view', vpc_id=self.request.matchdict.get('vpc_id'), id=self.request.matchdict.get('id'))
        self.conn = self.get_connection()  # Required for tag updates
        self.vpc_conn = self.get_connection(conn_type='vpc')
        with boto_error_handler(request, self.location):
            self.vpc = self.get_vpc()
            self.route_table = self.get_route_table(self.vpc.id)
        if self.route_table is None or self.vpc is None:
            raise HTTPNotFound()
        with boto_error_handler(request, self.location):
            self.route_table_subnets = self.get_route_table_subnets()
            vpc_main_route_tables = self.vpc_conn.get_all_route_tables(
                filters={'vpc-id': self.vpc.id, 'association.main': 'true'})
        self.vpc_main_route_table = vpc_main_route_tables[0]
        self.route_table_name = self.get_display_name(self.route_table)
        self.is_main_route_table = self.route_table.id == self.vpc_main_route_table.id
        self.route_table_form = RouteTableForm(
            self.request, route_table=self.route_table, formdata=self.request.params or None
        )
        self.route_table_delete_form = RouteTableDeleteForm(self.request, formdata=self.request.params or None)
        self.route_table_set_main_form = RouteTableSetMainForm(self.request, formdata=self.request.params or None)
        self.vpc_name = self.get_display_name(self.vpc)
        self.tagged_obj = self.route_table
        self.title_parts = [_(u'Route Table'), self.route_table_name]
        self.render_dict = dict(
            vpc=self.vpc,
            vpc_name=self.vpc_name,
            route_table=self.route_table,
            route_table_name=self.route_table_name,
            route_table_subnets=self.route_table_subnets,
            is_main_route_table=self.is_main_route_table,
            main_route_table_label=_('yes') if self.is_main_route_table else _('no'),
            route_table_form=self.route_table_form,
            route_table_delete_form=self.route_table_delete_form,
            route_table_set_main_form=self.route_table_set_main_form,
            routes=self.serialize_routes(self.route_table.routes),
            tags=self.serialize_tags(self.route_table.tags) if self.route_table else [],
        )

    @view_config(route_name='route_table_view', renderer=VIEW_TEMPLATE, request_method='GET')
    def route_table_view(self):
        if self.route_table is None:
            raise HTTPNotFound()
        return self.render_dict

    @view_config(route_name='route_table_update', renderer=VIEW_TEMPLATE, request_method='POST')
    def route_table_update(self):
        if self.route_table and self.route_table_form.validate():
            location = self.request.route_path('route_table_view', vpc_id=self.vpc.id, id=self.route_table.id)
            routes_updated = self.request.params.get('routes_updated', False)
            with boto_error_handler(self.request, location):
                # Update tags
                self.update_tags()

                # Save Name tag
                name = self.request.params.get('name', '')
                self.update_name_tag(name)

                # Update routes
                if routes_updated:
                    self.update_routes(self.request, self.vpc_conn, self.route_table)

            msg = _(u'Successfully updated route table')
            self.request.session.flash(msg, queue=Notification.SUCCESS)
            return HTTPFound(location=location)
        else:
            self.request.error_messages = self.route_table_form.get_errors_list()
        return self.render_dict

    @view_config(route_name='route_table_delete', renderer=VIEW_TEMPLATE, request_method='POST')
    def route_table_delete(self):
        if self.route_table and self.route_table_delete_form.validate():
            with boto_error_handler(self.request, self.location):
                # Disassociate any subnets from route table
                for association in self.route_table.associations:
                    self.vpc_conn.disassociate_route_table(association.id)

                # Delete route table
                self.vpc_conn.delete_route_table(self.route_table.id)

            msg = _(u'Successfully deleted route table')
            self.request.session.flash(msg, queue=Notification.SUCCESS)
            return HTTPFound(location=self.request.route_path('vpcs'))
        else:
            self.request.error_messages = self.route_table_delete_form.get_errors_list()
        return self.render_dict

    @view_config(route_name='route_table_set_main_for_vpc', renderer=VIEW_TEMPLATE, request_method='POST')
    def route_table_set_main_for_vpc(self):
        if self.vpc and self.route_table_set_main_form.validate():
            if self.vpc_main_route_table:
                existing_main_table_associations = [
                    assoc for assoc in self.vpc_main_route_table.associations if assoc.main is True]
                if existing_main_table_associations:
                    existing_assocation_id = existing_main_table_associations[0].id
                    with boto_error_handler(self.request, self.location):
                        self.vpc_conn.replace_route_table_association_with_assoc(
                            association_id=existing_assocation_id, route_table_id=self.route_table.id)
            msg = _(u'Successfully set main route table for VPC')
            self.request.session.flash(msg, queue=Notification.SUCCESS)
            return HTTPFound(location=self.location)
        else:
            self.request.error_messages = self.route_table_set_main_form.get_errors_list()
        return self.render_dict

    def get_vpc(self):
        vpc_id = self.request.matchdict.get('vpc_id')
        if vpc_id:
            vpcs_list = self.vpc_conn.get_all_vpcs(filters={'vpc_id': vpc_id})
            return vpcs_list[0] if vpcs_list else None
        return None

    def get_route_table(self, vpc_id):
        route_table_id = self.request.matchdict.get('id')
        filters = {
            'vpc-id': vpc_id,
            'route-table-id': route_table_id
        }
        route_tables = self.vpc_conn.get_all_route_tables(filters=filters)
        if route_tables:
            return route_tables[0]
        return None

    def get_route_table_subnets(self):
        route_table_association_subnet_ids = [assoc.subnet_id for assoc in self.route_table.associations]
        return self.vpc_conn.get_all_subnets(filters={'subnet-id': route_table_association_subnet_ids})

    @staticmethod
    def serialize_routes(routes):
        """Returns a JSON-stringified list of boto.vpc.RouteTable.Route objects converted to dicts"""
        routes_list = []
        for route in routes:
            routes_list.append(dict(
                destination_cidr_block=route.destination_cidr_block,
                gateway_id=route.gateway_id,
                instance_id=route.instance_id,
                interface_id=route.interface_id,
                origin=route.origin,
                state=route.state,
                vpc_peering_connection_id=route.vpc_peering_connection_id,
            ))
        return BaseView.escape_json(json.dumps(routes_list))


class RouteTargetsJsonView(BaseView):
    """Route targets returned as JSON"""

    def __init__(self, request):
        super(RouteTargetsJsonView, self).__init__(request)
        self.vpc_conn = self.get_connection(conn_type="vpc")

    @view_config(route_name='route_targets_json', renderer='json', request_method='GET')
    def route_targets_json(self):
        route_targets = []
        vpc_id = self.request.matchdict.get('vpc_id')
        with boto_error_handler(self.request):
            internet_gateways = self.vpc_conn.get_all_internet_gateways(filters={'attachment.vpc-id': [vpc_id]})
            network_interfaces = self.vpc_conn.get_all_network_interfaces(filters={'vpc-id': [vpc_id]})
            # TODO: Add NAT gateways as target options
        for igw in sorted(internet_gateways, key=attrgetter('id')):
            route_targets.append(dict(
                id=igw.id,
            ))
        for eni in sorted(network_interfaces, key=attrgetter('id')):
            route_targets.append(dict(
                id=eni.id
            ))
        return dict(results=route_targets)


class InternetGatewayView(TaggedItemView):
    VIEW_TEMPLATE = '../templates/vpcs/internet_gateway_view.pt'

    def __init__(self, request, **kwargs):
        super(InternetGatewayView, self).__init__(request, **kwargs)
        self.location = self.request.route_path('internet_gateway_view', id=self.request.matchdict.get('id'))
        self.conn = self.get_connection()  # Required for tag updates
        self.vpc_conn = self.get_connection(conn_type='vpc')
        with boto_error_handler(request, self.location):
            self.internet_gateway = self.get_internet_gateway()
        if self.internet_gateway is None:
            raise HTTPNotFound()
        with boto_error_handler(request, self.location):
            self.internet_gateway_vpc = self.get_internet_gateway_vpc()
        self.internet_gateway_form = InternetGatewayForm(
            self.request, internet_gateway=self.internet_gateway, formdata=self.request.params or None
        )
        self.internet_gateway_delete_form = InternetGatewayDeleteForm(
            self.request, formdata=self.request.params or None)
        self.internet_gateway_detach_form = InternetGatewayDetachForm(
            self.request, formdata=self.request.params or None)
        self.internet_gateway_name = self.get_display_name(self.internet_gateway)
        self.tagged_obj = self.internet_gateway
        self.title_parts = [_('Internet Gateway'), self.internet_gateway_name]
        self.is_attached = len(self.internet_gateway.attachments) > 0
        self.render_dict = dict(
            internet_gateway=self.internet_gateway,
            internet_gateway_name=self.internet_gateway_name,
            internet_gateway_form=self.internet_gateway_form,
            internet_gateway_detach_form=self.internet_gateway_detach_form,
            internet_gateway_delete_form=self.internet_gateway_delete_form,
            internet_gateway_vpc=self.internet_gateway_vpc,
            is_attached=self.is_attached,
            igw_status=_('attached') if self.is_attached else _('available'),
            tags=self.serialize_tags(self.internet_gateway.tags) if self.internet_gateway else [],
        )

    @view_config(route_name='internet_gateway_view', renderer=VIEW_TEMPLATE, request_method='GET')
    def internet_gateway_view(self):
        return self.render_dict

    @view_config(route_name='internet_gateway_update', renderer=VIEW_TEMPLATE, request_method='POST')
    def internet_gateway_update(self):
        if self.internet_gateway and self.internet_gateway_form.validate():
            location = self.request.route_path('internet_gateway_view', id=self.internet_gateway.id)
            with boto_error_handler(self.request, location):
                # Update tags
                self.update_tags()

                # Save Name tag
                name = self.request.params.get('name', '')
                self.update_name_tag(name)

            msg = _(u'Successfully updated internet gateway')
            self.request.session.flash(msg, queue=Notification.SUCCESS)
            return HTTPFound(location=location)
        else:
            self.request.error_messages = self.internet_gateway_form.get_errors_list()
        return self.render_dict

    @view_config(route_name='internet_gateway_detach', renderer=VIEW_TEMPLATE, request_method='POST')
    def internet_gateway_detach(self):
        if self.internet_gateway and self.internet_gateway_detach_form.validate():
            location = self.request.route_path('internet_gateway_view', id=self.internet_gateway.id)
            with boto_error_handler(self.request, location):
                log_msg = _('Detaching internet gateway {0} from VPC {1}').format(
                    self.internet_gateway.id, self.internet_gateway_vpc.id)
                self.log_request(log_msg)
                self.vpc_conn.detach_internet_gateway(self.internet_gateway.id, self.internet_gateway_vpc.id)

            msg = _(u'Successfully detached internet gateway from VPC')
            self.request.session.flash(msg, queue=Notification.SUCCESS)
            return HTTPFound(location=location)
        else:
            self.request.error_messages = self.internet_gateway_detach_form.get_errors_list()
        return self.render_dict

    @view_config(route_name='internet_gateway_delete', renderer=VIEW_TEMPLATE, request_method='POST')
    def internet_gateway_delete(self):
        if self.internet_gateway and self.internet_gateway_delete_form.validate():
            location = self.request.route_path('internet_gateway_view', id=self.internet_gateway.id)
            with boto_error_handler(self.request, location):
                log_msg = _('Deleting internet gateway {0}').format(self.internet_gateway.id)
                self.log_request(log_msg)
                self.vpc_conn.delete_internet_gateway(self.internet_gateway.id)
            msg = _(u'Successfully deleted internet gateway')
            self.request.session.flash(msg, queue=Notification.SUCCESS)
            return HTTPFound(location=self.request.route_path('vpcs'))
        else:
            self.request.error_messages = self.internet_gateway_delete_form.get_errors_list()
        return self.render_dict

    def get_internet_gateway(self):
        igw_id = self.request.matchdict.get('id')
        if igw_id:
            igws_list = self.vpc_conn.get_all_internet_gateways(filters={'internet-gateway-id': igw_id})
            return igws_list[0] if igws_list else None
        return None

    def get_internet_gateway_vpc(self):
        if self.internet_gateway.attachments:
            vpc_id = self.internet_gateway.attachments[0].vpc_id
            vpcs_list = self.vpc_conn.get_all_vpcs(filters={'vpc_id': vpc_id})
            if vpcs_list:
                return vpcs_list[0]
        return None<|MERGE_RESOLUTION|>--- conflicted
+++ resolved
@@ -40,11 +40,8 @@
 from ..forms.vpcs import (
     VPCsFiltersForm, VPCForm, VPCMainRouteTableForm, CreateInternetGatewayForm, CreateVPCForm, CreateSubnetForm,
     RouteTableForm, VPCDeleteForm, SubnetForm, SubnetDeleteForm, RouteTableSetMainForm, RouteTableDeleteForm,
-<<<<<<< HEAD
-    InternetGatewayForm, InternetGatewayDeleteForm, InternetGatewayDetachForm, INTERNET_GATEWAY_HELP_TEXT
-=======
-    CreateRouteTableForm, INTERNET_GATEWAY_HELP_TEXT
->>>>>>> a614a5eb
+    InternetGatewayForm, InternetGatewayDeleteForm, InternetGatewayDetachForm, CreateRouteTableForm,
+    INTERNET_GATEWAY_HELP_TEXT
 )
 from ..i18n import _
 from ..models import Notification

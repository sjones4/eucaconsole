# -*- coding: utf-8 -*-
# Copyright 2016 Hewlett Packard Enterprise Development LP
#
# Redistribution and use of this software in source and binary forms,
# with or without modification, are permitted provided that the following
# conditions are met:
#
# Redistributions of source code must retain the above copyright notice,
# this list of conditions and the following disclaimer.
#
# Redistributions in binary form must reproduce the above copyright
# notice, this list of conditions and the following disclaimer in the
# documentation and/or other materials provided with the distribution.
#
# THIS SOFTWARE IS PROVIDED BY THE COPYRIGHT HOLDERS AND CONTRIBUTORS
# "AS IS" AND ANY EXPRESS OR IMPLIED WARRANTIES, INCLUDING, BUT NOT
# LIMITED TO, THE IMPLIED WARRANTIES OF MERCHANTABILITY AND FITNESS FOR
# A PARTICULAR PURPOSE ARE DISCLAIMED. IN NO EVENT SHALL THE COPYRIGHT
# OWNER OR CONTRIBUTORS BE LIABLE FOR ANY DIRECT, INDIRECT, INCIDENTAL,
# SPECIAL, EXEMPLARY, OR CONSEQUENTIAL DAMAGES (INCLUDING, BUT NOT
# LIMITED TO, PROCUREMENT OF SUBSTITUTE GOODS OR SERVICES; LOSS OF USE,
# DATA, OR PROFITS; OR BUSINESS INTERRUPTION) HOWEVER CAUSED AND ON ANY
# THEORY OF LIABILITY, WHETHER IN CONTRACT, STRICT LIABILITY, OR TORT
# (INCLUDING NEGLIGENCE OR OTHERWISE) ARISING IN ANY WAY OUT OF THE USE
# OF THIS SOFTWARE, EVEN IF ADVISED OF THE POSSIBILITY OF SUCH DAMAGE.

"""
Pyramid views for Eucalyptus and AWS VPCs

"""
from operator import attrgetter

import simplejson as json

from pyramid.httpexceptions import HTTPNotFound, HTTPFound
from pyramid.view import view_config

from ..forms import ChoicesManager
from ..forms.instances import TerminateInstanceForm
from ..forms.vpcs import (
<<<<<<< HEAD
    VPCsFiltersForm, VPCForm, VPCMainRouteTableForm, CreateInternetGatewayForm, CreateVPCForm,
    RouteTableForm, VPCDeleteForm, SubnetForm, SubnetDeleteForm, RouteTableSetMainForm, RouteTableDeleteForm,
    INTERNET_GATEWAY_HELP_TEXT
=======
    VPCsFiltersForm, VPCForm, VPCMainRouteTableForm, CreateInternetGatewayForm,
    CreateVPCForm, VPCDeleteForm, SubnetForm, CreateSubnetForm, SubnetDeleteForm, INTERNET_GATEWAY_HELP_TEXT
>>>>>>> 95327c28
)
from ..i18n import _
from ..models import Notification
from ..views import BaseView, LandingPageView, TaggedItemView, JSONResponse
from . import boto_error_handler


class VPCsView(LandingPageView):
    TEMPLATE = '../templates/vpcs/vpcs.pt'

    def __init__(self, request):
        super(VPCsView, self).__init__(request)
        self.title_parts = [_(u'VPCs')]
        self.ec2_conn = self.get_connection()
        self.vpc_conn = self.get_connection(conn_type='vpc')
        self.location = self.get_redirect_location('vpcs')
        self.initial_sort_key = 'name'
        self.prefix = '/vpcs'
        self.json_items_endpoint = self.get_json_endpoint('vpcs_json')
        self.is_vpc_supported = BaseView.is_vpc_supported(request)
        self.enable_smart_table = True
        self.render_dict = dict(prefix=self.prefix)

    @view_config(route_name='vpcs', renderer=TEMPLATE)
    def vpcs_landing(self):
        # filter_keys are passed to client-side filtering in search box
        self.filter_keys = ['state']
        # sort_keys are passed to sorting drop-down
        self.sort_keys = [
            dict(key='name', name=_(u'Name: A to Z')),
            dict(key='-name', name=_(u'Name: Z to A')),
            dict(key='state', name=_(u'State')),
        ]
        filters_form = VPCsFiltersForm(self.request, ec2_conn=self.ec2_conn)
        self.render_dict.update(dict(
            filter_keys=self.filter_keys,
            search_facets=BaseView.escape_json(json.dumps(filters_form.facets)),
            sort_keys=self.sort_keys,
            initial_sort_key=self.initial_sort_key,
            json_items_endpoint=self.json_items_endpoint,
        ))
        return self.render_dict


class VPCsJsonView(BaseView):
    def __init__(self, request):
        super(VPCsJsonView, self).__init__(request)
        self.vpc_conn = self.get_connection(conn_type='vpc')

    @view_config(route_name='vpcs_json', renderer='json', request_method='POST')
    def vpcs_json(self):
        if not(self.is_csrf_valid()):
            return JSONResponse(status=400, message="missing CSRF token")

        with boto_error_handler(self.request):
            vpc_items = self.vpc_conn.get_all_vpcs() if self.vpc_conn else []

        # Filter items based on MSB params
        zone = self.request.params.get('availability_zone')
        if zone:
            vpc_items = self.filter_vpcs_by_availability_zone(vpc_items, zone=zone)

        vpc_ids = [vpc.id for vpc in vpc_items]
        with boto_error_handler(self.request):
            subnets = self.vpc_conn.get_all_subnets(filters={'vpc-id': vpc_ids})
            main_route_tables = self.vpc_conn.get_all_route_tables(filters={'association.main': 'true'})
            internet_gateways = self.vpc_conn.get_all_internet_gateways(filters={'attachment.vpc-id': vpc_ids})

        vpc_list = []
        for vpc in vpc_items:
            vpc_subnets = self.filter_subnets_by_vpc(subnets, vpc.id)
            availability_zones = [subnet.get('availability_zone') for subnet in vpc_subnets]
            vpc_main_route_table = self.get_main_route_table_for_vpc(main_route_tables, vpc.id)
            vpc_internet_gateway = self.get_internet_gateway_for_vpc(internet_gateways, vpc.id)
            vpc_list.append(dict(
                id=vpc.id,
                name=TaggedItemView.get_display_name(vpc),
                state=vpc.state,
                cidr_block=vpc.cidr_block,
                subnets=vpc_subnets,
                availability_zones=availability_zones,
                main_route_table=vpc_main_route_table,
                internet_gateway=vpc_internet_gateway,
                default_vpc=_('Yes') if vpc.is_default else _('No'),
                tags=TaggedItemView.get_tags_display(vpc.tags),
            ))
        return dict(results=vpc_list)

    @staticmethod
    def filter_vpcs_by_availability_zone(vpc_items, zone=None):
        return [item for item in vpc_items if zone in item.availability_zones]

    @staticmethod
    def filter_subnets_by_vpc(subnets, vpc_id):
        subnet_list = []
        for subnet in subnets:
            if subnet.vpc_id == vpc_id:
                subnet_list.append(dict(
                    id=subnet.id,
                    name=TaggedItemView.get_display_name(subnet),
                    cidr_block=subnet.cidr_block,
                    availability_zone=subnet.availability_zone,
                ))
        return subnet_list

    @staticmethod
    def get_main_route_table_for_vpc(route_tables, vpc_id):
        for rtable in route_tables:
            if rtable.vpc_id == vpc_id:
                return dict(
                    id=rtable.id,
                    name=TaggedItemView.get_display_name(rtable),
                )
        return None

    @staticmethod
    def get_internet_gateway_for_vpc(internet_gateways, vpc_id):
        for igw in internet_gateways:
            for attachment in igw.attachments:
                if attachment.vpc_id == vpc_id:
                    return dict(
                        id=igw.id,
                        name=TaggedItemView.get_display_name(igw),
                    )
        return None


class VPCNetworksJsonView(BaseView):
    def __init__(self, request):
        super(VPCNetworksJsonView, self).__init__(request)
        self.conn = self.get_connection(conn_type='vpc')

    @view_config(route_name='vpcnetworks_json', renderer='json', request_method='GET')
    def vpcnetworks_json(self):
        with boto_error_handler(self.request):
            vpc_networks = ChoicesManager(self.conn).vpc_networks(add_blank=False)
            return dict(results=[dict(id=item[0], label=item[1]) for item in vpc_networks])

    @view_config(route_name='vpcsubnets_json', renderer='json', request_method='GET')
    def vpcsubnets_json(self):
        with boto_error_handler(self.request):
            vpc_subnets = ChoicesManager(self.conn).vpc_subnets(show_zone=True, add_blank=False)
            return dict(results=[dict(id=subnet[0], label=subnet[1]) for subnet in vpc_subnets])


class VPCSecurityGroupsJsonView(BaseView):
    def __init__(self, request):
        super(VPCSecurityGroupsJsonView, self).__init__(request)
        self.conn = self.get_connection()

    @view_config(route_name='vpcsecuritygroups_json', renderer='json', request_method='GET')
    def vpcsecuritygroups_json(self):
        with boto_error_handler(self.request):
            vpc_securitygroups = ChoicesManager(self.conn).security_groups(add_blank=False, use_id=True)
            return dict(results=[dict(id=item[0], label=item[1]) for item in vpc_securitygroups])


class VPCView(TaggedItemView):
    VIEW_TEMPLATE = '../templates/vpcs/vpc_view.pt'

    def __init__(self, request, **kwargs):
        super(VPCView, self).__init__(request, **kwargs)
        self.location = self.request.route_path('vpc_view', id=self.request.matchdict.get('id'))
        self.conn = self.get_connection()
        self.vpc_conn = self.get_connection(conn_type='vpc')
        with boto_error_handler(request, self.location):
            self.vpc = self.get_vpc()
            self.vpc_route_tables = self.vpc_conn.get_all_route_tables(filters={'vpc-id': self.vpc.id})
            self.vpc_main_route_table = self.get_main_route_table(route_tables=self.vpc_route_tables)
            self.vpc_internet_gateway = self.get_internet_gateway()
            self.vpc_security_groups = self.conn.get_all_security_groups(filters={'vpc-id': self.vpc.id})
            self.vpc_network_acls = self.vpc_conn.get_all_network_acls(filters={'vpc-id': self.vpc.id})
            self.vpc_default_security_group = self.get_default_security_group(security_groups=self.vpc_security_groups)
            self.suggested_subnet_cidr_block = self.get_suggested_subnet_cidr_block(self.vpc.cidr_block)
            self.vpc_form = VPCForm(
                self.request, vpc=self.vpc, vpc_conn=self.vpc_conn,
                vpc_internet_gateway=self.vpc_internet_gateway, formdata=self.request.params or None)
            self.vpc_main_route_table_form = VPCMainRouteTableForm(
                self.request, vpc=self.vpc, vpc_conn=self.vpc_conn, route_tables=self.vpc_route_tables,
                vpc_main_route_table=self.vpc_main_route_table, formdata=self.request.params or None)
            self.create_internet_gateway_form = CreateInternetGatewayForm(
                self.request, formdata=self.request.params or None)
            self.add_subnet_form = CreateSubnetForm(
                self.request, ec2_conn=self.conn, suggested_subnet_cidr_block=self.suggested_subnet_cidr_block,
                formdata=self.request.params or None
            )
        self.vpc_delete_form = VPCDeleteForm(self.request, formdata=self.request.params or None)
        self.vpc_name = self.get_display_name(self.vpc)
        self.tagged_obj = self.vpc
        self.title_parts = [_(u'VPC'), self.vpc_name]
        self.render_dict = dict(
            vpc=self.vpc,
            vpc_name=self.vpc_name,
            vpc_form=self.vpc_form,
            vpc_delete_form=self.vpc_delete_form,
            vpc_main_route_table_form=self.vpc_main_route_table_form,
            add_subnet_form=self.add_subnet_form,
            create_internet_gateway_form=self.create_internet_gateway_form,
            internet_gateway_help_text=INTERNET_GATEWAY_HELP_TEXT,
            max_subnet_instance_count=10,  # Determines when to link to instances landing page in VPC subnets table
            vpc_default_security_group=self.vpc_default_security_group,
            vpc_security_groups=self.vpc_security_groups,
            vpc_route_tables=self.vpc_route_tables,
            vpc_network_acls=self.vpc_network_acls,
            vpc_main_route_table=self.vpc_main_route_table,
            vpc_main_route_table_name=TaggedItemView.get_display_name(
                self.vpc_main_route_table) if self.vpc_main_route_table else '',
            vpc_internet_gateway_name=TaggedItemView.get_display_name(
                self.vpc_internet_gateway) if self.get_internet_gateway() else '',
            default_vpc=self.vpc.is_default,
            default_vpc_label=_('Yes') if self.vpc.is_default else _('No'),
            tags=self.serialize_tags(self.vpc.tags) if self.vpc else [],
        )

    @view_config(route_name='vpc_view', renderer=VIEW_TEMPLATE, request_method='GET')
    def vpc_view(self):
        if self.vpc is None:
            raise HTTPNotFound()
        self.render_dict.update({
            'vpc_subnets': self.get_vpc_subnets()
        })
        return self.render_dict

    @view_config(route_name='vpc_update', renderer=VIEW_TEMPLATE, request_method='POST')
    def vpc_update(self):
        if self.vpc and self.vpc_form.validate():
            location = self.request.route_path('vpc_view', id=self.vpc.id)
            with boto_error_handler(self.request, location):
                # Update tags
                self.update_tags()

                # Save Name tag
                name = self.request.params.get('name', '')
                self.update_name_tag(name)

                # Handle internet gateway update
                self.update_internet_gateway()

            msg = _(u'Successfully updated VPC')
            self.request.session.flash(msg, queue=Notification.SUCCESS)
            return HTTPFound(location=location)
        else:
            self.request.error_messages = self.vpc_form.get_errors_list()
        return self.render_dict

    @view_config(route_name='vpc_delete', renderer=VIEW_TEMPLATE, request_method='POST')
    def vpc_delete(self):
        if self.vpc and self.vpc_delete_form.validate():
            deleted_vpc_name = TaggedItemView.get_display_name(self.vpc)
            with boto_error_handler(self.request, self.location):
                # Detach IGW if present
                if self.vpc_internet_gateway:
                    igw_id = self.vpc_internet_gateway.id
                    self.log_request(_('Detaching internet gateway {0} from VPC {1}').format(igw_id, self.vpc.id))
                    self.vpc_conn.detach_internet_gateway(igw_id, self.vpc.id)
                # Delete VPC route tables
                for route_table in self.vpc_route_tables:
                    if route_table != self.vpc_main_route_table:  # Don't explicitly delete main route table
                        self.log_request(_('Deleting route table {0}').format(route_table.id))
                        self.vpc_conn.delete_route_table(route_table.id)
                # Delete VPC security groups
                for security_group in self.vpc_security_groups:
                    if security_group.name != 'default':  # Don't explicitly delete default security group
                        self.log_request(_('Deleting VPC security group {0}').format(security_group.id))
                        security_group.delete()
                # Delete VPC network ACLs
                for network_acl in self.vpc_network_acls:
                    if network_acl.default != 'true':  # Don't explicitly delete default network ACL
                        self.log_request(_('Deleting network ACL {0}').format(network_acl.id))
                        self.vpc_conn.delete_network_acl(network_acl.id)
                # Finally, delete VPC
                self.log_request(_('Deleting VPC {0}').format(self.vpc.id))
                self.vpc_conn.delete_vpc(self.vpc.id)
            msg = _('Successfully deleted VPC {0}').format(deleted_vpc_name)
            self.request.session.flash(msg, queue=Notification.SUCCESS)
            return HTTPFound(location=self.request.route_path('vpcs'))
        else:
            self.request.error_messages = self.vpc_delete_form.get_errors_list()
            return self.render_dict

    @view_config(route_name='vpc_add_subnet', renderer=VIEW_TEMPLATE, request_method='POST')
    def vpc_add_subnet(self):
        location = self.request.route_path('vpc_view', id=self.vpc.id)
        if self.add_subnet_form.validate():
            name = self.request.params.get('subnet_name')
            cidr_block = self.request.params.get('subnet_cidr_block')
            zone = self.request.params.get('availability_zone')
            with boto_error_handler(self.request, location=location):
                self.log_request(_('Adding subnet to VPC {0}').format(self.vpc.id))
                new_subnet = self.vpc_conn.create_subnet(self.vpc.id, cidr_block, availability_zone=zone)
                if name:
                    new_subnet.add_tag('Name', name)
            prefix = _(u'Successfully created subnet')
            msg = '{0} {1}'.format(prefix, new_subnet.id)
            self.request.session.flash(msg, queue=Notification.SUCCESS)
        else:
            self.request.error_messages = ', '.join(self.add_subnet_form.get_errors_list())
        return HTTPFound(location=location)

    @view_config(route_name='vpc_set_main_route_table', renderer=VIEW_TEMPLATE, request_method='POST')
    def vpc_set_main_route_table(self):
        if self.vpc and self.vpc_main_route_table_form.validate():
            selected_route_table_id = self.request.params.get('route_table')
            if self.vpc_main_route_table:
                existing_main_table_associations = [
                    assoc for assoc in self.vpc_main_route_table.associations if assoc.main is True]
                if existing_main_table_associations:
                    existing_assocation_id = existing_main_table_associations[0].id
                    with boto_error_handler(self.request, self.location):
                        self.vpc_conn.replace_route_table_association_with_assoc(
                            association_id=existing_assocation_id, route_table_id=selected_route_table_id)
            msg = _(u'Successfully set main route table for VPC')
            self.request.session.flash(msg, queue=Notification.SUCCESS)
            return HTTPFound(location=self.location)
        else:
            self.request.error_messages = self.vpc_form.get_errors_list()
        return self.render_dict

    @view_config(route_name='vpc_create_internet_gateway', renderer='json', request_method='POST')
    def vpc_create_internet_gateway(self):
        location = self.request.route_path('vpc_view', id=self.vpc.id)
        if self.create_internet_gateway_form.validate():
            name = self.request.params.get('new_igw_name')
            with boto_error_handler(self.request):
                new_igw = self.vpc_conn.create_internet_gateway()
                if name:
                    new_igw.add_tag('Name', name)
            msg = _(u'Successfully created internet gateway')
            self.request.session.flash(msg, queue=Notification.SUCCESS)
        else:
            self.request.error_messages = ', '.join(self.create_internet_gateway_form.get_errors_list())
        return HTTPFound(location=location)

    def get_vpc(self):
        vpc_id = self.request.matchdict.get('id')
        if vpc_id:
            vpcs_list = self.vpc_conn.get_all_vpcs(vpc_ids=[vpc_id])
            return vpcs_list[0] if vpcs_list else None
        return None

    def get_vpc_security_groups(self):
        vpc_id = self.request.matchdict.get('id')
        if vpc_id:
            return self.conn.get_all_security_groups(filters={'vpc-id': vpc_id})
        return []

    def get_vpc_subnets(self):
        subnets_list = []
        vpc_id_filter = {'vpc-id': [self.vpc.id]}
        vpc_subnets = self.vpc_conn.get_all_subnets(filters=vpc_id_filter)
        vpc_route_tables = self.vpc_conn.get_all_route_tables(filters=vpc_id_filter)
        vpc_network_acls = self.vpc_network_acls or self.vpc_conn.get_all_network_acls(filters=vpc_id_filter)
        vpc_reservations = self.conn.get_all_reservations(filters=vpc_id_filter)
        for subnet in vpc_subnets:
            instances = self.get_subnet_instances(subnet.id, vpc_reservations)
            subnets_list.append(dict(
                id=subnet.id,
                name=TaggedItemView.get_display_name(subnet),
                state=subnet.state,
                cidr_block=subnet.cidr_block,
                zone=subnet.availability_zone,
                available_ips=subnet.available_ip_address_count,
                instances=instances,
                instance_count=len(instances),
                route_tables=self.get_subnet_route_tables(subnet.id, vpc_route_tables),
                network_acls=self.get_subnet_network_acls(subnet.id, vpc_network_acls),
            ))
        return subnets_list

    @staticmethod
    def get_subnet_instances(subnet_id, vpc_reservations):
        instances = []
        for reservation in vpc_reservations:
            for instance in reservation.instances:
                if instance.subnet_id == subnet_id:
                    instances.append(dict(
                        id=instance.id,
                        name=TaggedItemView.get_display_name(instance),
                    ))
        return instances

    @staticmethod
    def get_subnet_network_acls(subnet_id, vpc_network_acls):
        subnet_network_acls = []
        for network_acl in vpc_network_acls:
            subnet_associations = [association.subnet_id for association in network_acl.associations]
            if subnet_id in subnet_associations:
                subnet_network_acls.append(dict(
                    id=network_acl.id,
                    name=TaggedItemView.get_display_name(network_acl),
                ))
        return subnet_network_acls

    @staticmethod
    def get_suggested_subnet_cidr_block(vpc_cidr_block):
        """Suggest a subnet CIDR block based on the VPC's CIDR block"""
        vpc_cidr_split = vpc_cidr_block.split('/')
        cidr_ip = vpc_cidr_split[0]
        cidr_netmask = int(vpc_cidr_split[1])
        cidr_ip_parts = cidr_ip.split('.')
        num_ip_parts = 2
        ip_suffix = '.128.0'  # The 128 in '.128.0' is somewhat arbitrary but seems safer than suggesting '.0.0'

        if 16 <= cidr_netmask < 24:
            pass  # Use above defaults for num_ip_parts and ip_suffix

        if cidr_netmask >= 24:
            num_ip_parts = 3
            ip_suffix = '.128'

        # Suggest a subnet netmask __ bits offset from the VPC netmask
        if 16 <= cidr_netmask <= 24:
            netmask_bits_offset = 4
        elif 24 < cidr_netmask <= 26:
            netmask_bits_offset = 2
        else:
            # Although a VPC is unlikely to have a /27 or /28 netmask, we still need a fallback value
            netmask_bits_offset = 0

        subnet_netmask = cidr_netmask + netmask_bits_offset

        return '{0}{1}/{2}'.format('.'.join(cidr_ip_parts[:num_ip_parts]), ip_suffix, subnet_netmask)

    def get_subnet_route_tables(self, subnet_id, vpc_route_tables):
        subnet_route_tables = []
        for route_table in vpc_route_tables:
            association_subnet_ids = [assoc.subnet_id for assoc in route_table.associations]
            if subnet_id in association_subnet_ids:
                subnet_route_tables.append(dict(
                    id=route_table.id,
                    name=TaggedItemView.get_display_name(route_table),
                ))
            elif association_subnet_ids == [None]:
                # Show VPC's main route table for subnet
                subnet_route_tables.append(dict(
                    id=self.vpc_main_route_table.id,
                    name=TaggedItemView.get_display_name(self.vpc_main_route_table),
                ))
        return subnet_route_tables

    @staticmethod
    def get_default_security_group(security_groups):
        """Fetch default security group for VPC"""
        security_groups_named_default = [sgroup for sgroup in security_groups if sgroup.name == 'default']
        if security_groups_named_default:
            return security_groups_named_default[0]
        return None

    @staticmethod
    def get_main_route_table(route_tables):
        """Fetch main route table for VPC. Returns None if lookup fails"""
        for route_table in route_tables:
            if [association for association in route_table.associations if association.main is True]:
                return route_table
        return None

    def get_internet_gateway(self):
        """Fetch internet gateway for VPC. Returns None if lookup fails"""
        filters = {
            'attachment.vpc-id': [self.vpc.id]
        }
        internet_gateways = self.vpc_conn.get_all_internet_gateways(filters=filters)
        if internet_gateways:
            return internet_gateways[0]
        return None

    def update_internet_gateway(self):
        selected_igw = self.request.params.get('internet_gateway')
        actions = []

        if self.vpc_internet_gateway:
            if self.vpc_internet_gateway.id != selected_igw:
                if selected_igw == 'None':
                    actions.append('detach')
                else:
                    actions.append('detach')
                    actions.append('attach')
        elif selected_igw != 'None':
            actions.append('attach')

        actions = set(actions)
        if 'detach' in actions:
            self.vpc_conn.detach_internet_gateway(self.vpc_internet_gateway.id, self.vpc.id)
        if 'attach' in actions:
            self.vpc_conn.attach_internet_gateway(selected_igw, self.vpc.id)


class CreateVPCView(BaseView):
    """Create VPC view and handler"""
    TEMPLATE = '../templates/vpcs/vpc_new.pt'

    def __init__(self, request):
        super(CreateVPCView, self).__init__(request)
        self.title_parts = [_(u'VPC'), _(u'Create')]
        self.vpc_conn = self.get_connection(conn_type='vpc')
        self.create_vpc_form = CreateVPCForm(self.request, vpc_conn=self.vpc_conn, formdata=self.request.params or None)
        self.render_dict = dict(
            create_vpc_form=self.create_vpc_form
        )

    @view_config(route_name='vpc_new', renderer=TEMPLATE, request_method='GET')
    def vpc_new(self):
        """Displays the Create VPC page"""
        return self.render_dict

    @view_config(route_name='vpc_create', renderer=TEMPLATE, request_method='POST')
    def vpc_create(self):
        """Handle VPC creation"""
        if self.create_vpc_form.validate():
            name = self.request.params.get('name')
            cidr_block = self.request.params.get('cidr_block')
            internet_gateway = self.request.params.get('internet_gateway')
            tags_json = self.request.params.get('tags')
            self.log_request(_(u"Creating VPC {0}").format(name))
            with boto_error_handler(self.request):
                new_vpc = self.vpc_conn.create_vpc(cidr_block)
                new_vpc_id = new_vpc.id

                # Add tags
                if name:
                    new_vpc.add_tag('Name', name)
                if tags_json:
                    tags = json.loads(tags_json)
                    tags_dict = TaggedItemView.normalize_tags(tags)
                    for tagname, tagvalue in tags_dict.items():
                        new_vpc.add_tag(tagname, tagvalue)

                # Attach internet gateway to VPC if selected
                if internet_gateway not in [None, 'None']:
                    self.log_request(_(u"Attaching internet gateway to VPC {0}").format(new_vpc_id))
                    self.vpc_conn.attach_internet_gateway(internet_gateway, new_vpc_id)
            msg = _(u'Successfully created VPC. '
                    u'It may take a moment for the VPC to be available.')
            queue = Notification.SUCCESS
            self.request.session.flash(msg, queue=queue)
            location = self.request.route_path('vpc_view', id=new_vpc_id)
            return HTTPFound(location=location)
        else:
            self.request.error_messages = self.create_vpc_form.get_errors_list()
        return self.render_dict


class SubnetView(TaggedItemView):
    VIEW_TEMPLATE = '../templates/vpcs/subnet_view.pt'

    def __init__(self, request, **kwargs):
        super(SubnetView, self).__init__(request, **kwargs)
        self.location = self.request.route_path(
            'subnet_view', vpc_id=self.request.matchdict.get('vpc_id'), id=self.request.matchdict.get('id'))
        self.conn = self.get_connection()
        self.vpc_conn = self.get_connection(conn_type='vpc')
        with boto_error_handler(request, self.location):
            self.vpc = self.get_vpc()
            self.vpc_route_tables = self.vpc_conn.get_all_route_tables(filters={'vpc-id': self.vpc.id})
            self.subnet = self.get_subnet()
            self.subnet_route_table = self.get_subnet_route_table()
            self.subnet_network_acl = self.get_subnet_network_acl()
            self.subnet_form = SubnetForm(
                self.request, vpc_conn=self.vpc_conn, vpc=self.vpc, route_tables=self.vpc_route_tables,
                subnet=self.subnet, subnet_route_table=self.subnet_route_table, formdata=self.request.params or None
            )
        self.subnet_delete_form = SubnetDeleteForm(self.request, formdata=self.request.params or None)
        self.terminate_form = TerminateInstanceForm(self.request, formdata=self.request.params or None)
        self.vpc_name = self.get_display_name(self.vpc)
        self.subnet_name = self.get_display_name(self.subnet)
        self.tagged_obj = self.subnet
        self.title_parts = [_(u'Subnet'), self.subnet_name]
        subnet_is_default_for_zone = self.subnet.defaultForAz == 'true'
        self.render_dict = dict(
            vpc=self.vpc,
            vpc_name=self.vpc_name,
            subnet=self.subnet,
            subnet_name=self.subnet_name,
            subnet_route_table=self.subnet_route_table,
            subnet_network_acl=self.subnet_network_acl,
            subnet_form=self.subnet_form,
            subnet_delete_form=self.subnet_delete_form,
            terminate_form=self.terminate_form,
            subnet_instances_link=self.request.route_path('instances', _query={'subnet_id': self.subnet.id}),
            default_for_zone=subnet_is_default_for_zone,
            default_for_zone_label=_('yes') if subnet_is_default_for_zone else _('no'),
            public_ip_auto_assignment=_('Enabled') if self.subnet.mapPublicIpOnLaunch == 'true' else _('Disabled'),
            tags=self.serialize_tags(self.subnet.tags) if self.subnet else [],
            controller_options_json=self.get_controller_options_json(),
        )

    @view_config(route_name='subnet_view', renderer=VIEW_TEMPLATE, request_method='GET')
    def subnet_view(self):
        if self.subnet is None:
            raise HTTPNotFound()
        return self.render_dict

    @view_config(route_name='subnet_update', renderer=VIEW_TEMPLATE, request_method='POST')
    def subnet_update(self):
        if self.subnet and self.subnet_form.validate():
            location = self.request.route_path('subnet_view', vpc_id=self.vpc.id, id=self.subnet.id)
            with boto_error_handler(self.request, location):
                # Update tags
                self.update_tags()

                # Save Name tag
                name = self.request.params.get('name', '')
                self.update_name_tag(name)

                # Update route table
                self.update_route_table()

                # Update public IP auto-assignment value
                self.modify_public_auto_ip_assignment()

            msg = _(u'Successfully updated subnet')
            self.request.session.flash(msg, queue=Notification.SUCCESS)
            return HTTPFound(location=location)
        else:
            self.request.error_messages = self.subnet_form.get_errors_list()
        return self.render_dict

    @view_config(route_name='subnet_delete', renderer=VIEW_TEMPLATE, request_method='POST')
    def subnet_delete(self):
        if self.subnet and self.subnet_delete_form.validate():
            deleted_subnet_name = TaggedItemView.get_display_name(self.subnet)
            with boto_error_handler(self.request, self.location):
                # Disassociate route table from subnet
                if self.subnet_route_table:
                    for association in self.subnet_route_table.associations:
                        if association.subnet_id == self.subnet.id:
                            self.vpc_conn.disassociate_route_table(association.id)

                # Disassociate network ACL from subnet
                if self.subnet_network_acl:
                    self.vpc_conn.disassociate_network_acl(self.subnet.id)

                # Finally, delete subnet
                self.log_request(_('Deleting subnet {0}').format(self.subnet.id))
                self.vpc_conn.delete_subnet(self.subnet.id)

            msg = _('Successfully deleted subnet {0}').format(deleted_subnet_name)
            self.request.session.flash(msg, queue=Notification.SUCCESS)
            return HTTPFound(location=self.request.route_path('vpc_view', id=self.vpc.id))
        else:
            self.request.error_messages = self.subnet_delete_form.get_errors_list()
            return self.render_dict

    def get_vpc(self):
        vpc_id = self.request.matchdict.get('vpc_id')
        if vpc_id:
            vpcs_list = self.vpc_conn.get_all_vpcs(vpc_ids=[vpc_id])
            return vpcs_list[0] if vpcs_list else None
        return None

    def get_subnet(self):
        subnet_id = self.request.matchdict.get('id')
        if subnet_id:
            subnet_list = self.vpc_conn.get_all_subnets(filters={'subnet-id': [subnet_id]})
            return subnet_list[0] if subnet_list else None
        return None

    def get_subnet_route_table(self):
        for route_table in self.vpc_route_tables:
            if [association for association in route_table.associations if association.subnet_id == self.subnet.id]:
                return route_table
        return None

    def get_subnet_network_acl(self):
        vpc_network_acls = self.vpc_conn.get_all_network_acls(filters={'vpc-id': self.vpc.id})
        subnet_network_acls = VPCView.get_subnet_network_acls(self.subnet.id, vpc_network_acls)
        if subnet_network_acls:
            return subnet_network_acls[0]
        return None

    def update_route_table(self):
        new_route_table_id = self.request.params.get('route_table')
        actions = []
        if self.subnet_route_table and new_route_table_id == 'None':
            actions.append('disassociate')
        if not self.subnet_route_table and new_route_table_id != 'None':
            actions.append('associate')
        if self.subnet_route_table and new_route_table_id != 'None':
            actions.append('disassociate')
            actions.append('associate')
        if 'disassociate' in actions:
            for association in self.subnet_route_table.associations:
                if association.subnet_id == self.subnet.id:
                    self.vpc_conn.disassociate_route_table(association.id)
        if 'associate' in actions:
            self.vpc_conn.associate_route_table(new_route_table_id, self.subnet.id)

    def modify_public_auto_ip_assignment(self):
        map_public_ip_on_launch = self.request.params.get('public_ip_auto_assignment', 'false')
        params = {
            'SubnetId': self.subnet.id,
            'MapPublicIpOnLaunch.Value': map_public_ip_on_launch
        }
        self.vpc_conn.get_status('ModifySubnetAttribute', params)

    def get_controller_options_json(self):
        return BaseView.escape_json(json.dumps({
            'subnet_id': self.subnet.id,
            'terminated_instances_notice': _(
                'Successfully sent request to terminate instances. It may take a moment to shut down the instances.'
            ),
        }))


class RouteTableMixin(object):
    def update_routes(self, request, vpc_conn, route_table):
        routes_json = request.params.get('routes')
        new_routes = json.loads(routes_json)
        self.delete_routes(vpc_conn, route_table)
        self.add_routes(vpc_conn, route_table, new_routes)

    @staticmethod
    def delete_routes(vpc_conn, route_table):
        for route in route_table.routes:
            # TODO: Skip deleting local route
            if route.gateway_id != 'local':
                vpc_conn.delete_route(route_table.id, route.destination_cidr_block)

    @staticmethod
    def add_routes(vpc_conn, route_table, new_routes):
        for route in new_routes:
            route_target_id = route.get('target')
            params = dict(
                route_table_id=route_table.id,
                destination_cidr_block=route.get('destination_cidr_block')
            )
            if route_target_id:
                if route_target_id.startswith('igw-'):
                    params.update(dict(gateway_id=route_target_id))
                elif route_target_id.startswith('eni-'):
                    params.update(dict(interface_id=route_target_id))
                # TODO: Handle routes with NAT Gateway target
                vpc_conn.create_route(**params)


class RouteTableView(TaggedItemView, RouteTableMixin):
    VIEW_TEMPLATE = '../templates/vpcs/route_table_view.pt'

    def __init__(self, request, **kwargs):
        super(RouteTableView, self).__init__(request, **kwargs)
        self.location = self.request.route_path(
            'route_table_view', vpc_id=self.request.matchdict.get('vpc_id'), id=self.request.matchdict.get('id'))
        self.conn = self.get_connection()
        self.vpc_conn = self.get_connection(conn_type='vpc')
        with boto_error_handler(request, self.location):
            self.vpc = self.get_vpc()
            self.route_table = self.get_route_table()
            self.route_table_subnets = self.get_route_table_subnets()
            vpc_main_route_tables = self.vpc_conn.get_all_route_tables(
                filters={'vpc-id': self.vpc.id, 'association.main': 'true'})
        self.vpc_main_route_table = vpc_main_route_tables[0]
        self.route_table_name = self.get_display_name(self.route_table)
        self.is_main_route_table = self.route_table.id == self.vpc_main_route_table.id
        self.route_table_form = RouteTableForm(
            self.request, route_table=self.route_table, formdata=self.request.params or None
        )
        self.route_table_delete_form = RouteTableDeleteForm(self.request, formdata=self.request.params or None)
        self.route_table_set_main_form = RouteTableSetMainForm(self.request, formdata=self.request.params or None)
        self.vpc_name = self.get_display_name(self.vpc)
        self.tagged_obj = self.route_table
        self.title_parts = [_(u'Route Table'), self.route_table_name]
        self.render_dict = dict(
            vpc=self.vpc,
            vpc_name=self.vpc_name,
            route_table=self.route_table,
            route_table_name=self.route_table_name,
            route_table_subnets=self.route_table_subnets,
            is_main_route_table=self.is_main_route_table,
            main_route_table_label=_('yes') if self.is_main_route_table else _('no'),
            route_table_form=self.route_table_form,
            route_table_delete_form=self.route_table_delete_form,
            route_table_set_main_form=self.route_table_set_main_form,
            routes=self.serialize_routes(self.route_table.routes),
            tags=self.serialize_tags(self.route_table.tags) if self.route_table else [],
        )

    @view_config(route_name='route_table_view', renderer=VIEW_TEMPLATE, request_method='GET')
    def route_table_view(self):
        if self.route_table is None:
            raise HTTPNotFound()
        return self.render_dict

    @view_config(route_name='route_table_update', renderer=VIEW_TEMPLATE, request_method='POST')
    def route_table_update(self):
        if self.route_table and self.route_table_form.validate():
            location = self.request.route_path('route_table_view', vpc_id=self.vpc.id, id=self.route_table.id)
            routes_updated = self.request.params.get('routes_updated', False)
            with boto_error_handler(self.request, location):
                # Update tags
                self.update_tags()

                # Save Name tag
                name = self.request.params.get('name', '')
                self.update_name_tag(name)

                # Update routes
                if routes_updated:
                    self.update_routes(self.request, self.vpc_conn, self.route_table)

            msg = _(u'Successfully updated route table')
            self.request.session.flash(msg, queue=Notification.SUCCESS)
            return HTTPFound(location=location)
        else:
            self.request.error_messages = self.route_table_form.get_errors_list()
        return self.render_dict

    @view_config(route_name='route_table_delete', renderer=VIEW_TEMPLATE, request_method='POST')
    def route_table_delete(self):
        if self.route_table and self.route_table_delete_form.validate():
            with boto_error_handler(self.request, self.location):
                # Disassociate any subnets from route table
                for association in self.route_table.associations:
                    self.vpc_conn.disassociate_route_table(association.id)

                # Delete route table
                self.vpc_conn.delete_route_table(self.route_table.id)

            msg = _(u'Successfully deleted route table')
            self.request.session.flash(msg, queue=Notification.SUCCESS)
            return HTTPFound(location=self.request.route_path('vpcs'))
        else:
            self.request.error_messages = self.route_table_delete_form.get_errors_list()
        return self.render_dict

    @view_config(route_name='route_table_set_main_for_vpc', renderer=VIEW_TEMPLATE, request_method='POST')
    def route_table_set_main_for_vpc(self):
        if self.vpc and self.route_table_set_main_form.validate():
            if self.vpc_main_route_table:
                existing_main_table_associations = [
                    assoc for assoc in self.vpc_main_route_table.associations if assoc.main is True]
                if existing_main_table_associations:
                    existing_assocation_id = existing_main_table_associations[0].id
                    with boto_error_handler(self.request, self.location):
                        self.vpc_conn.replace_route_table_association_with_assoc(
                            association_id=existing_assocation_id, route_table_id=self.route_table.id)
            msg = _(u'Successfully set main route table for VPC')
            self.request.session.flash(msg, queue=Notification.SUCCESS)
            return HTTPFound(location=self.location)
        else:
            self.request.error_messages = self.route_table_set_main_form.get_errors_list()
        return self.render_dict

    def get_vpc(self):
        vpc_id = self.request.matchdict.get('vpc_id')
        if vpc_id:
            vpcs_list = self.vpc_conn.get_all_vpcs(vpc_ids=[vpc_id])
            return vpcs_list[0] if vpcs_list else None
        return None

    def get_route_table(self):
        route_table_id = self.request.matchdict.get('id')
        filters = {
            'vpc-id': self.vpc.id,
            'route-table-id': route_table_id
        }
        route_tables = self.vpc_conn.get_all_route_tables(filters=filters)
        if route_tables:
            return route_tables[0]
        return None

    def get_route_table_subnets(self):
        route_table_association_subnet_ids = [assoc.subnet_id for assoc in self.route_table.associations]
        return self.vpc_conn.get_all_subnets(filters={'subnet-id': route_table_association_subnet_ids})

    @staticmethod
    def serialize_routes(routes):
        """Returns a JSON-stringified list of boto.vpc.RouteTable.Route objects converted to dicts"""
        routes_list = []
        for route in routes:
            routes_list.append(dict(
                destination_cidr_block=route.destination_cidr_block,
                gateway_id=route.gateway_id,
                instance_id=route.instance_id,
                interface_id=route.interface_id,
                origin=route.origin,
                state=route.state,
                vpc_peering_connection_id=route.vpc_peering_connection_id,
            ))
        return BaseView.escape_json(json.dumps(routes_list))


class RouteTargetsJsonView(BaseView):
    """Route targets returned as JSON"""

    def __init__(self, request):
        super(RouteTargetsJsonView, self).__init__(request)
        self.vpc_conn = self.get_connection(conn_type="vpc")

    @view_config(route_name='route_targets_json', renderer='json', request_method='GET')
    def route_targets_json(self):
        route_targets = []
        vpc_id = self.request.matchdict.get('vpc_id')
        with boto_error_handler(self.request):
            internet_gateways = self.vpc_conn.get_all_internet_gateways(filters={'attachment.vpc-id': [vpc_id]})
            network_interfaces = self.vpc_conn.get_all_network_interfaces(filters={'vpc-id': [vpc_id]})
            # TODO: Add NAT gateways as target options
        for igw in sorted(internet_gateways, key=attrgetter('id')):
            route_targets.append(dict(
                id=igw.id,
            ))
        for eni in sorted(network_interfaces, key=attrgetter('id')):
            route_targets.append(dict(
                id=eni.id
            ))
        return dict(results=route_targets)<|MERGE_RESOLUTION|>--- conflicted
+++ resolved
@@ -38,14 +38,9 @@
 from ..forms import ChoicesManager
 from ..forms.instances import TerminateInstanceForm
 from ..forms.vpcs import (
-<<<<<<< HEAD
-    VPCsFiltersForm, VPCForm, VPCMainRouteTableForm, CreateInternetGatewayForm, CreateVPCForm,
+    VPCsFiltersForm, VPCForm, VPCMainRouteTableForm, CreateInternetGatewayForm, CreateVPCForm, CreateSubnetForm,
     RouteTableForm, VPCDeleteForm, SubnetForm, SubnetDeleteForm, RouteTableSetMainForm, RouteTableDeleteForm,
     INTERNET_GATEWAY_HELP_TEXT
-=======
-    VPCsFiltersForm, VPCForm, VPCMainRouteTableForm, CreateInternetGatewayForm,
-    CreateVPCForm, VPCDeleteForm, SubnetForm, CreateSubnetForm, SubnetDeleteForm, INTERNET_GATEWAY_HELP_TEXT
->>>>>>> 95327c28
 )
 from ..i18n import _
 from ..models import Notification
@@ -760,7 +755,7 @@
     @staticmethod
     def delete_routes(vpc_conn, route_table):
         for route in route_table.routes:
-            # TODO: Skip deleting local route
+            # Skip deleting local route
             if route.gateway_id != 'local':
                 vpc_conn.delete_route(route_table.id, route.destination_cidr_block)
 

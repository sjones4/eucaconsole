# -*- coding: utf-8 -*-
# Copyright 2013-2014 Eucalyptus Systems, Inc.
#
# Redistribution and use of this software in source and binary forms,
# with or without modification, are permitted provided that the following
# conditions are met:
#
# Redistributions of source code must retain the above copyright notice,
# this list of conditions and the following disclaimer.
#
# Redistributions in binary form must reproduce the above copyright
# notice, this list of conditions and the following disclaimer in the
# documentation and/or other materials provided with the distribution.
#
# THIS SOFTWARE IS PROVIDED BY THE COPYRIGHT HOLDERS AND CONTRIBUTORS
# "AS IS" AND ANY EXPRESS OR IMPLIED WARRANTIES, INCLUDING, BUT NOT
# LIMITED TO, THE IMPLIED WARRANTIES OF MERCHANTABILITY AND FITNESS FOR
# A PARTICULAR PURPOSE ARE DISCLAIMED. IN NO EVENT SHALL THE COPYRIGHT
# OWNER OR CONTRIBUTORS BE LIABLE FOR ANY DIRECT, INDIRECT, INCIDENTAL,
# SPECIAL, EXEMPLARY, OR CONSEQUENTIAL DAMAGES (INCLUDING, BUT NOT
# LIMITED TO, PROCUREMENT OF SUBSTITUTE GOODS OR SERVICES; LOSS OF USE,
# DATA, OR PROFITS; OR BUSINESS INTERRUPTION) HOWEVER CAUSED AND ON ANY
# THEORY OF LIABILITY, WHETHER IN CONTRACT, STRICT LIABILITY, OR TORT
# (INCLUDING NEGLIGENCE OR OTHERWISE) ARISING IN ANY WAY OUT OF THE USE
# OF THIS SOFTWARE, EVEN IF ADVISED OF THE POSSIBILITY OF SUCH DAMAGE.

"""
Pyramid views for Login/Logout

"""
import base64
import logging
from urllib2 import HTTPError, URLError
from urlparse import urlparse
from boto.connection import AWSAuthConnection

from pyramid.httpexceptions import HTTPFound
from pyramid.security import NO_PERMISSION_REQUIRED, remember, forget
from pyramid.settings import asbool
from pyramid.view import view_config, forbidden_view_config

from ..forms.login import EucaLoginForm, EucaLogoutForm, AWSLoginForm
from ..i18n import _
from ..models.auth import AWSAuthenticator, EucaAuthenticator, ConnectionManager
from ..views import BaseView
from ..views import JSONResponse
from ..constants import AWS_REGIONS


@forbidden_view_config()
def redirect_to_login_page(request):
    login_url = request.route_path('login')
    return HTTPFound(login_url)


class LoginView(BaseView):
    TEMPLATE = '../templates/login.pt'

    def __init__(self, request):
        super(LoginView, self).__init__(request)
        self.euca_login_form = EucaLoginForm(self.request, formdata=self.request.params or None)
        self.aws_login_form = AWSLoginForm(self.request, formdata=self.request.params or None)
        self.aws_enabled = asbool(request.registry.settings.get('enable.aws'))
        referrer = urlparse(self.request.url).path
        login_url = self.request.route_path('login')
        logout_url = self.request.route_path('logout')
        if referrer in [login_url, logout_url]:
            referrer = '/'  # never use the login form (or logout view) itself as came_from
        self.came_from = self.sanitize_url(self.request.params.get('came_from', referrer))
        self.login_form_errors = []
        self.duration = str(int(self.request.registry.settings.get('session.cookie_expires')) + 60)
        self.secure_session = asbool(self.request.registry.settings.get('session.secure', False))
        self.https_proxy = self.request.environ.get('HTTP_X_FORWARDED_PROTO') == 'https'
        self.https_scheme = self.request.scheme == 'https'
        self.render_dict = dict(
            https_required=self.show_https_warning(),
            euca_login_form=self.euca_login_form,
            aws_login_form=self.aws_login_form,
            login_form_errors=self.login_form_errors,
            aws_enabled=self.aws_enabled,
            duration=self.duration,
            came_from=self.came_from,
        )

    def show_https_warning(self):
        if any([self.https_proxy, self.https_scheme]) and not self.secure_session:
            return True
        if self.secure_session and not (any([self.https_proxy, self.https_scheme])):
            return True
        return False

    @view_config(route_name='login', request_method='GET', renderer=TEMPLATE, permission=NO_PERMISSION_REQUIRED)
    @forbidden_view_config(request_method='GET', renderer=TEMPLATE)
    def login_page(self):
        if self.request.is_xhr:
            message = getattr(self.request.exception, 'message', _(u"Session Timed Out"))
            status = getattr(self.request.exception, 'status', "403 Forbidden")
            status = int(status[:status.index(' ')]) or 403
            return JSONResponse(status=status, message=message)
        return self.render_dict

    @view_config(route_name='login', request_method='POST', renderer=TEMPLATE, permission=NO_PERMISSION_REQUIRED)
    def handle_login(self):
        """Handle login form post"""

        login_type = self.request.params.get('login_type')

        if login_type == 'Eucalyptus':
            return self.handle_euca_login()
        elif login_type == 'AWS':
            return self.handle_aws_login()

        return self.render_dict

    def handle_euca_login(self):
        new_passwd = None
        host = self.request.registry.settings.get('clchost', 'localhost')
        port = int(self.request.registry.settings.get('clcport', 8773))
        host = self.request.registry.settings.get('sts.host', host)
        port = int(self.request.registry.settings.get('sts.port', port))
        validate_certs = asbool(self.request.registry.settings.get('connection.ssl.validation', False))
        conn = AWSAuthConnection(None, aws_access_key_id='', aws_secret_access_key='')
        
        ca_certs_file = conn.ca_certificates_file
        conn = None
        ca_certs_file = self.request.registry.settings.get('connection.ssl.certfile', ca_certs_file)
        auth = EucaAuthenticator(host, port, validate_certs=validate_certs, ca_certs=ca_certs_file)
        session = self.request.session

        if self.euca_login_form.validate():
            account = self.request.params.get('account')
            username = self.request.params.get('username')
            password = self.request.params.get('password')
            try:
                creds = auth.authenticate(
                    account=account, user=username, passwd=password,
                    new_passwd=new_passwd, timeout=8, duration=self.duration)
                user_account = '{user}@{account}'.format(user=username, account=account)
                # self.invalidate_connection_cache()
                session.invalidate()  # Refresh session
                session['cloud_type'] = 'euca'
                session['account'] = account
                session['username'] = username
                session['session_token'] = creds.session_token
                session['access_id'] = creds.access_key
                session['secret_key'] = creds.secret_key
                session['region'] = 'euca'
<<<<<<< HEAD
                session['username_label'] = '{user}@{account}'.format(user=username, account=account)
                # handle checks for IAM perms
                self.region = self.cloud_type = 'euca'
                self.access_key = creds.access_key
                self.secret_key = creds.secret_key
                self.security_token = creds.session_token
                iam_conn = self.get_connection(conn_type='iam', cloud_type='euca')
                session['account_access'] = True if account == 'eucalyptus' else False
                session['user_access'] = False
                try:
                    iam_conn.get_all_users(path_prefix="/notlikely")
                    session['user_access'] = True
                except:
                    pass
                session['group_access'] = False
                try:
                    iam_conn.get_all_groups(path_prefix="/notlikely")
                    session['group_access'] = True
                except:
                    pass
                session['role_access'] = False
                try:
                    iam_conn.list_roles(path_prefix="/notlikely")
                    session['role_access'] = True
                except:
                    pass
=======
                session['username_label'] = user_account
>>>>>>> 36e71f31
                headers = remember(self.request, user_account)
                return HTTPFound(location=self.came_from, headers=headers)
            except HTTPError, err:
                logging.info("http error "+str(vars(err)))
                if err.code == 403:  # password expired
                    changepwd_url = self.request.route_path('changepassword')
                    return HTTPFound(changepwd_url+("?expired=true&account=%s&username=%s" % (account, username)))
                elif err.msg == u'Unauthorized':
                    msg = _(u'Invalid user/account name and/or password.')
                    self.login_form_errors.append(msg)
            except URLError, err:
                logging.info("url error "+str(vars(err)))
                #if str(err.reason) == 'timed out':
                # opened this up since some other errors should be reported as well.
                if err.reason.find('ssl') > -1:
                    msg = _(u"This cloud's SSL server certificate isn't valid. Please contact your cloud administrator.")
                else:
                    msg = _(u'No response from host')
                self.login_form_errors.append(msg)
        return self.render_dict

    def handle_aws_login(self):
        session = self.request.session
        if self.aws_login_form.validate():
            package = self.request.params.get('package')
            package = base64.decodestring(package)
            aws_region = self.request.params.get('aws-region')
            validate_certs = asbool(self.request.registry.settings.get('connection.ssl.validation', False))
            conn = AWSAuthConnection(None, aws_access_key_id='', aws_secret_access_key='')
            ca_certs_file = conn.ca_certificates_file
            conn = None
            ca_certs_file = self.request.registry.settings.get('connection.ssl.certfile', ca_certs_file)
            auth = AWSAuthenticator(package=package, validate_certs=validate_certs, ca_certs=ca_certs_file)
            try:
                creds = auth.authenticate(timeout=10)
                default_region = self.request.registry.settings.get('aws.default.region', 'us-east-1')
                # self.invalidate_connection_cache()
                session.invalidate()  # Refresh session
                session['cloud_type'] = 'aws'
                session['session_token'] = creds.session_token
                session['access_id'] = creds.access_key
                session['secret_key'] = creds.secret_key
                last_visited_aws_region = [reg for reg in AWS_REGIONS if reg.get('name') == aws_region]
                session['region'] = aws_region if last_visited_aws_region else default_region
                session['username_label'] = '{user}...@AWS'.format(user=creds.access_key[:8])
                # Save EC2 Connection object in cache
                ConnectionManager.aws_connection(
                    default_region, creds.access_key, creds.secret_key, creds.session_token, 'ec2')
                headers = remember(self.request, creds.access_key[:8])
                return HTTPFound(location=self.came_from, headers=headers)
            except HTTPError, err:
                if err.msg == 'Forbidden':
                    msg = _(u'Invalid access key and/or secret key.')
                    self.login_form_errors.append(msg)
            except URLError, err:
                if err.reason.find('ssl') > -1:
                    msg = _(u"This cloud's SSL server certificate isn't valid. Please contact your cloud administrator.")
                else:
                    msg = _(u'No response from host')
                self.login_form_errors.append(msg)
        return self.render_dict


class LogoutView(BaseView):
    def __init__(self, request):
        super(LogoutView, self).__init__(request)
        self.request = request
        self.login_url = request.route_path('login')
        self.euca_logout_form = EucaLogoutForm(self.request, formdata=self.request.params or None)

    @view_config(route_name='logout', request_method='POST')
    def logout(self):
        if self.euca_logout_form.validate():
            forget(self.request)
            self.request.session.invalidate()
            # self.invalidate_connection_cache()
            return HTTPFound(location=self.login_url)
<|MERGE_RESOLUTION|>--- conflicted
+++ resolved
@@ -145,8 +145,7 @@
                 session['access_id'] = creds.access_key
                 session['secret_key'] = creds.secret_key
                 session['region'] = 'euca'
-<<<<<<< HEAD
-                session['username_label'] = '{user}@{account}'.format(user=username, account=account)
+                session['username_label'] = user_account
                 # handle checks for IAM perms
                 self.region = self.cloud_type = 'euca'
                 self.access_key = creds.access_key
@@ -172,9 +171,6 @@
                     session['role_access'] = True
                 except:
                     pass
-=======
-                session['username_label'] = user_account
->>>>>>> 36e71f31
                 headers = remember(self.request, user_account)
                 return HTTPFound(location=self.came_from, headers=headers)
             except HTTPError, err:

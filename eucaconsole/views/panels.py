--- conflicted
+++ resolved
@@ -70,11 +70,8 @@
 
 @panel_config('form_field', renderer='../templates/panels/form_field_row.pt')
 def form_field_row(context, request, field=None, reverse=False, leftcol_width=4, rightcol_width=8,
-<<<<<<< HEAD
+                   leftcol_width_large=2, rightcol_width_large=10,
                    inline=True, stack_label=False, ng_attrs=None, **kwargs):
-=======
-                   leftcol_width_large=2, rightcol_width_large=10, inline=True, ng_attrs=None, **kwargs):
->>>>>>> b7cca239
     """ Widget for a singe form field row.
         The left/right column widths are Zurb Foundation grid units.
             e.g. leftcol_width=3 would set column for labels with a wrapper of <div class="small-3 columns">...</div>
@@ -119,16 +116,14 @@
 
     if stack_label:
         leftcol_width = 0
+        leftcol_width_large = 0
+        rightcol_width_large = 12
 
     return dict(
         field=field, error_msg=error_msg, html_attrs=html_attrs, inline=inline, checkbox=checkbox,
-<<<<<<< HEAD
-        leftcol_width=leftcol_width, rightcol_width=rightcol_width, reverse=reverse, stack_label=stack_label
-=======
         leftcol_width=leftcol_width, rightcol_width=rightcol_width,
         leftcol_width_large=leftcol_width_large, rightcol_width_large=rightcol_width_large,
-        reverse=reverse
->>>>>>> b7cca239
+        reverse=reverse, stack_label=stack_label
     )
 
 

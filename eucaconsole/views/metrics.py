--- conflicted
+++ resolved
@@ -322,22 +322,6 @@
     def metrics_available_for_resource(self):
         resourcetype = self.request.matchdict.get('type')
         resourceid = self.request.matchdict.get('value')
-<<<<<<< HEAD
-        conn = self.get_connection(conn_type='cloudwatch')
-        dimensions = {resourcetype: resourceid}
-
-        with boto_error_handler(self.request):
-            metrics = conn.list_metrics(dimensions=dimensions)
-
-        result = [{
-            'index': [metric['name'] for metric in METRIC_TYPES].index(m.name),
-            'unit': next(metric['unit'] for metric in METRIC_TYPES if metric['name'] == m.name),
-            'dimensions': m.dimensions,
-            'name': m.name,
-            'label': METRIC_TITLE_MAPPING.get(m['name'], m['name']),
-            'namespace': m.namespace} for m in metrics]
-        result.sort(lambda a, b: cmp(a.get('index', 0), b.get('index', 0)))
-=======
         namespace_param = self.request.params.get('namespace', 'AWS/EC2')
         namespaces = namespace_param.split(',')  # Pass multiple namespaces as comma-separated list
         conn = self.get_connection(conn_type='cloudwatch')
@@ -353,7 +337,6 @@
                     label=METRIC_TITLE_MAPPING.get(metric['name'], metric['name']),
                     namespace=metric['namespace'],
                 ))
->>>>>>> ae69c311
 
         # Fetch custom metrics via list_metrics API call
         with boto_error_handler(self.request):

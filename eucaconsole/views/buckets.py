--- conflicted
+++ resolved
@@ -686,25 +686,15 @@
         super(BucketDetailsView, self).__init__(request, **kwargs)
         self.title_parts = [_(u'Bucket'), request.matchdict.get('name'), _(u'Details')]
         self.s3_conn = self.get_connection(conn_type='s3')
-<<<<<<< HEAD
-=======
-        self.bucket = bucket
-        self.bucket_acl = bucket_acl
         self.cors_configuration_xml = None
->>>>>>> d066b7e3
         with boto_error_handler(request):
             self.bucket = BucketContentsView.get_bucket(request, self.s3_conn)
             request.subpath = self.get_subpath(self.bucket.name) if self.bucket else ''
-<<<<<<< HEAD
             self.bucket_acl = self.bucket.get_acl() if self.bucket else None
-=======
-            if self.bucket and self.bucket_acl is None:
-                self.bucket_acl = self.bucket.get_acl() if self.bucket else None
             if self.bucket:
                 self.cors_configuration_xml = self.get_cors_configuration(self.bucket, xml=True)
                 if self.cors_configuration_xml:
                     self.cors_configuration_xml = self.pretty_print_xml(self.cors_configuration_xml)
->>>>>>> d066b7e3
         self.details_form = BucketDetailsForm(request, formdata=self.request.params or None)
         self.sharing_form = SharingPanelForm(
             request, bucket_object=self.bucket, sharing_acl=self.bucket_acl, formdata=self.request.params or None)

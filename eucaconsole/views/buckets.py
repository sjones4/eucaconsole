--- conflicted
+++ resolved
@@ -666,11 +666,7 @@
         with boto_error_handler(request):
             if self.s3_conn and self.bucket is None:
                 self.bucket = BucketContentsView.get_bucket(request, self.s3_conn)
-<<<<<<< HEAD
-            request.subpath = self.get_subpath(self.bucket.name)
-=======
             request.subpath = self.get_subpath(self.bucket.name) if self.bucket else ''
->>>>>>> d9ab4da4
             if self.bucket and self.bucket_acl is None:
                 self.bucket_acl = self.bucket.get_acl() if self.bucket else None
         self.details_form = BucketDetailsForm(request, formdata=self.request.params or None)

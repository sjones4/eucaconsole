--- conflicted
+++ resolved
@@ -40,11 +40,7 @@
 from pyramid.view import view_config
 
 from ..forms.buckets import (
-<<<<<<< HEAD
     BucketDetailsForm, BucketItemDetailsForm, SharingPanelForm, BucketUpdateVersioningForm, MetadataForm, BucketDeleteForm, BucketUploadForm)
-=======
-    BucketDetailsForm, BucketItemDetailsForm, SharingPanelForm, BucketUpdateVersioningForm, MetadataForm, BucketDeleteForm)
->>>>>>> 93bc475d
 from ..i18n import _
 from ..models import Notification
 from ..views import BaseView, LandingPageView, JSONResponse
@@ -169,7 +165,6 @@
         else:
             return dict(message=_(u"Failed to delete all keys."), errors=errors)
 
-<<<<<<< HEAD
     @view_config(route_name='bucket_put_item', renderer='json', request_method='POST', xhr=True)
     def bucket_put_item(self):
         if not(self.is_csrf_valid()):
@@ -190,8 +185,6 @@
             )
             return dict(message=_(u"Successfully copied object."))
 
-=======
->>>>>>> 93bc475d
 
 class BucketContentsView(LandingPageView):
     """Views for actions on single bucket"""
@@ -243,8 +236,8 @@
             )
         return self.render_dict
 
-    @view_config(route_name='bucket_get_url', renderer='json', request_method='POST', xhr=True)
-    def bucket_get_url(self):
+    @view_config(route_name='bucket_sign_req', renderer='json', request_method='POST', xhr=True)
+    def bucket_sign_req(self):
         if not(self.is_csrf_valid()):
             return JSONResponse(status=400, message="missing CSRF token")
         url = self.s3_conn.generate_url(

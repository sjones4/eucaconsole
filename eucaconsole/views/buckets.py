# -*- coding: utf-8 -*-
# Copyright 2013-2014 Eucalyptus Systems, Inc.
#
# Redistribution and use of this software in source and binary forms,
# with or without modification, are permitted provided that the following
# conditions are met:
#
# Redistributions of source code must retain the above copyright notice,
# this list of conditions and the following disclaimer.
#
# Redistributions in binary form must reproduce the above copyright
# notice, this list of conditions and the following disclaimer in the
# documentation and/or other materials provided with the distribution.
#
# THIS SOFTWARE IS PROVIDED BY THE COPYRIGHT HOLDERS AND CONTRIBUTORS
# "AS IS" AND ANY EXPRESS OR IMPLIED WARRANTIES, INCLUDING, BUT NOT
# LIMITED TO, THE IMPLIED WARRANTIES OF MERCHANTABILITY AND FITNESS FOR
# A PARTICULAR PURPOSE ARE DISCLAIMED. IN NO EVENT SHALL THE COPYRIGHT
# OWNER OR CONTRIBUTORS BE LIABLE FOR ANY DIRECT, INDIRECT, INCIDENTAL,
# SPECIAL, EXEMPLARY, OR CONSEQUENTIAL DAMAGES (INCLUDING, BUT NOT
# LIMITED TO, PROCUREMENT OF SUBSTITUTE GOODS OR SERVICES; LOSS OF USE,
# DATA, OR PROFITS; OR BUSINESS INTERRUPTION) HOWEVER CAUSED AND ON ANY
# THEORY OF LIABILITY, WHETHER IN CONTRACT, STRICT LIABILITY, OR TORT
# (INCLUDING NEGLIGENCE OR OTHERWISE) ARISING IN ANY WAY OUT OF THE USE
# OF THIS SOFTWARE, EVEN IF ADVISED OF THE POSSIBILITY OF SUCH DAMAGE.

"""
Pyramid views for Eucalyptus Object Store and AWS S3 Buckets

"""
from datetime import datetime
import mimetypes
import simplejson as json

from boto.s3.acl import ACL, Grant, Policy
from boto.s3.prefix import Prefix
<<<<<<< HEAD
from boto.exception import BotoServerError
=======
>>>>>>> ad55cd5e

from pyramid.httpexceptions import HTTPNotFound, HTTPFound
from pyramid.view import view_config

from ..forms.buckets import (
<<<<<<< HEAD
    BucketDetailsForm, BucketItemDetailsForm, SharingPanelForm, BucketUpdateVersioningForm, MetadataForm, BucketDeleteForm)
=======
    BucketDetailsForm, BucketItemDetailsForm, SharingPanelForm, BucketUpdateVersioningForm, MetadataForm)
>>>>>>> ad55cd5e
from ..i18n import _
from ..models import Notification
from ..views import BaseView, LandingPageView, JSONResponse
from . import boto_error_handler


DELIMITER = '/'
BUCKET_ITEM_URL_EXPIRES = 300  # Link to item expires in ___ seconds (after page load)


class BucketsView(LandingPageView):
    """Views for Buckets landing page"""
    VIEW_TEMPLATE = '../templates/buckets/buckets.pt'

    def __init__(self, request):
        super(BucketsView, self).__init__(request)
        # self.items = self.get_items()  # Only need this when filters are displayed on the landing page
        self.prefix = '/buckets'
        self.location = self.get_redirect_location('buckets')
        self.sort_keys = [
            dict(key='bucket_name', name=_(u'Bucket name: A to Z')),
            dict(key='-bucket_name', name=_(u'Bucket name: Z to A')),
        ]
        self.render_dict = dict(
            prefix=self.prefix,
            versioning_form=BucketUpdateVersioningForm(request, formdata=self.request.params or None),
<<<<<<< HEAD
            delete_form=BucketDeleteForm(request),
=======
>>>>>>> ad55cd5e
            update_versioning_url=request.route_path('bucket_update_versioning', name='_name_'),
            initial_sort_key='bucket_name',
            json_items_endpoint=self.get_json_endpoint('buckets_json'),
            sort_keys=self.sort_keys,
            filter_fields=False,
            filter_keys=['bucket_name'],
            bucket_objects_count_url=self.request.route_path('bucket_objects_count_versioning_json', name='_name_'),
        )

    @view_config(route_name='buckets', renderer=VIEW_TEMPLATE)
    def buckets_landing(self):
        # sort_keys are passed to sorting drop-down
        return self.render_dict

    @view_config(route_name='bucket_delete', renderer=VIEW_TEMPLATE)
    def bucket_delete(self):
        bucket_name = self.request.matchdict.get('name')
        s3_conn = self.get_connection(conn_type='s3')
        with boto_error_handler(self.request):
            bucket = s3_conn.head_bucket(bucket_name)
            bucket.delete()
            msg = '{0} {1}'.format(_(u'Successfully deteted bucket'), bucket_name)
            self.request.session.flash(msg, queue=Notification.SUCCESS)
        return HTTPFound(location=self.request.route_path('buckets'))

class BucketsJsonView(BaseView):
    def __init__(self, request):
        super(BucketsJsonView, self).__init__(request)
        self.s3_conn = self.get_connection(conn_type='s3')

    @view_config(route_name='buckets_json', renderer='json', request_method='POST')
    def buckets_json(self):
        if not(self.is_csrf_valid()):
            return JSONResponse(status=400, message="missing CSRF token")
        buckets = []
        with boto_error_handler(self.request):
            items = self.get_items()
            for item in items:
                bucket_name = item.name
                buckets.append(dict(
                    bucket_name=bucket_name,
                    contents_url=self.request.route_path('bucket_contents', subpath=bucket_name),
                    details_url=self.request.route_path('bucket_details', name=bucket_name),
                    creation_date=item.creation_date,
                ))
            return dict(results=buckets)

    @view_config(route_name='bucket_objects_count_versioning_json', renderer='json')
    def bucket_objects_count_versioning_json(self):
<<<<<<< HEAD
        bucket = BucketContentsView.get_bucket(self.request, self.s3_conn) if self.s3_conn else []
=======
        with boto_error_handler(self.request):
            bucket = BucketContentsView.get_bucket(self.request, self.s3_conn) if self.s3_conn else []
>>>>>>> ad55cd5e
        results = dict(
            object_count=len(tuple(bucket.list())),
            versioning_status=BucketDetailsView.get_versioning_status(bucket),
        )
        return dict(results=results)
<<<<<<< HEAD

    def get_items(self):
        return self.s3_conn.get_all_buckets() if self.s3_conn else []


class BucketXHRView(BaseView):
    def __init__(self, request):
        super(BucketXHRView, self).__init__(request)
        self.s3_conn = self.get_connection(conn_type='s3')
        self.bucket_name = request.matchdict.get('name')

    @view_config(route_name='bucket_delete_keys', renderer='json', request_method='POST', xhr=True)
    def bucket_delete_keys(self):
        """
        Deletes keys from a bucket, attempting to do as many as possible, reporting errors back at the end.
        """
        keys = self.request.params.get('keys')
        if not keys:
            return dict(message=_(u"keys must be specified."), errors=errors)
        bucket = self.s3_conn.head_bucket(self.bucket_name)
        errors = []
        self.log_request(_(u"Deleting keys from {0} : {1}").format(self.bucket_name, keys))
        for k in keys.split(','):
            key = bucket.get_key(k, validate=False)
            try:
                key.delete()
            except BotoServerError as err:
                self.log_request("Couldn't delete "+k+":"+err.message)
                errors.append(k)
        if len(errors) == 0:
            return dict(message=_(u"Successfully deleted all keys."))
        else:
            return dict(message=_(u"Failed to delete all keys."), errors=errors)
=======
>>>>>>> ad55cd5e

    def get_items(self):
        return self.s3_conn.get_all_buckets() if self.s3_conn else []


class BucketContentsView(LandingPageView):
    """Views for actions on single bucket"""
    VIEW_TEMPLATE = '../templates/buckets/bucket_contents.pt'

    def __init__(self, request):
        super(BucketContentsView, self).__init__(request)
        self.s3_conn = self.get_connection(conn_type='s3')
        self.prefix = '/buckets'
        self.bucket_name = self.get_bucket_name(request)
        self.subpath = request.subpath
        self.render_dict = dict(
            bucket_name=self.bucket_name,
        )

    @view_config(route_name='bucket_contents', renderer=VIEW_TEMPLATE)
    def bucket_contents(self):
        # sort_keys are passed to sorting drop-down
        self.sort_keys = [
            dict(key='name', name=_(u'Name: A to Z')),
            dict(key='-name', name=_(u'Name: Z to A')),
            dict(key='-size', name=_(u'Size: Largest to smallest')),
            dict(key='size', name=_(u'Size: Smallest to largest')),
        ]
        json_route_path = self.request.route_path('bucket_contents', name=self.bucket_name, subpath=self.subpath)
        self.render_dict.update(
            prefix=self.prefix,
            key_prefix='/'.join(self.subpath[1:]) if len(self.subpath) > 0 else '',
            display_path='/'.join(self.subpath),
            initial_sort_key='name',
            json_items_endpoint=self.get_json_endpoint(json_route_path, path=True),
            sort_keys=self.sort_keys,
            filter_fields=False,
            filter_keys=['name'],
        )
        return self.render_dict

    @staticmethod
    def get_bucket_name(request):
        subpath = request.matchdict.get('subpath')
        if len(subpath):
            return subpath[0]

    @staticmethod
    def get_unprefixed_key_name(key_name):
        if DELIMITER not in key_name:
            return key_name
        if DELIMITER in key_name:
            key_arr = key_name.split(DELIMITER)
            if key_name.endswith(DELIMITER):
                return key_arr[-2]
            return key_arr[-1]
        return key_name

    @staticmethod
    def get_bucket(request, s3_conn, bucket_name=None):
        subpath = request.matchdict.get('subpath')
        bucket_name = bucket_name or request.matchdict.get('name') or subpath[0]
        bucket = s3_conn.lookup(bucket_name, validate=False) if bucket_name else None
        if bucket is None:
            raise HTTPNotFound()
        return bucket

    @staticmethod
    def get_item_download_url(bucket_item):
        if bucket_item.size == 0 and DELIMITER in bucket_item.name:
            return ''  # skip if folder
        item_name = BucketContentsView.get_unprefixed_key_name(bucket_item.name)
        return bucket_item.generate_url(
            expires_in=BUCKET_ITEM_URL_EXPIRES,
            response_headers={'response-content-disposition': 'attachment; filename={0}'.format(item_name)},
        )

    @staticmethod
    def get_icon_class(key_name):
        """Get the icon class from the mime type of an object based on its key name
        :returns a string that maps to a Foundation Icon Fonts 3 class name
        :rtype str
        See http://zurb.com/playground/foundation-icon-fonts-3

        """
        mime_type = mimetypes.guess_type(key_name)[0]
        if mime_type is None:
            return ''
        if '/' in key_name:
            key_name = key_name.split('/')[-1]
            mime_type = mimetypes.guess_type(key_name)[0]
        if 'zip' in mime_type:
            return 'fi-archive'
        if 'pdf' in mime_type:
            return 'fi-page-pdf'
        if '/' in mime_type:
            mime_type = mime_type.split('/')[0]
        icon_mapping = {
            'image': 'fi-photo',
            'text': 'fi-page',
            'video': 'fi-video',
        }
        return icon_mapping.get(mime_type, 'fi-page')


class BucketContentsJsonView(BaseView):
    def __init__(self, request):
        super(BucketContentsJsonView, self).__init__(request)
        with boto_error_handler(request):
            self.s3_conn = self.get_connection(conn_type='s3')
            self.bucket = BucketContentsView.get_bucket(request, self.s3_conn)
        self.bucket_name = self.bucket.name
        self.subpath = request.subpath

    @view_config(route_name='bucket_contents', renderer='json', request_method='POST', xhr=True)
    def bucket_contents_json(self):
        if not(self.is_csrf_valid()):
            return JSONResponse(status=400, message="missing CSRF token")
        items = []
        list_prefix = '{0}/'.format(DELIMITER.join(self.subpath[1:])) if len(self.subpath) > 1 else ''
        params = dict(delimiter=DELIMITER)
        if list_prefix:
            params.update(dict(prefix=list_prefix))
        bucket_items = self.bucket.list(**params)

        for key in bucket_items:
            if self.skip_item(key):
                continue
            if isinstance(key, Prefix):  # Is folder
                item = dict(
                    size=0,
                    is_folder=True,
                    last_modified=None,
                    icon='fi-folder',
                    download_url='',
                )
            else:  # Is not folder
                item = dict(
                    size=key.size,
                    is_folder=False,
                    last_modified=key.last_modified,
                    icon=BucketContentsView.get_icon_class(key.name),
                    download_url=BucketContentsView.get_item_download_url(key),
                )
            item.update(dict(
                name=BucketContentsView.get_unprefixed_key_name(key.name),
                absolute_path=self.get_absolute_path(key.name),
                details_url=self.request.route_path('bucket_item_details', name=self.bucket.name, subpath=key.name),
            ))
            items.append(item)
        return dict(results=items)

    @view_config(route_name='bucket_keys', renderer='json', request_method='POST', xhr=True)
    def bucket_keys_json(self):
        if not(self.is_csrf_valid()):
            return JSONResponse(status=400, message="missing CSRF token")
        items = []
        list_prefix = '{0}/'.format(DELIMITER.join(self.subpath[1:])) if len(self.subpath) > 1 else ''
        params = dict()
        if list_prefix:
            params.update(dict(prefix=list_prefix))
        bucket_items = self.bucket.list(**params)

        for key in bucket_items:
            items.append(key.name)
        return dict(results=items)

    def get_absolute_path(self, key_name):
        return '/bucketcontents/{0}/{1}'.format(self.bucket_name, key_name)

    def skip_item(self, key):
        """Skip item if it contains a folder path that doesn't match the current request subpath"""
        # Test if request subpath matches current folder
        if DELIMITER in key.name:
            joined_subpath = DELIMITER.join(self.subpath[1:])
            if key.name == '{0}{1}'.format(joined_subpath, DELIMITER):
                return True
            else:
                return False
        return False


class BucketDetailsView(BaseView):
    """Views for Bucket details"""
    VIEW_TEMPLATE = '../templates/buckets/bucket_details.pt'

    def __init__(self, request):
        super(BucketDetailsView, self).__init__(request)
        self.s3_conn = self.get_connection(conn_type='s3')
        with boto_error_handler(request):
            self.bucket = BucketContentsView.get_bucket(request, self.s3_conn)
            self.bucket_acl = self.bucket.get_acl() if self.bucket else None
        self.details_form = BucketDetailsForm(request, formdata=self.request.params or None)
        self.sharing_form = SharingPanelForm(
            request, bucket_object=self.bucket, sharing_acl=self.bucket_acl, formdata=self.request.params or None)
        self.versioning_form = BucketUpdateVersioningForm(request, formdata=self.request.params or None)
        self.versioning_status = self.get_versioning_status(self.bucket)
        self.render_dict = dict(
            details_form=self.details_form,
            sharing_form=self.sharing_form,
            versioning_form=self.versioning_form,
<<<<<<< HEAD
            delete_form=BucketDeleteForm(request),
=======
>>>>>>> ad55cd5e
            bucket=self.bucket,
            bucket_creation_date=self.get_bucket_creation_date(self.s3_conn, self.bucket.name),
            bucket_name=self.bucket.name,
            owner=self.get_bucket_owner_name(self.bucket_acl),
            versioning_status=self.versioning_status,
            update_versioning_action=self.get_versioning_update_action(self.versioning_status),
            logging_status=self.get_logging_status(),
            bucket_contents_url=self.request.route_path('bucket_contents', subpath=self.bucket.name),
            bucket_objects_count_url=self.request.route_path(
                'bucket_objects_count_versioning_json', name=self.bucket.name)
        )

    @view_config(route_name='bucket_details', renderer=VIEW_TEMPLATE)
    def bucket_details(self):
        return self.render_dict

    @view_config(route_name='bucket_update', renderer=VIEW_TEMPLATE, request_method='POST')
    def bucket_update(self):
        if self.bucket and self.details_form.validate():
            location = self.request.route_path('bucket_details', name=self.bucket.name)
            with boto_error_handler(self.request, location):
                share_type = self.request.params.get('share_type')
                if share_type == 'public':
                    self.bucket.make_public(recursive=True)
                else:
                    self.set_sharing_acl(self.request, bucket_object=self.bucket, item_acl=self.bucket_acl)
                msg = '{0} {1}'.format(_(u'Successfully modified bucket'), self.bucket.name)
                self.request.session.flash(msg, queue=Notification.SUCCESS)
            return HTTPFound(location=location)
        else:
            self.request.error_messages = self.details_form.get_errors_list()
        return self.render_dict

    @view_config(route_name='bucket_update_versioning', request_method='POST')
    def bucket_update_versioning(self):
        if self.bucket and self.versioning_form.validate():
            location = self.request.route_path('bucket_details', name=self.bucket.name)
            if self.request.params.get('source') == 'landingpage':
                location = self.request.route_path('buckets')
            with boto_error_handler(self.request, location):
                versioning_param = self.request.params.get('versioning_action')
                versioning_bool = True if versioning_param == 'enable' else False
                self.bucket.configure_versioning(versioning_bool)
                msg = '{0} {1}'.format(_(u'Successfully modified versioning status for bucket'), self.bucket.name)
                self.request.session.flash(msg, queue=Notification.SUCCESS)
            return HTTPFound(location=location)
        else:
            self.request.error_messages = self.versioning_form.get_errors_list()
        return self.render_dict

    def get_logging_status(self):
        """Returns the logging status as a dict, with the logs URL included for templates"""
        if self.cloud_type == 'euca':  # TODO: Remove this block when Euca supports bucket logging
            return dict(enabled=False)
        if self.bucket:
            status = self.bucket.get_logging_status()
            logging_enabled = hasattr(status, 'LoggingEnabled')
            logging_prefix = getattr(status, 'prefix', '')
            if logging_prefix and DELIMITER in logging_prefix:
                logging_prefix = '{0}/'.format(logging_prefix.split(DELIMITER)[0])
            logging_subpath = '{0}/{1}'.format(self.bucket.name, logging_prefix)
            return dict(
                enabled=logging_enabled,
                logs_prefix=logging_prefix,
                logs_url=self.request.route_path('bucket_contents', subpath=logging_subpath)
            )

    @staticmethod
    def set_sharing_acl(request, bucket_object=None, item_acl=None):
        sharing_grants_json = request.params.get('s3_sharing_acl')
        if sharing_grants_json:
            sharing_grants = json.loads(sharing_grants_json)
            grants = []
            for grant in sharing_grants:
                grants.append(Grant(
                    permission=grant.get('permission'),
                    id=grant.get('id'),
                    display_name=grant.get('display_name'),
                    type=grant.get('grant_type'),
                    uri=grant.get('uri'),
                ))
            sharing_acl = ACL()
            sharing_acl.grants = grants
            sharing_policy = Policy()
            sharing_policy.acl = sharing_acl
            sharing_policy.owner = item_acl.owner
            bucket_object.set_acl(sharing_policy)

    @staticmethod
    def get_bucket_creation_date(s3_conn, bucket_name):
        """Due to limitations in the AWS API, the creation date is missing when fetching a single bucket,
           so as a workaround we need to fetch all buckets and match the current one to get the creation timestamp.
           FIXME: Remove this hack if/when we have bucket.creation_date available via s3_conn.get_bucket()
        """
        buckets = s3_conn.get_all_buckets() if s3_conn else []
        matched_bucket = [bucket for bucket in buckets if bucket.name == bucket_name]
        if matched_bucket:
            return getattr(matched_bucket[0], 'creation_date', None)

    @staticmethod
    def get_bucket_owner_name(bucket_acl):
        if bucket_acl:
            owner_obj = bucket_acl.owner
            if owner_obj:
                return owner_obj.display_name

    @staticmethod
    def get_versioning_status(bucket):
        """Returns 'Disabled', 'Enabled', or 'Suspended'"""
        if bucket:
            status = bucket.get_versioning_status()
            return status.get('Versioning', 'Disabled')

    @staticmethod
    def get_versioning_update_action(versioning_status):
        """Returns 'enable' if status is Disabled or Suspended, otherwise returns 'disable'"""
        if versioning_status:
            return 'enable' if versioning_status in ['Disabled', 'Suspended'] else 'disable'


class BucketItemDetailsView(BaseView):
    """Views for Bucket item (folder/object) details"""
    VIEW_TEMPLATE = '../templates/buckets/bucket_item_details.pt'

    def __init__(self, request):
        super(BucketItemDetailsView, self).__init__(request)
        self.s3_conn = self.get_connection(conn_type='s3')
        with boto_error_handler(request):
            self.bucket = BucketContentsView.get_bucket(request, self.s3_conn)
            self.bucket_name = self.bucket.name
            self.bucket_item = self.get_bucket_item()
            self.bucket_item_acl = self.bucket_item.get_acl() if self.bucket_item else None
        if self.bucket_item is None:
            raise HTTPNotFound()
        unprefixed_name = BucketContentsView.get_unprefixed_key_name(self.bucket_item.name)
        self.friendly_name_param = self.request.params.get('friendly_name')
        self.name_updated = True if self.friendly_name_param and self.friendly_name_param != unprefixed_name else False
        self.bucket_item_name = self.bucket_item.name
        self.details_form = BucketItemDetailsForm(
            request, bucket_object=self.bucket_item, unprefixed_name=unprefixed_name,
            formdata=self.request.params or None
        )
        self.sharing_form = SharingPanelForm(
            request, bucket_object=self.bucket, sharing_acl=self.bucket_item_acl, formdata=self.request.params or None)
        self.versioning_form = BucketUpdateVersioningForm(request, formdata=self.request.params or None)
        self.metadata_form = MetadataForm(request, formdata=self.request.params or None)
        self.render_dict = dict(
            sharing_form=self.sharing_form,
            details_form=self.details_form,
            versioning_form=self.versioning_form,
            metadata_form=self.metadata_form,
            bucket=self.bucket,
            bucket_name=self.bucket.name,
            bucket_item=self.bucket_item,
<<<<<<< HEAD
=======
            last_modified=self.get_last_modified_time(self.bucket_item),
>>>>>>> ad55cd5e
            key_name=self.bucket_item.name,
            item_name=unprefixed_name,
            item_link=self.bucket_item.generate_url(expires_in=BUCKET_ITEM_URL_EXPIRES),
            item_download_url=BucketContentsView.get_item_download_url(self.bucket_item),
<<<<<<< HEAD
=======
            cancel_link_url=self.get_cancel_link_url(),
>>>>>>> ad55cd5e
        )

    @view_config(route_name='bucket_item_details', renderer=VIEW_TEMPLATE)
    def bucket_item_details(self):
        return self.render_dict

    @view_config(route_name='bucket_item_update', renderer=VIEW_TEMPLATE, request_method='POST')
    def bucket_item_update(self):
        if self.bucket and self.bucket_item and self.details_form.validate():
            # Set proper redirect location, handling an object name change when applicable
            location = self.request.route_path(
                'bucket_item_details',
                name=self.bucket.name,
                subpath='{0}/{1}'.format(
                    DELIMITER.join(self.request.subpath[:-1]),
                    self.friendly_name_param
                ) if self.name_updated else self.request.subpath
            )
            with boto_error_handler(self.request, location):
                # Update name
                self.update_name()
                # Update ACL
                self.update_acl()
                # Update metadata
                self.update_metadata()
                msg = '{0} {1}'.format(_(u'Successfully modified'), self.bucket_item.name)
                self.request.session.flash(msg, queue=Notification.SUCCESS)
            return HTTPFound(location=location)
        else:
            self.request.error_messages = self.details_form.get_errors_list()
        return self.render_dict

    def get_bucket_item(self):
        subpath = self.request.subpath
        item_key_name = DELIMITER.join(subpath)
        item = self.bucket.get_key(item_key_name)
        if item is None:  # Folder requires the trailing slash, which request.subpath omits
            item = self.bucket.get_key('{0}/'.format(item_key_name))
        return item

    def update_acl(self):
        share_type = self.request.params.get('share_type')
        if share_type == 'public':
            self.bucket.make_public()
        else:
            BucketDetailsView.set_sharing_acl(
                self.request, bucket_object=self.bucket_item, item_acl=self.bucket_item_acl)

    def update_metadata(self):
        """Update metadata and remove deleted metadata"""
        # Removed deleted metadata
        metadata_keys_to_delete_param = self.request.params.get('metadata_keys_to_delete') or '[]'
        metadata_keys_to_delete = json.loads(metadata_keys_to_delete_param)
        if metadata_keys_to_delete:
            for mkey in metadata_keys_to_delete:
                if self.bucket_item.get_metadata(mkey):
                    # Delete true metadata
                    del self.bucket_item.metadata[mkey]
                else:
                    # Delete removed header-like "metadata"
                    # NOTE: The 'Content-Type' header "metadata" cannot be fully removed,
                    #       as it will be set to 'binary/octet-stream' if removed and/or missing
                    normalized_mkey = mkey.replace('-', '_').lower()
                    if getattr(self.bucket_item, normalized_mkey, None):
                        delattr(self.bucket_item, normalized_mkey)
        # Update metadata
        metadata_param = self.request.params.get('metadata') or '{}'
        metadata = json.loads(metadata_param)
        metadata_attr_mapping = self.metadata_attribute_mapping()
        if metadata:
            for key, val in metadata.items():
                metadata_attribute = metadata_attr_mapping.get(key.lower())
                if metadata_attribute:
                    setattr(self.bucket_item, metadata_attribute, val)
                else:
                    self.bucket_item.set_metadata(key, val)

        if metadata or metadata_keys_to_delete:
            # The only way to update the metadata appears to be to copy the object
            copied_item = self.bucket_item.copy(
                self.bucket_name, self.bucket_item_name, metadata=self.bucket_item.metadata, preserve_acl=True)
            # Delete the old object if we performed a rename
            if self.name_updated:
                old_key = self.bucket_item.name
                self.bucket.delete_key(old_key)
            self.bucket_item = copied_item

    def update_name(self):
        friendly_name_param = self.request.params.get('friendly_name')
        key_name = self.bucket_item.name
        old_name = BucketContentsView.get_unprefixed_key_name(self.bucket_item.name)
        if friendly_name_param and friendly_name_param != old_name:
            new_name = '{0}/{1}'.format(
                DELIMITER.join(key_name.split(DELIMITER)[:-1]),
                friendly_name_param
            )
            self.bucket_item_name = new_name

<<<<<<< HEAD
    @staticmethod
    def attribute_metadata_mapping():
        """
        Map so-called "metadata" with their object attribute names
=======
    def get_cancel_link_url(self):
        subpath = '{0}/{1}'.format(self.bucket_name, DELIMITER.join(self.request.subpath[:-1]))
        return self.request.route_path('bucket_contents', subpath=subpath)

    @staticmethod
    def get_last_modified_time(bucket_object):
        """
        :returns an ISO-8601 formatted timestamp of an object's last-modified date/time
        :rtype str or None
        """
        if bucket_object and bucket_object.last_modified:
            parsed_time = datetime.strptime(bucket_object.last_modified, '%a, %d %b %Y %H:%M:%S %Z')
            return '{0}Z'.format(parsed_time.isoformat())
        return None

    @staticmethod
    def attribute_metadata_mapping():
        """
        Map header "metadata" with their object attribute names
>>>>>>> ad55cd5e
        :return: dict of attribute/header key/value pairs
        """
        return dict(
            content_disposition='Content-Disposition',
            content_type='Content-Type',
            content_language='Content-Language',
            content_encoding='Content-Encoding',
            cache_control='Cache-Control',
        )

    @classmethod
    def metadata_attribute_mapping(cls):
        """Converts metadata_attribute_mapping to be based on the header rather than the attribute name"""
        mapping = {}
        for key, val in cls.attribute_metadata_mapping().items():
            mapping[val] = key
        return mapping

    @classmethod
    def get_extended_metadata(cls, bucket_item):
        """Extend object metadata with metadata-like attributes"""
        metadata = bucket_item.metadata
        metadata_attr_mapping = cls.attribute_metadata_mapping()
        for attr in metadata_attr_mapping:
            if getattr(bucket_item, attr, None):
                metadata[metadata_attr_mapping[attr]] = getattr(bucket_item, attr)
        return metadata
<|MERGE_RESOLUTION|>--- conflicted
+++ resolved
@@ -34,20 +34,13 @@
 
 from boto.s3.acl import ACL, Grant, Policy
 from boto.s3.prefix import Prefix
-<<<<<<< HEAD
 from boto.exception import BotoServerError
-=======
->>>>>>> ad55cd5e
 
 from pyramid.httpexceptions import HTTPNotFound, HTTPFound
 from pyramid.view import view_config
 
 from ..forms.buckets import (
-<<<<<<< HEAD
     BucketDetailsForm, BucketItemDetailsForm, SharingPanelForm, BucketUpdateVersioningForm, MetadataForm, BucketDeleteForm)
-=======
-    BucketDetailsForm, BucketItemDetailsForm, SharingPanelForm, BucketUpdateVersioningForm, MetadataForm)
->>>>>>> ad55cd5e
 from ..i18n import _
 from ..models import Notification
 from ..views import BaseView, LandingPageView, JSONResponse
@@ -74,10 +67,7 @@
         self.render_dict = dict(
             prefix=self.prefix,
             versioning_form=BucketUpdateVersioningForm(request, formdata=self.request.params or None),
-<<<<<<< HEAD
             delete_form=BucketDeleteForm(request),
-=======
->>>>>>> ad55cd5e
             update_versioning_url=request.route_path('bucket_update_versioning', name='_name_'),
             initial_sort_key='bucket_name',
             json_items_endpoint=self.get_json_endpoint('buckets_json'),
@@ -127,18 +117,13 @@
 
     @view_config(route_name='bucket_objects_count_versioning_json', renderer='json')
     def bucket_objects_count_versioning_json(self):
-<<<<<<< HEAD
-        bucket = BucketContentsView.get_bucket(self.request, self.s3_conn) if self.s3_conn else []
-=======
         with boto_error_handler(self.request):
             bucket = BucketContentsView.get_bucket(self.request, self.s3_conn) if self.s3_conn else []
->>>>>>> ad55cd5e
         results = dict(
             object_count=len(tuple(bucket.list())),
             versioning_status=BucketDetailsView.get_versioning_status(bucket),
         )
         return dict(results=results)
-<<<<<<< HEAD
 
     def get_items(self):
         return self.s3_conn.get_all_buckets() if self.s3_conn else []
@@ -172,11 +157,6 @@
             return dict(message=_(u"Successfully deleted all keys."))
         else:
             return dict(message=_(u"Failed to delete all keys."), errors=errors)
-=======
->>>>>>> ad55cd5e
-
-    def get_items(self):
-        return self.s3_conn.get_all_buckets() if self.s3_conn else []
 
 
 class BucketContentsView(LandingPageView):
@@ -375,10 +355,7 @@
             details_form=self.details_form,
             sharing_form=self.sharing_form,
             versioning_form=self.versioning_form,
-<<<<<<< HEAD
             delete_form=BucketDeleteForm(request),
-=======
->>>>>>> ad55cd5e
             bucket=self.bucket,
             bucket_creation_date=self.get_bucket_creation_date(self.s3_conn, self.bucket.name),
             bucket_name=self.bucket.name,
@@ -533,18 +510,12 @@
             bucket=self.bucket,
             bucket_name=self.bucket.name,
             bucket_item=self.bucket_item,
-<<<<<<< HEAD
-=======
             last_modified=self.get_last_modified_time(self.bucket_item),
->>>>>>> ad55cd5e
             key_name=self.bucket_item.name,
             item_name=unprefixed_name,
             item_link=self.bucket_item.generate_url(expires_in=BUCKET_ITEM_URL_EXPIRES),
             item_download_url=BucketContentsView.get_item_download_url(self.bucket_item),
-<<<<<<< HEAD
-=======
             cancel_link_url=self.get_cancel_link_url(),
->>>>>>> ad55cd5e
         )
 
     @view_config(route_name='bucket_item_details', renderer=VIEW_TEMPLATE)
@@ -643,12 +614,6 @@
             )
             self.bucket_item_name = new_name
 
-<<<<<<< HEAD
-    @staticmethod
-    def attribute_metadata_mapping():
-        """
-        Map so-called "metadata" with their object attribute names
-=======
     def get_cancel_link_url(self):
         subpath = '{0}/{1}'.format(self.bucket_name, DELIMITER.join(self.request.subpath[:-1]))
         return self.request.route_path('bucket_contents', subpath=subpath)
@@ -668,7 +633,6 @@
     def attribute_metadata_mapping():
         """
         Map header "metadata" with their object attribute names
->>>>>>> ad55cd5e
         :return: dict of attribute/header key/value pairs
         """
         return dict(

--- conflicted
+++ resolved
@@ -121,11 +121,8 @@
     'pyramid_chameleon >= 0.1',
     'pyramid_layout <= 0.8',
     'python-dateutil >= 1.4.1',  # Don't use 2.x series unless on Python 3
-<<<<<<< HEAD
     'pylibmc >= 1.2.3',
-=======
     'python-magic >= 0.4.6',
->>>>>>> 6e57ba8d
     'simplejson >= 2.0.9',
     'WTForms >= 1.0.2',
 ]

--- conflicted
+++ resolved
@@ -35,11 +35,8 @@
 
 DATA_DIR = '/usr/share/'
 
-<<<<<<< HEAD
 py_version = sys.version_info[:2]
 
-=======
->>>>>>> 6d28758b
 
 def get_data_files(path, regex):
     data_files = []
@@ -117,14 +114,8 @@
     'boto == 2.34.0',
     'chameleon >= 2.5.3',
     'dogpile.cache >= 0.5.3',
-<<<<<<< HEAD
     # taking this out since we need gevent1 for pkg install
     # 'gevent >= 0.13.8',  # Note: gevent 1.0 no longer requires libevent, it bundles libev instead,
-=======
-    # Note: gevent 1.0 no longer requires libevent, it bundles libev instead,
-    # taking this out since we need gevent1 for pkg install
-    # 'gevent >= 0.13.8',
->>>>>>> 6d28758b
     # 'greenlet >= 0.3.1',
     'gunicorn >= 18.0',
     'M2Crypto >= 0.20.2',

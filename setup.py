--- conflicted
+++ resolved
@@ -119,12 +119,8 @@
 
 requires = [
     'beaker >= 1.5.4',
-<<<<<<< HEAD
-    'boto >= 2.38.0',
+    'boto >= 2.43.0',
     'botocore',
-=======
-    'boto >= 2.43.0',
->>>>>>> 2bff019c
     'chameleon >= 2.5.3',
     'defusedxml >= 0.4',
     'dogpile.cache >= 0.5.3',

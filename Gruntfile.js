
module.exports = function(grunt) {

  // Project configuration.
  grunt.initConfig({
      pkg: grunt.file.readJSON('package.json'),
      bowercopy: {
          options: {
              // Bower components folder will be removed afterwards
              clean: true
          },
          angular: {
              options: {
                  destPrefix: 'eucaconsole/static/js/thirdparty/angular'
              },
              files: {
                'angular.min.js': 'angular/angular.min.js',
                'angular-sanitize.min.js': 'angular-sanitize/angular-sanitize.min.js',
                'angular-mocks.js': 'angular-mocks/angular-mocks.js'
              }
          },
          jquery: {
              options: {
                  destPrefix: 'eucaconsole/static/js/thirdparty/jquery'
              },
              files: {
                'jquery.min.js': 'jquery/dist/jquery.min.js'
              }
          },
          jasmine: {
              options: {
                  destPrefix: 'eucaconsole/static/js/thirdparty/jasmine'
              },
              files: {
                'jasmine_favicon.png': 'jasmine/images/jasmine_favicon.png',
                'jasmine.css': 'jasmine/lib/jasmine-core/jasmine.css',
                'jasmine.js': 'jasmine/lib/jasmine-core/jasmine.js',
                'jasmine-html.js': 'jasmine/lib/jasmine-core/jasmine-html.js',
                'console.js': 'jasmine/lib/console/console.js',
                'boot.js': 'jasmine/lib/jasmine-core/boot/boot.js'
              }
          },
          jasmine_jquery: {
              options: {
                  destPrefix: 'eucaconsole/static/js/thirdparty/jasmine'
              },
              files: {
                'jasmine-jquery.js': 'jasmine-jquery/lib/jasmine-jquery.js'
              }
          },
          font_awesome: {
              files: {
                'eucaconsole/static/fonts/font-awesome': 'components-font-awesome/fonts/*',
                'eucaconsole/static/css/thirdparty': 'components-font-awesome/css/*.css',
                'eucaconsole/static/sass/font-awesome':'components-font-awesome/scss/*.scss'
              }
          },
          foundation: {
              files: {
                  'eucaconsole/static/js/thirdparty/foundation': 'foundation/js/**/foundation*.js',
                  'eucaconsole/static/sass/foundation': 'foundation/scss/foundation'
              }
          },
          angular_magic_search: {
              options: {
              },
              files: {
                'eucaconsole/static/js/thirdparty/magic-search': 'angular-magic-search/magic_search.*'
              }
          },
<<<<<<< HEAD
          d3: {
              options: {
                  destPrefix: 'eucaconsole/static/js/thirdparty/d3'
              },
              files: {
                  'd3.js': 'd3/d3.js',
                  'd3.min.js': 'd3/d3.min.js',
                  'LICENSE.txt': 'd3/LICENSE'
              }
          },
          nvd3: {
              options: {
                  destPrefix: 'eucaconsole/static/js/thirdparty/nvd3'
              },
              files: {
                  'nv.d3.js': 'nvd3/build/nv.d3.js',
                  'nv.d3.min.js': 'nvd3/build/nv.d3.min.js',
                  'nv.d3.css': 'nvd3/build/nv.d3.css',
                  'nv.d3.min.css': 'nvd3/build/nv.d3.min.css'
=======
          angular_chosen: {
              options: {
              },
              files: {
                'eucaconsole/static/js/thirdparty/angular': 'angular-chosen-localytics/chosen.*'
>>>>>>> 62d3ef55
              }
          }
      },
      jshint: {
          options: {
              reporter: require('jshint-stylish')
          },
          all: ['Gruntfile.js',
                'eucaconsole/static/js/pages/*.js',
                'eucaconsole/static/js/widgets/*.js',
                'eucaconsole/static/js/jasmine-spec/*.js']
      },
      karma: {
          unit: {
              configFile: 'karma.conf.js'
          },
          ci: {
              configFile: 'karma.conf.js',
              singleRun: true
          }
      },
      clean: {
          backup: ["eucaconsole.backup"],
          minified: ["eucaconsole/static/js/minified"]
      },
      copy: {
          restore: {
              files: [{ 
                  expand: true,
                  cwd: 'eucaconsole.backup/eucaconsole/',
                  src: ['**/*'],
                  dest: 'eucaconsole'
              }],
              options: {
                  force: true,
                  mode: true,
                  timestamp: true
              }
          },
          backup: {
              files: [{ 
                  expand: true,
                  src: ['eucaconsole/**'],
                  dest: 'eucaconsole.backup/'
              }],
              options: {
                  force: false,
                  mode: true,
                  timestamp: true
              }
          }
      },
      htmlmin: { 
          production: {
              options: {
                  removeComments: true,
                  collapseWhitespace: true,
                  conservativeCollapse: true
              },
              files: [{
                  expand: true,
                  cwd: 'eucaconsole/templates',
                  src: '**/*.pt',
                  dest: 'eucaconsole/templates'
              }]
          }
      },
      replace: {
          min: {
              expand: true,
              src: 'eucaconsole/templates/**/*.pt',
              overwrite: true,
              replacements: [{
                  from: /static\/js\/pages\/(.+)\.js/g,
                  to: 'static/js/minified/pages/$1.min.js'
              }, {
                  from: /static\/js\/widgets\/(.+)\.js/g,
                  to: 'static/js/minified/widgets/$1.min.js' 
              }]             
          },
          nomin: {
              expand: true,
              src: 'eucaconsole/templates/**/*.pt',
              overwrite: true,
              replacements: [{
                  from: /static\/js\/minified\/pages\/(.+)\.min\.js/g,
                  to: 'static/js/pages/$1.js' 
              }, {
                  from: /static\/js\/minified\/widgets\/(.+)\.min\.js/g,
                  to: 'static/js/widgets/$1.js' 
              }]
          }
      },
      uglify: {
          minify: {
              options: {
                  mangle: false,
                  compress: {
                      drop_console: true
                  }
              },
              files: [
                  {
                      expand: true,     // Enable dynamic expansion.
                      cwd: 'eucaconsole/static/js/',      // Src matches are relative to this path.
                      src: ['pages/*.js', 'widgets/*.js'], // Actual pattern(s) to match.
                      dest: 'eucaconsole/static/js/minified/',   // Destination path prefix.
                      ext: '.min.js',   // Dest filepaths will have this extension.
                      extDot: 'first'   // Extensions in filenames begin after the first dot
                  }
              ]
          }
      },
      watch: {
          scripts: {
              files: ['eucaconsole/static/js/**/*.js'],
              tasks: ['karma:ci', 'jshint'],
              options: {
                  spawn: false
              }
          }
      }
  });

  // Load the plugins
  grunt.loadNpmTasks('grunt-contrib-clean');
  grunt.loadNpmTasks('grunt-contrib-copy');
  grunt.loadNpmTasks('grunt-contrib-jshint');
  grunt.loadNpmTasks('grunt-contrib-htmlmin');
  grunt.loadNpmTasks('grunt-contrib-uglify');
  grunt.loadNpmTasks('grunt-contrib-watch');
  grunt.loadNpmTasks('grunt-bowercopy');
  grunt.loadNpmTasks('grunt-karma');
  grunt.loadNpmTasks('grunt-text-replace');

  // Default task(s).
  grunt.registerTask('default', ['watch']);
  grunt.registerTask('runtest', ['karma:ci', 'jshint']);
  grunt.registerTask('commitcheck', ['runtest']);
  grunt.registerTask('production', ['copy:backup', 'uglify', 'replace:min', 'htmlmin']);
  grunt.registerTask('restore', ['copy:restore', 'clean']);

};<|MERGE_RESOLUTION|>--- conflicted
+++ resolved
@@ -68,7 +68,6 @@
                 'eucaconsole/static/js/thirdparty/magic-search': 'angular-magic-search/magic_search.*'
               }
           },
-<<<<<<< HEAD
           d3: {
               options: {
                   destPrefix: 'eucaconsole/static/js/thirdparty/d3'
@@ -88,13 +87,13 @@
                   'nv.d3.min.js': 'nvd3/build/nv.d3.min.js',
                   'nv.d3.css': 'nvd3/build/nv.d3.css',
                   'nv.d3.min.css': 'nvd3/build/nv.d3.min.css'
-=======
+              }
+          },
           angular_chosen: {
               options: {
               },
               files: {
                 'eucaconsole/static/js/thirdparty/angular': 'angular-chosen-localytics/chosen.*'
->>>>>>> 62d3ef55
               }
           }
       },

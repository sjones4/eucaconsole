import logging

from guitester import GuiTester
from pages.basepage import BasePage
from pages.dashboard import Dashboard
from pages.elastic_ip.elastic_ip_lp import EipLanding
from pages.keypair.keypairdetail import KeypairDetailPage
from pages.keypair.keypair_lp import KeypairLanding
from pages.instance.instance_lp import InstanceLanding
from pages.volume.volume_view import VolumeLanding
from pages.volume.volume_detail import VolumeDetailPage
from pages.snapshot.snapshot_detail import SnapshotDetailPage
from pages.snapshot.snapshot_lp import SnapshotLanding
from pages.snapshot.create_snapshot import CreateSnapshotPage
from pages.instance.instancedetail import InstanceDetailPage
from pages.image.image_lp import ImageLanding
from pages.image.image_detail import ImageDetailPage
from pages.security_group.security_group_lp import SecurityGroupLanding
from pages.security_group.security_group_detail import SecurityGroupDetailPage
from dialogs.security_group_dialogs import CreateScurityGroupDialog, DeleteScurityGroupDialog
from dialogs.keypair_dialogs import CreateKeypairDialog, DeleteKeypairModal, ImportKeypairDialog
from dialogs.instance_dialogs import (
    LaunchInstanceWizard, LaunchMoreLikeThisDialog, TerminateInstanceModal, TerminateAllInstancesModal)
from dialogs.volume_dialogs import (
    CreateVolumeDialog, DeleteVolumeModal, AttachVolumeModalSelectInstance,
    AttachVolumeModalSelectVolume, DetachVolumeModal)
from dialogs.snapshot_dialogs import CreateSnapshotModal, DeleteSnapshotModal, RegisterSnapshotAsImageModal
from dialogs.image_dialogs import RemoveImageFromCloudDialog
from dialogs.eip_dialogs import AllocateEipDialog, ReleaseEipDialog


logger = logging.getLogger('testlogger')
hdlr = logging.FileHandler('/tmp/testlog.log')
formatter = logging.Formatter('%(asctime)s %(levelname)s %(message)s')
hdlr.setFormatter(formatter)
logger.setLevel(logging.WARNING)


class GuiEC2(GuiTester):

    def __init__(self, console_url, sauce=False, webdriver_url=None, browser=None, version=None, platform=None):
        super(GuiEC2, self).__init__(console_url, webdriver_url=webdriver_url, sauce=sauce,
                                     browser=browser, version=version, platform=platform)

    def set_implicit_wait(self, time_to_wait):
        """
        Sets implicit wait to time_to_wait
        :param time_to_wait:
        """
        self.driver.implicitly_wait(time_to_wait)

    def set_all_pages_to_list_view(self):
        pass

    def set_all_pages_to_tile_view(self):
        pass

    def goto_images_page_via_nav(self):
        BasePage(self).goto_images_view_via_menu()
        ImageLanding(self)

    def get_region_list(self):
        return BasePage(self).get_region_list()

    def change_region(self, region=None):
        """
        If region is passed, change to that region, otherwise select 1st from menu.
        """
        if region is None:
            region = BasePage(self).get_region_list()[0]
        BasePage(self).select_region(region)

    def create_keypair_from_dashboard(self, keypair_name):
        """
        Navigates to Dashboard via menu, creates keypair. Verifies keypair visible on Keypair View page.
        :param keypair_name:
        """
        BasePage(self).goto_dashboard_via_menu()
        Dashboard(self).click_create_keypair_link_from_dashboard()
        CreateKeypairDialog(self).create_keypair(keypair_name)
        KeypairDetailPage(self, keypair_name)

    def create_keypair_from_keypair_view_page(self, keypair_name):
        """
        Navigates from Dashboard to keypair landing page via menu. Creates keypair, verifies keypair detail page is loaded after keypair creation.
        :param keypair_name:
        """
        BasePage(self).goto_keypair_view_page_via_menu()
        KeypairLanding(self).click_create_keypair_button_on_view_page()
        CreateKeypairDialog(self).create_keypair(keypair_name)
        KeypairDetailPage(self, keypair_name)

    def import_keypair(self, keypair, keypair_name):
        """
        Navigates to Keypair View via menu. Imports keypair. Verifies keypair visible on Keypair View page.
        :param keypair_name:
        """
        BasePage(self).goto_keypair_view_page_via_menu()
        KeypairLanding(self).click_import_keypair_button()
        ImportKeypairDialog(self).import_keypair(keypair, keypair_name)
        KeypairDetailPage(self, keypair_name)

    def delete_keypair_from_detail_page(self, keypair_name):
        """
        Navigates to Keypair View via menu, finds keypair, goes to keypair detail page via keypair name link. Deletes keypair.
        :param keypair_name:
        """
        BasePage(self).goto_keypair_view_page_via_menu()
        KeypairLanding(self).click_keypair_link_on_view_page(keypair_name)
        KeypairDetailPage(self, keypair_name).click_action_delete_keypair_on_detail_page()
        DeleteKeypairModal(self).click_delete_keypair_submit_button()
        BasePage(self).goto_keypair_view_page_via_menu()
        KeypairLanding(self).verify_keypair_not_present_on_view_page(keypair_name)

    def delete_keypair_from_view_page(self, keypair_name):
        """
        Navigates to Keypair View via menu. Deletes keypair from view page. Verifies keypair was removed from view page.
        :param keypair_name:
        """
        BasePage(self).goto_keypair_view_page_via_menu()
        KeypairLanding(self).click_action_delete_keypair_on_view_page(keypair_name)
        DeleteKeypairModal(self).click_delete_keypair_submit_button()
        BasePage(self).goto_keypair_view_page_via_menu()
        KeypairLanding(self).verify_keypair_not_present_on_view_page(keypair_name)

    def create_security_group_from_dashboard(self, s_group_name, s_group_description):
        """
        Creates security group from dashboard without adding rules or tags.
        :param s_group_name:
        :param s_group_description:
        """
        BasePage(self).goto_dashboard_via_menu()
        Dashboard(self).click_create_s_group_link_from_dashboard()
        CreateScurityGroupDialog(self).create_s_group(s_group_name, s_group_description)
        s_group_id = SecurityGroupDetailPage(self, s_group_name).get_s_group_id()
        return {'s_group_name': s_group_name, 's_group_id':s_group_id}

    def add_tcp_22_rule_to_s_group(self, s_group_name, s_group_id):
        """
        Navigates to security group detail page. Opens TCP 22 port to user's IP.
        :param s_group_name:
        :param s_group_id:
        """
        BasePage(self).goto_security_groups_view_via_menu()
        SecurityGroupLanding(self).click_action_view_s_group_details_on_view_page(s_group_id)
        SecurityGroupDetailPage(self, s_group_name).add_rule_to_s_group_open_to_my_ip("TCP port 22")

    def add_ldap_rule_to_s_group(self, s_group_name, s_group_id):
        """
        Navigates to security group detail page. Opens TCP 389 port to all addresses.
        :param s_group_name:
        :param s_group_id:
        """
        BasePage(self).goto_security_groups_view_via_menu()
        SecurityGroupLanding(self).click_action_view_s_group_details_on_view_page(s_group_id)
        SecurityGroupDetailPage(self, s_group_name).add_rule_to_s_group_open_to_all_addresses("TCP port 389")

    def add_custom_tcp_rule_to_s_group(self, s_group_name, s_group_id):
        """
        Navigates to security group detail page. Opens TCP port 22-3389 to default group.
        :param s_group_name:
        :param s_group_id:
        """
        BasePage(self).goto_security_groups_view_via_menu()
        SecurityGroupLanding(self).click_action_view_s_group_details_on_view_page(s_group_id)
        SecurityGroupDetailPage(self, s_group_name).add_custom_tcp_rule_open_to_default_group("22","3389")

    def create_security_group_from_view_page(self, s_group_name, s_group_description):
        """
        Creates security group from S. groups view page without adding rules or tags.
        :param s_group_name:
        :param s_group_description:
        """
        BasePage(self).goto_security_groups_view_via_menu()
        SecurityGroupLanding(self).click_create_new_s_group_button()
        CreateScurityGroupDialog(self).create_s_group(s_group_name, s_group_description)
        s_group_id = SecurityGroupDetailPage(self, s_group_name).get_s_group_id()
        return {'s_group_name': s_group_name, 's_group_id':s_group_id}

    def create_sesecurity_group_with_rules(self, s_group_name, s_group_description, rule_open_to_all, rule_open_to_default_group, rule_open_to_default_group_port_begin, rule_open_to_default_group_port_end):
        BasePage(self).goto_dashboard_via_menu()
        Dashboard(self).click_create_s_group_link_from_dashboard()
        CreateScurityGroupDialog(self).create_s_group_with_rules(s_group_name, s_group_description, rule_open_to_all, rule_open_to_default_group, rule_open_to_default_group_port_begin, rule_open_to_default_group_port_end)
        s_group_id = SecurityGroupDetailPage(self, s_group_name).get_s_group_id()
        return {'s_group_name': s_group_name, 's_group_id':s_group_id}

    def delete_security_group_from_view_page(self, sgroup_name, s_group_id):
        """
        Navigates to security group view page. Deletes security group from view page.
        :param sgroup_name:
        :param s_group_id:
        """
        BasePage(self).goto_security_groups_view_via_menu()
        SecurityGroupLanding(self).click_action_delete_s_group_on_view_page(s_group_id)
        DeleteScurityGroupDialog(self).delete_s_group()
        SecurityGroupLanding(self).verify_s_group_not_present(sgroup_name)

    def delete_security_group_from_detail_page(self, sgroup_name, s_group_id):
        """
        Navigates to security group detail page. Deletes security group.
        :param sgroup_name:
        :param s_group_id:
        """
        BasePage(self).goto_security_groups_view_via_menu()
        SecurityGroupLanding(self).click_action_view_s_group_details_on_view_page(s_group_id)
        SecurityGroupDetailPage(self, sgroup_name).click_action_delete_s_group_on_detail_page()
        DeleteScurityGroupDialog(self).delete_s_group()
        SecurityGroupLanding(self).verify_s_group_not_present(sgroup_name)

    def launch_instance_from_dashboard(self, image="centos", availability_zone=None, instance_type="t1.micro",
                                       number_of_of_instances=None, instance_name=None, key_name="None (advanced option)",
                                       security_group="default", user_data=None, monitoring=False, private_addressing=False, timeout_in_seconds=480):
        """
        Navigates to dashboard via menu. Launches instance.
        :param image:
        :param availability_zone:
        :param instance_type:
        :param number_of_of_instances:
        :param instance_name:
        :param key_name:
        :param security_group:
        :param user_data:
        :param monitoring:
        :param private_addressing:
        """
        BasePage(self).goto_dashboard_via_menu()
        Dashboard(self).click_launch_instance_button_from_dashboard()
        LaunchInstanceWizard(self).launch_instance(image=image, availability_zone=availability_zone, instance_type=instance_type,
                                                          number_of_of_instances=number_of_of_instances, instance_name=instance_name, key_name=key_name,
                                                          security_group=security_group, user_data=user_data, monitoring=monitoring, private_addressing=private_addressing)
        instance_id = InstanceLanding(self).get_id_of_newly_launched_instance()
        InstanceLanding(self).goto_instance_detail_page_via_link(instance_id)
        InstanceDetailPage(self, instance_id, instance_name).verify_instance_is_in_running_state(timeout_in_seconds=timeout_in_seconds)
        return {'instance_name': instance_name, 'instance_id':instance_id}

    def launch_instance_from_instance_view_page(self, image = "centos",availability_zone = None,
                                               instance_type = "t1.micro: 1 CPUs, 256 memory (MB), 5 disk (GB,root device)",
                                               number_of_of_instances = None, instance_name = None, key_name = "None (advanced option)",
                                               security_group = "default", user_data=None, monitoring=False, private_addressing=False, timeout_in_seconds=480):
        """
        Navigates to instance view page via menu. Launches instance.
        :param image:
        :param availability_zone:
        :param instance_type:
        :param number_of_of_instances:
        :param instance_name:
        :param key_name:
        :param security_group:
        :param user_data:
        :param monitoring:
        :param private_addressing:
        """
        BasePage(self).goto_instances_via_menu()
        InstanceLanding(self).click_action_launch_instance_on_landing_page()
        LaunchInstanceWizard(self).launch_instance(image, availability_zone, instance_type,
                                                    number_of_of_instances, instance_name, key_name,
                                                    security_group, user_data, monitoring, private_addressing)
        instance_id = InstanceLanding(self).get_id_of_newly_launched_instance()
        InstanceLanding(self).goto_instance_detail_page_via_link(instance_id)
        InstanceDetailPage(self, instance_id, instance_name).verify_instance_is_in_running_state(timeout_in_seconds=timeout_in_seconds)
        return {'instance_name': instance_name, 'instance_id':instance_id}

    def launch_instance_from_image_view_page(self, image_id_or_type, availability_zone = None,
                                               instance_type = "t1.micro: 1 CPUs, 256 memory (MB), 5 disk (GB,root device)",
                                               number_of_of_instances = None, instance_name = None, key_name = "None (advanced option)",
                                               security_group = "default", user_data=None, monitoring=False, private_addressing=False, timeout_in_seconds=480):
        """
        Navigates to image view page via menu. Launches instance from given image.
        :param image_id_or_type:
        :param availability_zone:
        :param instance_type:
        :param number_of_of_instances:
        :param instance_name:
        :param key_name:
        :param security_group:
        :param user_data:
        :param monitoring:
        :param private_addressing:
        """

        BasePage(self).goto_images_view_via_menu()
        ImageLanding(self).click_action_launch_instance(image_id_or_type)
        LaunchInstanceWizard(self).launch_instance_step2(availability_zone, instance_type,
                                                        number_of_of_instances, instance_name, key_name,
                                                        security_group, user_data, monitoring, private_addressing)
        instance_id = InstanceLanding(self).get_id_of_newly_launched_instance()
        InstanceLanding(self).goto_instance_detail_page_via_link(instance_id)
        InstanceDetailPage(self, instance_id, instance_name).verify_instance_is_in_running_state(timeout_in_seconds=timeout_in_seconds)
        return {'instance_name': instance_name, 'instance_id':instance_id}

<<<<<<< HEAD
    def launch_more_like_this_from_view_page(self, instance_id, instance_name=None, user_data=None, monitoring=False,
                                             private_addressing=False, timeout_in_seconds=240):
=======
    def launch_more_like_this_from_view_page(self, inatance_id, instance_name=None, user_data=None, monitoring=False, private_addressing=False, timeout_in_seconds=480):
>>>>>>> 8c061975
        """
        Navigates to instances view page. Launches an instance like given instance.
        :param instance_id:
        :param instance_name:
        :param user_data:
        :param monitoring:
        :param private_addressing:
        :param timeout_in_seconds:
        """
        BasePage(self).goto_instances_via_menu()
        InstanceLanding(self).click_action_launch_more_like_this(instance_id)
        LaunchMoreLikeThisDialog(self).launch_more_like_this(instance_name, user_data, monitoring, private_addressing)
        instance_id = InstanceLanding(self).get_id_of_newly_launched_instance()
        InstanceLanding(self).goto_instance_detail_page_via_link(instance_id)
        InstanceDetailPage(self, instance_id, instance_name).verify_instance_is_in_running_state(
            timeout_in_seconds=timeout_in_seconds)
        return {'instance_name': instance_name, 'instance_id':instance_id}

    def launch_more_like_this_from_detail_page(self, base_instance_id, instance_name=None, user_data=None, monitoring=False, private_addressing=False, timeout_in_seconds=240):
        """
        Navigates to instance detail page. Launches an instance like given instance.
        :param inatance_id:
        :param instance_name:
        :param user_data:
        :param monitoring:
        :param private_addressing:
        """
        BasePage(self).goto_instances_via_menu()
        base_instance_name=InstanceLanding(self).get_instance_name(base_instance_id)
        InstanceLanding(self).goto_instance_detail_page_via_actions(base_instance_id)
        InstanceDetailPage(self, base_instance_id, base_instance_name).click_action_launch_more_like_this()
        LaunchMoreLikeThisDialog(self).launch_more_like_this(instance_name, user_data, monitoring, private_addressing)
        instance_id = InstanceLanding(self).get_id_of_newly_launched_instance()
        InstanceLanding(self).goto_instance_detail_page_via_link(instance_id)
        InstanceDetailPage(self, instance_id, instance_name).verify_instance_is_in_running_state(timeout_in_seconds=timeout_in_seconds)
        return {'instance_name': instance_name, 'instance_id':instance_id}

    def terminate_instance_from_view_page(self, instance_id, instance_name=None,timeout_in_seconds=480):
        """
        Navigates to view page, terminates instance.
        :param instance_name:
        :param instance_id:
        """
        BasePage(self).goto_instances_via_menu()
        InstanceLanding(self).click_action_terminate_instance_on_view_page(instance_id)
        TerminateInstanceModal(self).click_terminate_instance_submit_button(instance_id)
        InstanceLanding(self).goto_instance_detail_page_via_link(instance_id)
        InstanceDetailPage(self, instance_id, instance_name).verify_instance_is_terminated(timeout_in_seconds=timeout_in_seconds)

    def terminate_instance_from_detail_page(self, instance_id, timeout_in_seconds=480):
        """
        Navigates to detail page, terminates instance.
        :param instance_id:
        """

        BasePage(self).goto_instances_via_menu()
        instance_name=InstanceLanding(self).get_instance_name(instance_id)
        InstanceLanding(self).goto_instance_detail_page_via_actions(instance_id)
        InstanceDetailPage(self, instance_id, instance_name).click_terminate_instance_action_item_from_detail_page()
        TerminateInstanceModal(self).click_terminate_instance_submit_button(instance_id)
        InstanceDetailPage(self, instance_id, instance_name).verify_instance_is_terminated(timeout_in_seconds=timeout_in_seconds)

    def batch_terminate_all_instances(self):
        """
        Navigates to instances view page and terminates all instances
        """

        BasePage(self).goto_instances_via_menu()
        InstanceLanding(self).click_terminate_all_instances_button()
        TerminateAllInstancesModal(self).click_terminate_all_instances_submit_button()
        InstanceLanding(self).verify_there_are_no_running_instances()

    def create_volume_from_view_page(self, volume_name=None, create_from_snapshot=False, snapshot_id = None, volume_size=None, availability_zone=None, timeout_in_seconds=240):
        """
        Navigates to volumes view page and creates volume.
        :param volume_name:
        :param create_from_snapshot:
        :param snapshot_id:
        :param volume_size:
        :param availability_zone:
        """
        BasePage(self).goto_volumes_view_via_menu()
        VolumeLanding(self).click_create_volume_btn_on_landing_page()
        CreateVolumeDialog(self).create_volume(volume_name, create_from_snapshot, snapshot_id, volume_size, availability_zone)
        VolumeDetailPage(self).verify_volume_status_is_available(timeout_in_seconds=timeout_in_seconds)
        volume = VolumeDetailPage(self).get_volume_name_and_id()
        print volume
        return volume

    def create_volume_from_dashboard(self, volume_name=None, create_from_snapshot=False,snapshot_id=None, volume_size=None, availability_zone=None, timeout_in_seconds=240 ):
        """
        Navigates to dashboard and creates volume.
        :param volume_name:
        :param create_from_snapshot:
        :param snapshot_id:
        :param volume_size:
        :param availability_zone:
        :param timeout_in_seconds:
        """
        BasePage(self).goto_dashboard_via_menu()
        Dashboard(self).click_create_volume_link()
        CreateVolumeDialog(self).create_volume(volume_name=volume_name, create_from_snapshot=create_from_snapshot, snapshot_id=snapshot_id, volume_size=volume_size, availability_zone=None)
        VolumeDetailPage(self).verify_volume_status_is_available(timeout_in_seconds=timeout_in_seconds)
        volume = VolumeDetailPage(self).get_volume_name_and_id()
        print volume
        return volume

    def delete_volume_from_view_page(self, volume_id, timeout_in_seconds=240):
        """
        Navigates to volumes view page and deletes volume.
        :param timeout_in_seconds:
        :param volume_id:
        """
        BasePage(self).goto_volumes_view_via_menu()
        VolumeLanding(self).click_action_delete_volume_on_view_page(volume_id)
        DeleteVolumeModal(self).delete_volume()
        VolumeLanding(self).verify_volume_status_is_deleted(volume_id, timeout_in_seconds)

    def delete_volume_from_detail_page(self, volume_id, volume_name=None, timeout_in_seconds=240):
        """
        Navigates to volume detail page and deletes volume. Waits for volume state to become 'deleted' on landing page.
        :param timeout_in_seconds:
        :param volume_id:
        :param volume_name:
        """
        BasePage(self).goto_volumes_view_via_menu()
        VolumeLanding(self).goto_volume_detail_page_via_actions(volume_id)
        VolumeDetailPage(self).verify_volume_detail_page_loaded(volume_id, volume_name)
        VolumeDetailPage(self).click_action_delete_volume_on_detail_page()
        DeleteVolumeModal(self).delete_volume()
        VolumeLanding(self).verify_volume_status_is_deleted(volume_id, timeout_in_seconds)

    def attach_volume_from_volume_lp(self, instance_id, volume_id, device=None, timeout_in_seconds=240):
        """
        Navigates to volumes landing page, attaches a given volume to a given instance.
        :param device:
        :param timeout_in_seconds:
        :param instance_id:
        :param volume_id:
        """
        BasePage(self).goto_volumes_view_via_menu()
        VolumeLanding(self).click_action_attach_to_instance(volume_id)
        AttachVolumeModalSelectInstance(self).attach_volume(instance_id, device)
        VolumeLanding(self).verify_volume_status_is_attached(volume_id, timeout_in_seconds)

    def attach_volume_from_volume_detail_page(self, instance_id, volume_id, device=None, timeout_in_seconds=240):
        """
        Navigates to volume detail page, attaches volume to instance.
        :param instance_id:
        :param volume_id:
        :param device:
        :param timeout_in_seconds:
        """
        BasePage(self).goto_volumes_view_via_menu()
        VolumeLanding(self).goto_volume_detail_page_via_link(volume_id)
        VolumeDetailPage(self).click_action_attach_volume_on_detail_page()
        AttachVolumeModalSelectInstance(self).attach_volume(instance_id, device=device)
        VolumeDetailPage(self).verify_volume_status_is_attached(timeout_in_seconds)

    def attach_volume_from_instance_detail_page(self, volume_id, instance_id, instance_name=None, device=None, timeout_in_seconds=240):
        """
        Navigates to instance detail page and attaches volume.
        :param instance_id:
        :param volume_id:
        :param device:
        :param timeout_in_seconds:
        """
        BasePage(self).goto_instances_via_menu()
        InstanceLanding(self).goto_instance_detail_page_via_link(instance_id)
        InstanceDetailPage(self, instance_id, instance_name).click_action_attach_volume()
        AttachVolumeModalSelectVolume(self).attach_volume(volume_id, device)
        InstanceDetailPage(self, instance_id).verify_volume_is_attached(volume_id, timeout_in_seconds)

    def attach_volume_from_instance_lp(self, volume_id, instance_id, instance_name=None, device=None, timeout_in_seconds=240):
        """
        Navigates to instance landing page. Attaches volume.
        :param volume_id:
        :param instance_id:
        :param instance_name:
        :param device:
        :param timeout_in_seconds:
        """
        BasePage(self).goto_instances_via_menu()
        InstanceLanding(self).click_action_manage_volumes_on_view_page(instance_id)
        InstanceDetailPage(self, instance_id, instance_name).click_action_attach_volume()
        AttachVolumeModalSelectVolume(self).attach_volume(volume_id, device)
        InstanceDetailPage(self, instance_id).verify_volume_is_attached(volume_id, timeout_in_seconds)

    def detach_volume_from_volumes_lp(self, volume_id, timeout_in_seconds=240):
        """
        Navigate to volumes landing page. Detach volume.
        :param instance_id:
        :param volume_id:
        """
        BasePage(self).goto_volumes_view_via_menu()
        VolumeLanding(self).click_action_detach_volume_on_view_page(volume_id)
        DetachVolumeModal(self).detach_volume(volume_id)
        VolumeLanding(self).verify_volume_status_is_available(volume_id, timeout_in_seconds)

    def detach_volume_from_volume_detail_page(self, volume_id, timeout_in_seconds):
        """
        Navigates to volume detail page. Detaches volume from instance. Verifies volume is in available state.
        :param volume_id:
        :param timeout_in_seconds:
        """
        NotImplementedError

    def detach_volume_from_instance_detail_page(self, volume_id, instance_id,  timeout_in_seconds):
        """
        Navigates to instance detail page. Detaches a given volume. Verifies volume is in available state.
        :param volume_id:
        :param instance_id:
        :param timeout_in_seconds:
        """
        NotImplementedError

    def detach_volume_from_instance_lp(self, volume_id, instance_id,  timeout_in_seconds):
        """
        Navigates to instance landing page. Goes to volumes tab by "Manage Volumes" action. Detaches given volume. Verifies volume is in available state.
        :param volume_id:
        :param instance_id:
        :param timeout_in_seconds:
        """
        NotImplementedError

    def click_sortable_column_header_on_volumes_landing_page(self, column_name='name'):
        """
        Sort volumes table by a given column (see <th> element's st-sort attr for possible column_name values)
        :param column_name: header column name
        :type column_name: str
        """
        BasePage(self).goto_volumes_view_via_menu()
        VolumeLanding(self).click_sortable_column_header(column_name=column_name)

    def verify_sort_position_for_volume(self, volume_id, position=1):
        """
        :param volume_id:
        :param position: sorting position. Note: not zero-based (e.g. use 1 for first row)
        :type position: int
        """
        VolumeLanding(self).verify_volume_id_by_sort_position(volume_id, position=position)

    def verify_charts_on_volume_monitoring_page(self, volume_id):
        """
        Volume Monitoring page should display charts when attached to an instance
        :param volume_id:
        """
        BasePage(self).goto_volumes_view_via_menu()
        VolumeLanding(self).goto_volume_detail_page_via_actions(volume_id)
        VolumeDetailPage(self).goto_monitoring_tab(volume_id)
        VolumeDetailPage(self).verify_charts_on_volume_monitoring_page(volume_id)

    def verify_attach_notice_on_volume_monitoring_page(self, volume_id):
        """
        Volume Monitoring page should display notice to attach volume to instance when unattached
        :param volume_id:
        """
        BasePage(self).goto_volumes_view_via_menu()
        VolumeLanding(self).goto_volume_detail_page_via_actions(volume_id)
        VolumeDetailPage(self).goto_monitoring_tab(volume_id)
        VolumeDetailPage(self).verify_attach_notice_on_volume_monitoring_page(volume_id)

    def create_snapshot_on_volumes_view_page(self, volume_id, snapshot_name=None, snapshot_description=None, timeout_in_seconds=240):
        """
        Navigates to volumes view page and creates a snapshot of a volume.
        :param snapshot_name:
        :param snapshot_description:
        :param timeout_in_seconds:
        :param volume_id:
        """
        BasePage(self).goto_volumes_view_via_menu()
        VolumeLanding(self).click_action_manage_snaspshots(volume_id)
        VolumeDetailPage(self).click_create_snapshot_from_volume_tile(volume_id)
        CreateSnapshotModal(self).create_snapshot(snapshot_name, snapshot_description)
        VolumeDetailPage(self).goto_detail_page_of_newly_created_snapshot(volume_id)
        snapshot=SnapshotDetailPage(self).get_snapshot_name_and_id(snapshot_name)
        SnapshotDetailPage(self).verify_snapshot_status_is_completed(timeout_in_seconds)
        print snapshot
        return snapshot

    def create_snapshot_on_volume_detail_page(self, volume_id, snapshot_name=None, snapshot_description=None, timeout_in_seconds=240):
        """
        Navigates to volume detail page and creates a snapshot.
        :param timeout_in_seconds:
        :param volume_id:
        :param snapshot_name:
        :param snapshot_description:
        """
        BasePage(self).goto_volumes_view_via_menu()
        VolumeLanding(self).goto_volume_detail_page_via_actions(volume_id)
        VolumeDetailPage(self).click_create_snapshot_from_volume_tile(volume_id)
        CreateSnapshotModal(self).create_snapshot(snapshot_name, snapshot_description)
        VolumeDetailPage(self).goto_detail_page_of_newly_created_snapshot(volume_id)
        snapshot=SnapshotDetailPage(self).get_snapshot_name_and_id(snapshot_name)
        SnapshotDetailPage(self).verify_snapshot_status_is_completed(timeout_in_seconds)
        print snapshot
        return snapshot

    def create_snapshot_on_snapshot_view_page(self, volume_id, snapshot_name=None, snapshot_description=None, timeout_in_seconds=240):
        """
        Navigates to snapshot landing page, creates snapshot.
        :param volume_id:
        :param snapshot_name:
        :param snapshot_description:
        :param timeout_in_seconds:
        """
        BasePage(self).goto_snapshots_view_via_menu()
        SnapshotLanding(self).click_create_snapshot_btn_on_view_page()
        CreateSnapshotPage(self).create_snapshot(volume_id=volume_id, snapshot_name=snapshot_name, snapshot_description=snapshot_description)
        snapshot = SnapshotDetailPage(self).get_snapshot_name_and_id(snapshot_name)
        SnapshotDetailPage(self).verify_snapshot_status_is_completed(timeout_in_seconds)
        print snapshot
        return snapshot

    def create_snapshot_from_dashboard(self, volume_id, snapshot_name=None, snapshot_description=None, timeout_in_seconds=240):
        """
        Navigates to snapshot landing page, creates snapshot.
        :param volume_id:
        :param snapshot_name:
        :param snapshot_description:
        :param timeout_in_seconds:
        """
        BasePage(self).goto_dashboard_via_menu()
        Dashboard(self).click_create_snapshot_link()
        CreateSnapshotPage(self).create_snapshot(volume_id=volume_id, snapshot_name=snapshot_name, snapshot_description=snapshot_description)
        snapshot = SnapshotDetailPage(self).get_snapshot_name_and_id(snapshot_name)
        SnapshotDetailPage(self).verify_snapshot_status_is_completed(timeout_in_seconds)
        print snapshot
        return snapshot

    def delete_snapshot_from_landing_page(self, snapshot_id):
        """
        Navigates to landing page, deletes snapshot, verifies snapshot is gone from landing page.
        :param snapshot_id:
        """
        BasePage(self).goto_snapshots_view_via_menu()
        SnapshotLanding(self).click_action_delete_snapshot_on_view_page(snapshot_id)
        DeleteSnapshotModal(self).delete_snapshot()
        SnapshotLanding(self).verify_snapshot_not_present(snapshot_id)

    def delete_snapshot_from_detail_page(self, snapshot_id):
        """
        Navigates to detail page, deletes snapshot, verifies snapshot is gone from landing page.
        :param snapshot_id:
        """
        BasePage(self).goto_snapshots_view_via_menu()
        SnapshotLanding(self).goto_snapshot_detail_page_via_link(snapshot_id)
        SnapshotDetailPage(self).click_action_delete_snapshot_on_detail_page()
        DeleteSnapshotModal(self).delete_snapshot()
        SnapshotLanding(self).verify_snapshot_not_present(snapshot_id)

    def verify_snapshot_not_present_on_lp(self, snapshot_id):
        """
        Navigates to snapshot landing page. Verifies snapshot not on landing page
        :param snapshot_id:
        """
        BasePage(self).goto_snapshots_view_via_menu()
        SnapshotLanding(self).verify_snapshot_not_present(snapshot_id)

    def create_volume_from_snapshot_on_snapshot_lp(self, snapshot_id, volume_name=None, availability_zone=None, volume_size=None, timeout_in_seconds=240):
        """
        Navigates to snapshot landing page. Goes to "create volume from snapshot" in the actions menu. Creates volume from snapshot.
        :param snapshot_id:
        :param volume_name:
        :param availability_zone:
        :param volume_size:
        :param timeout_in_seconds:
        """
        BasePage(self).goto_snapshots_view_via_menu()
        SnapshotLanding(self).click_action_create_volume_from_snapshot(snapshot_id)
        CreateVolumeDialog(self).create_volume(volume_name, volume_size=volume_size, availability_zone=availability_zone, timeout_in_seconds=timeout_in_seconds)
        VolumeDetailPage(self).verify_volume_status_is_available(timeout_in_seconds=timeout_in_seconds)
        volume = VolumeDetailPage(self).get_volume_name_and_id()
        print volume
        return volume

    def create_volume_from_snapshot_on_snapshot_detail_page(self, snapshot_id, volume_name=None, availability_zone=None, volume_size=None, timeout_in_seconds=240):
        """
        Navigates to snapshot detail page. Goes to "create volume from snapshot" in the actions menu. Creates volume from snapshot.
        :param snapshot_id:
        :param volume_name:
        :param availability_zone:
        :param volume_size:
        :param timeout_in_seconds:
        """
        BasePage(self).goto_snapshots_view_via_menu()
        SnapshotLanding(self).goto_snapshot_detail_page_via_link(snapshot_id)
        SnapshotDetailPage(self).click_action_create_volume_from_snapshot_on_detail_page()
        CreateVolumeDialog(self).create_volume(volume_name, volume_size=volume_size, availability_zone=availability_zone, timeout_in_seconds=timeout_in_seconds)
        VolumeDetailPage(self).verify_volume_status_is_available(timeout_in_seconds=timeout_in_seconds)
        volume = VolumeDetailPage(self).get_volume_name_and_id()
        print volume
        return volume

    def delete_snapshot_from_tab_on_volume_detail_page(self):
        NotImplementedError

    def delete_snapshot_from_lp(self):
        NotImplementedError

    def register_snapshot_as_an_image_from_snapshot_landing_page(self, snapshot_id, image_name, description=None, delete_on_terminate=True, register_as_windows_image=False):
        BasePage(self).goto_snapshots_view_via_menu()
        SnapshotLanding(self).click_action_register_as_image(snapshot_id)
        RegisterSnapshotAsImageModal(self).register_as_image(name=image_name, description=description, delete_on_terminate=delete_on_terminate, register_as_windows_image=register_as_windows_image)
        image_id = ImageDetailPage(self).get_image_id()
        image = {'image_name': image_name, 'image_id': image_id}
        print image
        return image

    def remove_image_from_cloud_on_images_lp(self, image_id, delete_associated_snapshot=False):
        BasePage(self).goto_images_view_via_menu()
        ImageLanding(self).click_action_remove_image_from_cloud(image_id)
        RemoveImageFromCloudDialog(self).remove_image(delete_associated_snapshot)

    def register_snapshot_as_an_image_from_snapshot_detail_page(self, snapshot_id, image_name, description=None,
                                                                delete_on_terminate=True,
                                                                register_as_windows_image=False
                                                                ):
        BasePage(self).goto_snapshots_view_via_menu()
        SnapshotLanding(self).goto_snapshot_detail_page_via_link(snapshot_id)
        SnapshotDetailPage(self).click_action_register_as_image_on_detail_page()
        RegisterSnapshotAsImageModal(self).register_as_image(name=image_name, description=description,
                                                             delete_on_terminate=delete_on_terminate,
                                                             register_as_windows_image=register_as_windows_image)
        if ImageDetailPage(self).is_image_detail_page_loaded():
            image_id = ImageDetailPage(self).get_image_id()
            image = {'image_name': image_name, 'image_id': image_id}
        else:
            BasePage(self).goto_images_view_via_menu()
            image_id = ImageLanding(self).get_image_id_by_name(image_name)
            image = {'image_name': image_name, 'image_id': image_id}
        print image
        return image

    def allocate_eip_from_lp(self, number=1):
        """
        :param number: how many IPs to allocate
        :return: allocated IPs as a list of strings
        """
        BasePage(self).goto_elestic_ip_view_via_menu()
        EipLanding(self).click_allocate_elastic_ips_button()
        return AllocateEipDialog(self).allocate_elastic_ips(number=number)

    def allocate_eip_from_dashboard(self, number=1):
        """
        :param number: how many IPs to allocate
        :return: allocated IPs as a list of strings
        """
        BasePage(self).goto_dashboard_via_menu()
        Dashboard(self).click_allocate_elastic_ips_link()
        return AllocateEipDialog(self).allocate_elastic_ips(number=number)

    def release_eip_from_eip_lp(self, elastic_ip):
        """
        Release a single Elastic IP via the item row's actions menu
        :param elastic_ip: IP address to release
        """
        BasePage(self).goto_elestic_ip_view_via_menu()
        EipLanding(self).select_release_ip_actions_menu_item(elastic_ip)
        ReleaseEipDialog(self).release_elastic_ips()
        EipLanding(self).verify_elastic_ip_is_released(elastic_ip)

    def release_eips_from_eip_lp(self, elastic_ips):
        """
        Batch-release Elastic IPs from landing page via More Actions button
        :param elastic_ips: List of Elastic IPs to be released
        :return: released Elastic IPs as a list of strings
        """
        BasePage(self).goto_elestic_ip_view_via_menu()
        EipLanding(self).click_elastic_ips_checkboxes(elastic_ips)
        EipLanding(self).select_release_ips_more_actions_item()
        return ReleaseEipDialog(self).release_elastic_ips()

    def release_eip_from_eip_detail_page(self):
        raise NotImplementedError

    def associate_eip_from_eip_lp(self):
        raise NotImplementedError

    def associate_eip_from_instances_lp(self):
        raise NotImplementedError

    def associate_eip_from_instance_detail_page(self):
        raise NotImplementedError

    def associate_eip_from_eip_detail_page(self):
        raise NotImplementedError

    def disassociate_eip_from_eip_lp(self):
        raise NotImplementedError

    def disassociate_eip_from_eip_detail_page(self):
        raise NotImplementedError

    def disassociate_ip_from_instance_detail_page(self):
        raise NotImplementedError

    def disassociate_eip_from_instances_lp(self):
        raise NotImplementedError<|MERGE_RESOLUTION|>--- conflicted
+++ resolved
@@ -288,12 +288,8 @@
         InstanceDetailPage(self, instance_id, instance_name).verify_instance_is_in_running_state(timeout_in_seconds=timeout_in_seconds)
         return {'instance_name': instance_name, 'instance_id':instance_id}
 
-<<<<<<< HEAD
     def launch_more_like_this_from_view_page(self, instance_id, instance_name=None, user_data=None, monitoring=False,
-                                             private_addressing=False, timeout_in_seconds=240):
-=======
-    def launch_more_like_this_from_view_page(self, inatance_id, instance_name=None, user_data=None, monitoring=False, private_addressing=False, timeout_in_seconds=480):
->>>>>>> 8c061975
+                                             private_addressing=False, timeout_in_seconds=480):
         """
         Navigates to instances view page. Launches an instance like given instance.
         :param instance_id:

--- conflicted
+++ resolved
@@ -8,11 +8,8 @@
         _create_keypair_link_css ='#item-dropdown_key-pairs+div+div>a'
         _create_volume_link_css = 'a[href="/volumes/new"]'
         _create_snapshot_link_css = 'a[href="/snapshots/new"]'
-<<<<<<< HEAD
         _create_stack_link_css = 'a[href="/stacks/new"]'
-=======
         _create_bucket_link_css = 'a[href="/buckets/new"]'
->>>>>>> cf2d3d19
         _availability_zone_menu_css = "#zone-selector>a"
         _availability_zone_dropdown_id = "zone-dropdown"
         _first_availability_zone_on_list_css = "ul#zone-dropdown>li:nth-of-type(2)>a"
@@ -44,13 +41,11 @@
         def click_create_snapshot_link(self):
             self.tester.click_element_by_css(self._create_snapshot_link_css)
 
-<<<<<<< HEAD
         def click_create_stack_link(self):
             self.tester.click_element_by_css(self._create_stack_link_css)
-=======
+
         def click_create_bucket_link(self):
             self.tester.click_element_by_css(self._create_bucket_link_css)
->>>>>>> cf2d3d19
 
         def dashboard_click_keypair_tile(self, _keypairs_icon_css):
             """

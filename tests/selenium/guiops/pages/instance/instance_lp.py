from pages.landingpage import LandingPage


class InstanceLanding(LandingPage):
    def __init__(self, tester):
        self.tester = tester
        self.print_test_context()
        self.verify_instance_view_page_loaded()

    _instances_view_page_title = "Instances"
    _launch_instance_button_id = "launch-instance-btn"
    _instance_action_menu_id = "table-item-dropdown_{0}"  # instance_id required
    _manage_volumes_actions_menu_item_css = "#item-dropdown_{0}>li:nth-of-type(7)>a"  # instance_id required
    _terminate_instance_actions_menu_item_css = "#item-dropdown_{0}>li:nth-of-type(13)>a"  # instance_id required
    _first_pending_instance_status_css = "status>span:contains('pending')"
    _first_instance_link_in_list_css = "#tableview>table>tbody>tr>td>a"
    _first_instance_status_css = "td:contains('{0}')~td>span"  # instance_id required; webdriver does not accept it
    _instance_link_css = 'a[ng-href="/instances/{0}"]'  # instance_id required;
    _view_details_actionmenu_item_css = "#item-dropdown_{0}>li>a"  # instance_id required
    _launch_more_like_this_actionmenu_item_css = "#item-dropdown_{0}>li:nth-of-type(3)>a"  # instance_id required
<<<<<<< HEAD
    _associate_ip_address_actionmenu_item_css = "#item-dropdown_{0}>li:nth-of-type(8)>a"  #instance_id required
    _disassociate_ip_address_actionmenu_item_css = "#item-dropdown_{0}>li:nth-of-type(9)>a"  #instance_id required
    _terminate_all_instances_btn_id = "terminate-instances-btn"
=======
    _more_actions_menu_terminate_instances_css = "#more-actions-dropdown .more-actions-terminate"
>>>>>>> 3717a41a
    _search_input_field_css = ".search-input"
    _elastic_ip_link_css = 'a[href="/ipaddresses/{0}"]'

    def verify_instance_view_page_loaded(self):
        self.tester.wait_for_text_present_by_id(LandingPage(self)._page_title_id, self._instances_view_page_title)
        self.tester.wait_for_visible_by_id(LandingPage(self)._refresh_button_id)

    def click_action_launch_instance_on_landing_page(self):
        self.tester.click_element_by_id(self._launch_instance_button_id)

    def click_action_associate_ip_address_from_landing_page(self, instance_id):
        self.tester.click_element_by_id(self._instance_action_menu_id.format(instance_id))
        self.tester.click_element_by_css(self._associate_ip_address_actionmenu_item_css.format(instance_id))

    def click_action_disassociate_ip_address_from_landing_page(self, instance_id):
        self.tester.click_element_by_id(self._instance_action_menu_id.format(instance_id))
        self.tester.click_element_by_css(self._disassociate_ip_address_actionmenu_item_css.format(instance_id))

    def click_action_terminate_instance_on_view_page(self, instance_id):
        self.tester.click_element_by_id(self._instance_action_menu_id.format(instance_id))
        self.tester.click_element_by_css(self._terminate_instance_actions_menu_item_css.format(instance_id))

    def click_action_manage_volumes_on_view_page(self, instance_id):
        self.tester.click_element_by_id(self._instance_action_menu_id.format(instance_id))
        self.tester.click_element_by_css(self._manage_volumes_actions_menu_item_css.format(instance_id))

    def get_id_of_newly_launched_instance(self, name=None):
        contains_id = self.tester.get_attribute_by_css(self._first_instance_link_in_list_css, "ng-href")
        instance_id = contains_id[-10:]
        print(instance_id)
        return instance_id

    def verify_instance_status_is_running(self, instance_id):
        raise NotImplementedError


    def goto_instance_detail_page_via_link(self, instance_id):
        self.tester.click_element_by_css(self._instance_link_css.format(instance_id))

    def goto_instance_detail_page_via_actions(self, instance_id):
        self.tester.click_element_by_id(self._instance_action_menu_id.format(instance_id))
        self.tester.click_element_by_css(self._view_details_actionmenu_item_css.format(instance_id))

    def click_action_launch_more_like_this(self, instance_id):
        self.tester.click_element_by_id(self._instance_action_menu_id.format(instance_id))
        self.tester.click_element_by_css(self._launch_more_like_this_actionmenu_item_css.format(instance_id))

    def get_instance_name(self, instance_id):
        full_name = self.tester.store_text_by_css(self._instance_link_css.format(instance_id))
        instance_name = None
        if len(full_name) > 11:
            instance_name = full_name[:-13]
        return instance_name

    def click_terminate_all_instances_button(self):
        self.tester.click_element_by_id(LandingPage._select_all_items_tableview_checkbox_id)
        self.tester.click_element_by_id(LandingPage._more_actions_button_id)
        self.tester.click_element_by_css(self._more_actions_menu_terminate_instances_css)

    def verify_there_are_no_running_instances(self):
        self.tester.send_keys_by_css(self._search_input_field_css, "running")
        self.tester.wait_for_text_present_by_css(LandingPage(self)._item_count_css, "0")

    def verify_elastic_ip_address_on_instance_lp(self, elastic_ip):
        self.tester.wait_for_element_present_by_link_text(elastic_ip)
        self.tester.wait_for_text_present_by_css(self._elastic_ip_link_css.format(elastic_ip), elastic_ip)

    def verify_elastic_ip_address_off_instance_lp(self, elastic_ip):
        self.tester.wait_for_element_not_present_by_css(self._elastic_ip_link_css.format(elastic_ip))





<|MERGE_RESOLUTION|>--- conflicted
+++ resolved
@@ -18,13 +18,10 @@
     _instance_link_css = 'a[ng-href="/instances/{0}"]'  # instance_id required;
     _view_details_actionmenu_item_css = "#item-dropdown_{0}>li>a"  # instance_id required
     _launch_more_like_this_actionmenu_item_css = "#item-dropdown_{0}>li:nth-of-type(3)>a"  # instance_id required
-<<<<<<< HEAD
     _associate_ip_address_actionmenu_item_css = "#item-dropdown_{0}>li:nth-of-type(8)>a"  #instance_id required
     _disassociate_ip_address_actionmenu_item_css = "#item-dropdown_{0}>li:nth-of-type(9)>a"  #instance_id required
     _terminate_all_instances_btn_id = "terminate-instances-btn"
-=======
     _more_actions_menu_terminate_instances_css = "#more-actions-dropdown .more-actions-terminate"
->>>>>>> 3717a41a
     _search_input_field_css = ".search-input"
     _elastic_ip_link_css = 'a[href="/ipaddresses/{0}"]'
 

from pages.landingpage import LandingPage


class BucketsLanding(LandingPage):

    def __init__(self, tester):
        super(BucketsLanding, self).__init__(tester)
        self.verify_buckets_view_page_loaded()

    _create_bucket_btn_id = 'create-bucket-btn'
    _buckets_view_page_title = 'Buckets'
    _create_bucket_button_id = 'create-bucket-btn'
    _open_shared_bucket_button_id = 'open-shared-btn'
    _open_shared_button_split_selector = '#open-shared-btn .euca-split[data-dropdown="download-drop"]'
    _open_shared_button_split_download = 'download-object-btn'
    _open_shared_button_split_upload = 'upload-object-btn'
    _bucket_link_css = 'td>a[href="/buckets/{0}/contents/"]'
    _bucket_actions_menu_id = 'table-item-dropdown_{0}'
    _view_contents_bucket_actions_menuitem_css ='#item-dropdown_{0}>li>a[href="/buckets/{0}/contents/"]'
    _view_details_bucket_actions_menuitem_css = '#item-dropdown_{0}>li>a[href="/buckets/{0}/details"]'
    _delete_bucket_actions_menuitem_css = '#item-dropdown_{0}>li>a[ng-click="revealModal(\'delete-bucket\', item)"]'

    def verify_buckets_view_page_loaded(self):
        self.tester.driver.switch_to.window(
            self.tester.driver.window_handles[0])
        self.tester.wait_for_text_present_by_id(
            LandingPage(self)._page_title_id, self._buckets_view_page_title)
        self.tester.wait_for_visible_by_id(LandingPage(self)._refresh_button_id)

    def verify_bucket_present_on_landing_page(self, bucket_name):
        self.tester.wait_for_element_present_by_link_text(bucket_name)

    def verify_bucket_not_present_on_landing_page(self, bucket_name):
        self.tester.wait_for_element_not_present_by_css(
            self._bucket_link_css.format(bucket_name))

    def click_create_bucket_on_view_page(self):
<<<<<<< HEAD
        self.tester.click_element_by_id(self._create_bucket_btn_id)
=======
        self.tester.click_element_by_id(
            self._create_bucket_button_id)

    def click_open_shared_bucket_dialog(self):
        self.tester.click_element_by_id(
            self._open_shared_bucket_button_id)

    def click_open_shared_bucket_dropdown(self):
        self.tester.click_element_by_css(
            self._open_shared_button_split_selector)

    def select_open_shared_bucket_dropdown_download(self):
        self.click_open_shared_bucket_dropdown()
        self.tester.click_element_by_id(
            self._open_shared_button_split_download)

    def select_open_shared_bucket_dropdown_upload(self):
        self.click_open_shared_bucket_dropdown()
        self.tester.click_element_by_id(
            self._open_shared_button_split_upload)
>>>>>>> 0fbde878

    def click_bucket_link_on_view_page(self, bucket_name):
        self.tester.click_element_by_css(self._bucket_link_css.format(bucket_name))

    def click_action_view_contents_on_view_page(self, bucket_name):
        self.tester.click_element_by_id(self._bucket_actions_menu_id.format(bucket_name))
        self.tester.click_element_by_css(
            self._view_contents_bucket_actions_menuitem_css.format(bucket_name))

    def click_action_view_details_on_view_page(self, bucket_name):
        self.tester.click_element_by_id(self._bucket_actions_menu_id.format(bucket_name))
        self.tester.click_element_by_css(
            self._view_details_bucket_actions_menuitem_css.format(bucket_name))

    def click_action_delete_bucket_on_view_page(self, bucket_name):
        self.tester.click_element_by_id(self._bucket_actions_menu_id.format(bucket_name))
        self.tester.click_element_by_css(
            self._delete_bucket_actions_menuitem_css.format(bucket_name))<|MERGE_RESOLUTION|>--- conflicted
+++ resolved
@@ -35,9 +35,6 @@
             self._bucket_link_css.format(bucket_name))
 
     def click_create_bucket_on_view_page(self):
-<<<<<<< HEAD
-        self.tester.click_element_by_id(self._create_bucket_btn_id)
-=======
         self.tester.click_element_by_id(
             self._create_bucket_button_id)
 
@@ -58,7 +55,6 @@
         self.click_open_shared_bucket_dropdown()
         self.tester.click_element_by_id(
             self._open_shared_button_split_upload)
->>>>>>> 0fbde878
 
     def click_bucket_link_on_view_page(self, bucket_name):
         self.tester.click_element_by_css(self._bucket_link_css.format(bucket_name))

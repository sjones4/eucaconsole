--- conflicted
+++ resolved
@@ -183,7 +183,6 @@
         else:
             print "ERROR: couldn't find expected scaling history cause text"
 
-<<<<<<< HEAD
     def enable_metrics_collection(self, asg_name):
         self._confirm_scaling_policy_modal()
         self.goto_monitoring_tab(asg_name)
@@ -199,8 +198,6 @@
             chart_id = 'cwchart-{0}-{1}'.format(chart.get('metric'), chart.get('statistic'))
             self.tester.wait_for_element_present_by_id(chart_id)
 
-=======
->>>>>>> e58df03b
     def _confirm_scaling_policy_modal(self):
         if self.tester.check_visibility_by_id(self._next_step_modal_id):
             self.tester.click_element_by_id(self._do_notshow_again_checkbox_id)

--- conflicted
+++ resolved
@@ -19,10 +19,5 @@
         self.version = version
         self.platform = platform
 
-<<<<<<< HEAD
-    def id_generator(self, size = 6, chars=string.ascii_uppercase + string.digits):
-        return ''.join(random.choice(chars) for j in range(size))
-=======
     def id_generator(self, size=6, chars=string.ascii_uppercase + string.digits):
-        return ''.join(random.choice(chars) for _ in range(size))
->>>>>>> cf2d3d19
+        return ''.join(random.choice(chars) for _ in range(size))
from guiops.guiops import GuiOps
from option_parser import Option_parser


class InstanceOperationsSequence(GuiOps):
    def __init__(self):
        parser = Option_parser()
        options = parser.parse_options()
        self.console_url = options['console_url']
        self.webdriver_url = options['web_driver']
        self.account = options['account']
        self.user = options['user_name']
        self.password = options['password']
        self.sauce = options['sauce']
        self.browser = options['browser']
        self.version = options['version']
        self.platform = options['platform']
        self.zones = self.get_zones_from_options(options)
        self.zone1 = self.zones.get(0)
        self.tester = GuiOps(console_url=self.console_url, webdriver_url=self.webdriver_url, sauce=self.sauce,
                             browser=self.browser, version=self.version, platform=self.platform)

    def instance_ops_test(self):
        self.tester.login(self.account, self.user, self.password)
<<<<<<< HEAD
        s_group1_name = self.id_generator() + "-group"
        s_group1 = self.tester.create_security_group_from_view_page(
            s_group1_name, "Security group created by instance test")
        s_group1_id = s_group1.get("s_group_id")
        keypair1_name = self.id_generator() + "-key-pair"
        self.tester.create_keypair_from_dashboard(keypair1_name)
        instance1_name = self.id_generator() + "-instance"
        instance1 = self.tester.launch_instance_from_image_view_page(
            image_id_or_type="centos", instance_name=instance1_name,
            instance_type="m1.medium", security_group=s_group1_name, key_name=keypair1_name)
        instance1_id = instance1.get("instance_id")
        instance2_name = self.id_generator() + "-instance"
        instance2 = self.tester.launch_more_like_this_from_view_page(
            instance_id=instance1_id, instance_name=instance2_name)
=======
        keypair1_name = self.id_generator()+"-key-pair"
        self.tester.create_keypair_from_dashboard(keypair1_name)
        s_group1_name = self.id_generator()+"-group"
        s_group1=self.tester.create_security_group_from_view_page(s_group1_name, "Security group created by instance test")
        s_group1_id = s_group1.get("s_group_id")
        instance1_name = self.id_generator()+"-instance"
        instance1 = self.tester.launch_instance_from_image_view_page(image_id_or_type="centos", instance_name=instance1_name,
                                                               instance_type= "m1.medium", security_group=s_group1_name, key_name=keypair1_name, timeout_in_seconds=480)
        instance1_id = instance1.get("instance_id")
        instance2_name = self.id_generator()+"-instance"
        instance2 = self.tester.launch_more_like_this_from_view_page(inatance_id=instance1_id, instance_name=instance2_name, timeout_in_seconds=480)
>>>>>>> 8c061975
        instance2_id = instance2.get("instance_id")
        self.tester.terminate_instance_from_view_page(instance2_id, instance2_name,timeout_in_seconds=480)
        self.tester.launch_more_like_this_from_detail_page(instance2_id, monitoring=True, user_data="Test user data.")
<<<<<<< HEAD
        self.tester.terminate_instance_from_detail_page(instance1_id)
        instance3_name = self.id_generator() + "-instance"
        instance3 = self.tester.launch_instance_from_dashboard(
            image="centos", instance_name=instance3_name, availability_zone=self.zone1,
            instance_type="m1.small", security_group=s_group1_name, key_name=keypair1_name)
=======
        self.tester.terminate_instance_from_detail_page(instance1_id,timeout_in_seconds=480)
        instance3_name = self.id_generator()+"-instance"
        instance3=self.tester.launch_instance_from_dashboard(image="centos", instance_name=instance3_name, availability_zone="one",
                                                           instance_type= "m1.small",security_group=s_group1_name, key_name=keypair1_name,timeout_in_seconds=480)
>>>>>>> 8c061975
        instance3_id = instance3.get("instance_id")
        self.tester.terminate_instance_from_detail_page(instance3_id,timeout_in_seconds=480)
        self.tester.batch_terminate_all_instances()
<<<<<<< HEAD
        instance4 = self.tester.launch_instance_from_dashboard(
            image="centos", availability_zone=self.zone1, instance_type="m1.large")
=======
        instance4 = self.tester.launch_instance_from_dashboard(image="centos", availability_zone="one",
                                                           instance_type= "m1.large",timeout_in_seconds=480)
>>>>>>> 8c061975
        instance4_id = instance4.get("instance_id")
        self.tester.terminate_instance_from_view_page(instance_id=instance4_id, timeout_in_seconds=480)
        self.tester.delete_keypair_from_detail_page(keypair1_name)
        self.tester.delete_security_group_from_view_page(s_group1_name, s_group1_id)
        self.tester.logout()
        self.tester.exit_browser()


if __name__ == '__main__':
    tester = InstanceOperationsSequence()
    InstanceOperationsSequence.instance_ops_test(tester)<|MERGE_RESOLUTION|>--- conflicted
+++ resolved
@@ -22,59 +22,33 @@
 
     def instance_ops_test(self):
         self.tester.login(self.account, self.user, self.password)
-<<<<<<< HEAD
+        keypair1_name = self.id_generator()+"-key-pair"
+        self.tester.create_keypair_from_dashboard(keypair1_name)
         s_group1_name = self.id_generator() + "-group"
         s_group1 = self.tester.create_security_group_from_view_page(
             s_group1_name, "Security group created by instance test")
         s_group1_id = s_group1.get("s_group_id")
-        keypair1_name = self.id_generator() + "-key-pair"
-        self.tester.create_keypair_from_dashboard(keypair1_name)
         instance1_name = self.id_generator() + "-instance"
         instance1 = self.tester.launch_instance_from_image_view_page(
             image_id_or_type="centos", instance_name=instance1_name,
-            instance_type="m1.medium", security_group=s_group1_name, key_name=keypair1_name)
+            instance_type="m1.medium", security_group=s_group1_name, key_name=keypair1_name, timeout_in_seconds=480)
         instance1_id = instance1.get("instance_id")
         instance2_name = self.id_generator() + "-instance"
         instance2 = self.tester.launch_more_like_this_from_view_page(
-            instance_id=instance1_id, instance_name=instance2_name)
-=======
-        keypair1_name = self.id_generator()+"-key-pair"
-        self.tester.create_keypair_from_dashboard(keypair1_name)
-        s_group1_name = self.id_generator()+"-group"
-        s_group1=self.tester.create_security_group_from_view_page(s_group1_name, "Security group created by instance test")
-        s_group1_id = s_group1.get("s_group_id")
-        instance1_name = self.id_generator()+"-instance"
-        instance1 = self.tester.launch_instance_from_image_view_page(image_id_or_type="centos", instance_name=instance1_name,
-                                                               instance_type= "m1.medium", security_group=s_group1_name, key_name=keypair1_name, timeout_in_seconds=480)
-        instance1_id = instance1.get("instance_id")
-        instance2_name = self.id_generator()+"-instance"
-        instance2 = self.tester.launch_more_like_this_from_view_page(inatance_id=instance1_id, instance_name=instance2_name, timeout_in_seconds=480)
->>>>>>> 8c061975
+            instance_id=instance1_id, instance_name=instance2_name, timeout_in_seconds=480)
         instance2_id = instance2.get("instance_id")
         self.tester.terminate_instance_from_view_page(instance2_id, instance2_name,timeout_in_seconds=480)
         self.tester.launch_more_like_this_from_detail_page(instance2_id, monitoring=True, user_data="Test user data.")
-<<<<<<< HEAD
-        self.tester.terminate_instance_from_detail_page(instance1_id)
+        self.tester.terminate_instance_from_detail_page(instance1_id, timeout_in_seconds=480)
         instance3_name = self.id_generator() + "-instance"
         instance3 = self.tester.launch_instance_from_dashboard(
             image="centos", instance_name=instance3_name, availability_zone=self.zone1,
-            instance_type="m1.small", security_group=s_group1_name, key_name=keypair1_name)
-=======
-        self.tester.terminate_instance_from_detail_page(instance1_id,timeout_in_seconds=480)
-        instance3_name = self.id_generator()+"-instance"
-        instance3=self.tester.launch_instance_from_dashboard(image="centos", instance_name=instance3_name, availability_zone="one",
-                                                           instance_type= "m1.small",security_group=s_group1_name, key_name=keypair1_name,timeout_in_seconds=480)
->>>>>>> 8c061975
+            instance_type="m1.small", security_group=s_group1_name, key_name=keypair1_name, timeout_in_seconds=480)
         instance3_id = instance3.get("instance_id")
         self.tester.terminate_instance_from_detail_page(instance3_id,timeout_in_seconds=480)
         self.tester.batch_terminate_all_instances()
-<<<<<<< HEAD
         instance4 = self.tester.launch_instance_from_dashboard(
-            image="centos", availability_zone=self.zone1, instance_type="m1.large")
-=======
-        instance4 = self.tester.launch_instance_from_dashboard(image="centos", availability_zone="one",
-                                                           instance_type= "m1.large",timeout_in_seconds=480)
->>>>>>> 8c061975
+            image="centos", availability_zone=self.zone1, instance_type="m1.large", timeout_in_seconds=480)
         instance4_id = instance4.get("instance_id")
         self.tester.terminate_instance_from_view_page(instance_id=instance4_id, timeout_in_seconds=480)
         self.tester.delete_keypair_from_detail_page(keypair1_name)

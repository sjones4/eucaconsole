--- conflicted
+++ resolved
@@ -31,11 +31,7 @@
 
 """
 from pyramid import testing
-<<<<<<< HEAD
 from pyramid.httpexceptions import HTTPNotFound
-=======
-from webob.multidict import MultiDict
->>>>>>> 59c003d5
 
 from eucaconsole.forms.scalinggroups import (
     BaseScalingGroupForm, ScalingGroupCreateForm, ScalingGroupEditForm, ScalingGroupDeleteForm,

# -*- coding: utf-8 -*-
# Copyright 2013-2015 Hewlett Packard Enterprise Development LP
#
# Redistribution and use of this software in source and binary forms,
# with or without modification, are permitted provided that the following
# conditions are met:
#
# Redistributions of source code must retain the above copyright notice,
# this list of conditions and the following disclaimer.
#
# Redistributions in binary form must reproduce the above copyright
# notice, this list of conditions and the following disclaimer in the
# documentation and/or other materials provided with the distribution.
#
# THIS SOFTWARE IS PROVIDED BY THE COPYRIGHT HOLDERS AND CONTRIBUTORS
# "AS IS" AND ANY EXPRESS OR IMPLIED WARRANTIES, INCLUDING, BUT NOT
# LIMITED TO, THE IMPLIED WARRANTIES OF MERCHANTABILITY AND FITNESS FOR
# A PARTICULAR PURPOSE ARE DISCLAIMED. IN NO EVENT SHALL THE COPYRIGHT
# OWNER OR CONTRIBUTORS BE LIABLE FOR ANY DIRECT, INDIRECT, INCIDENTAL,
# SPECIAL, EXEMPLARY, OR CONSEQUENTIAL DAMAGES (INCLUDING, BUT NOT
# LIMITED TO, PROCUREMENT OF SUBSTITUTE GOODS OR SERVICES; LOSS OF USE,
# DATA, OR PROFITS; OR BUSINESS INTERRUPTION) HOWEVER CAUSED AND ON ANY
# THEORY OF LIABILITY, WHETHER IN CONTRACT, STRICT LIABILITY, OR TORT
# (INCLUDING NEGLIGENCE OR OTHERWISE) ARISING IN ANY WAY OUT OF THE USE
# OF THIS SOFTWARE, EVEN IF ADVISED OF THE POSSIBILITY OF SUCH DAMAGE.

"""
Tests for S3 buckets, objects, and related forms

"""
import re

import boto

from boto.s3.acl import ACL, Policy
from boto.s3.bucket import Bucket
from boto.s3.key import Key
from boto.s3.user import User
<<<<<<< HEAD
from moto import mock_s3, mock_ec2
=======
from lxml import etree
from moto import mock_s3
>>>>>>> d066b7e3

from pyramid import testing
from pyramid.httpexceptions import HTTPNotFound, HTTPBadRequest

from eucaconsole.constants.buckets import SAMPLE_CORS_CONFIGURATION, CORS_XML_RELAXNG_SCHEMA
from eucaconsole.forms.buckets import SharingPanelForm
from eucaconsole.utils import remove_namespace, validate_xml
from eucaconsole.views.buckets import (
    BucketContentsView, BucketContentsJsonView, BucketDetailsView, BucketItemDetailsView, BucketXHRView,
    FOLDER_NAME_PATTERN
)

from tests import BaseFormTestCase, BaseViewTestCase, BaseTestCase


class MockBucketMixin(object):
    @staticmethod
    def make_bucket(name='test_bucket', policy=None, owner_id=None):
        s3_conn = boto.connect_s3()
        policy = policy or Policy()
        owner_id = owner_id or 'test_owner_id'
        policy.owner = User(id=owner_id)
        acl = ACL()
        acl.grants = []
        policy.acl = acl
        bucket = s3_conn.create_bucket(name)
        bucket.set_acl(policy)
        return bucket, policy


class BucketMixinTestCase(BaseViewTestCase):

    def test_subpath_fixes(self):
        request = testing.DummyRequest()
        request.environ = {'PATH_INFO': "some/path//with/extra/slash"}
        request.subpath = ('some', 'path', 'with', 'extra', 'slash')
        request.matchdict['name'] = 'bucket'
        view = BucketXHRView(request)
        new_subpath = view.get_subpath('bucket')
        self.assertEqual(request.environ['PATH_INFO'], "/".join(new_subpath))


class BucketContentsViewTestCase(BaseViewTestCase):

    def test_get_unprefixed_key_name(self):
        request = testing.DummyRequest()
        view = BucketContentsView(request)
        prefixed_key = '/foo/bar/baz/bat.txt'
        unprefixed_key = view.get_unprefixed_key_name(prefixed_key)
        self.assertEqual(unprefixed_key, 'bat.txt')

    def test_generated_icon_class_for_file_types(self):
        request = testing.DummyRequest()
        view = BucketContentsView(request)
        self.assertEqual(view.get_icon_class('/foo/bar/baz.pdf'), 'fi-page-pdf')  # Test PDF
        self.assertEqual(view.get_icon_class('/foo/bar/baz.jpg'), 'fi-photo')  # Test image
        self.assertEqual(view.get_icon_class('/foo/bar/baz.txt'), 'fi-page')  # Test text file
        self.assertEqual(view.get_icon_class('/foo/bar/baz.zip'), 'fi-archive')  # Test zip file
        self.assertEqual(view.get_icon_class('/foo/bar/baz.unknown'), '')  # Test unknown

    def test_upload_page_returns_404_when_file_uploads_config_is_disabled(self):
        """File upload page should return a 404 when file.uploads.enabled is False"""
        request = testing.DummyRequest()
        request.registry.settings = {
            'file.uploads.enabled': 'false'
        }
        view = BucketContentsView(request).bucket_upload
        self.assertRaises(HTTPNotFound, view)

    def test_upload_post_returns_400_when_file_uploads_config_is_disabled(self):
        """File upload post handler should return a 400 when file.uploads.enabled is False"""
        request = testing.DummyRequest()
        request.registry.settings = {
            'file.uploads.enabled': 'false'
        }
        view = BucketContentsView(request).bucket_upload_post
        self.assertRaises(HTTPBadRequest, view)


class BucketDetailsViewTestCase(BaseViewTestCase):

    def test_versioning_update_action(self):
        self.assertEqual(BucketDetailsView.get_versioning_update_action('Disabled'), 'enable')
        self.assertEqual(BucketDetailsView.get_versioning_update_action('Suspended'), 'enable')
        self.assertEqual(BucketDetailsView.get_versioning_update_action('Enabled'), 'disable')


class MockBucketDetailsViewTestCase(BaseViewTestCase, MockBucketMixin):

    @mock_s3
    @mock_ec2
    def test_bucket_details_view_without_versioning(self):
        request = self.create_request()
        self.setup_session(request)
        request.matchdict['name'] = 'test_bucket'
        self.make_bucket()
        view = BucketDetailsView(request).bucket_details()
        self.assertEqual(view.get('bucket_name'), 'test_bucket')
        self.assertEqual(view.get('bucket_contents_url'), '/buckets/test_bucket/contents/')
        self.assertEqual(view.get('versioning_status'), 'Disabled')
        self.assertEqual(view.get('update_versioning_action'), 'enable')

    @mock_s3
    @mock_ec2
    def test_bucket_details_view_with_versioning(self):
        request = self.create_request()
        self.setup_session(request)
        request.matchdict['name'] = 'test_bucket'
        bucket, bucket_acl = self.make_bucket()
        bucket.configure_versioning(True)
        view = BucketDetailsView(request).bucket_details()
        self.assertEqual(view.get('bucket_name'), 'test_bucket')
        self.assertEqual(view.get('bucket_contents_url'), '/buckets/test_bucket/contents/')
        self.assertEqual(view.get('versioning_status'), 'Enabled')
        self.assertEqual(view.get('update_versioning_action'), 'disable')

    @mock_s3
    def test_bucket_with_empty_cors_configuration_object(self):
        request = self.create_request()
        bucket, bucket_acl = self.make_bucket()
        view = BucketDetailsView(request, bucket=bucket, bucket_acl=bucket_acl)
        # Note: moto hasn't implemented CORS handling (yet), so we can only check the empty config object case
        bucket_cors = view.get_cors_configuration(bucket, xml=False)
        self.assertEqual(bucket_cors, None)


class MockBucketContentsJsonViewTestCase(BaseViewTestCase, MockBucketMixin):

    @mock_s3
    @mock_ec2
    def test_bucket_contents_json_view_with_file(self):
        bucket, bucket_acl = self.make_bucket()
        bucket.new_key("/file-one").set_contents_from_string('file content')
        request = self.create_request(matchdict=dict(name=bucket.name))
        self.setup_session(request)
        request.matchdict['name'] = 'test_bucket'
        view = BucketContentsJsonView(request)
        bucket_contents_json_view = view.bucket_contents_json()
        results = bucket_contents_json_view.get('results')
        self.assertEqual(len(results), 1)
        item = results[0]
        self.assertEqual(item.get('details_url'), '/buckets/test_bucket/itemdetails/file-one')
        self.assertEqual(item.get('full_key_name'), 'file-one')
        self.assertEqual(item.get('is_folder'), False)

    @mock_s3
    @mock_ec2
    def test_bucket_contents_json_view_with_folder(self):
        bucket, bucket_acl = self.make_bucket()
        bucket.new_key("/folder-one/").set_contents_from_string('')
        request = self.create_request(matchdict=dict(name=bucket.name))
        self.setup_session(request)
        request.matchdict['name'] = 'test_bucket'
        view = BucketContentsJsonView(request)
        bucket_contents_json_view = view.bucket_contents_json()
        results = bucket_contents_json_view.get('results')
        self.assertEqual(len(results), 1)
        item = results[0]
        self.assertEqual(item.get('details_url'), '/buckets/test_bucket/itemdetails/folder-one/')
        self.assertEqual(item.get('full_key_name'), 'folder-one/')
        self.assertEqual(item.get('is_folder'), True)
        self.assertEqual(item.get('icon'), 'fi-folder')
        self.assertEqual(item.get('size'), 0)
        self.assertEqual(item.get('download_url'), '')


class MockBucketContentsViewTestCase(BaseViewTestCase, MockBucketMixin):

    @mock_s3
    @mock_ec2
    def test_bucket_contents_view_with_bucket(self):
        bucket, bucket_acl = self.make_bucket()
        request = self.create_request(matchdict=dict(name=bucket.name))
        self.setup_session(request)
        view = BucketContentsView(request).bucket_contents()
        self.assertEqual(view.get('display_path'), 'test_bucket')

    @mock_s3
    @mock_ec2
    def test_bucket_contents_view_with_folder(self):
        bucket, bucket_acl = self.make_bucket()
        bucket.new_key("/folder-one/").set_contents_from_string('')
        request = self.create_request(matchdict=dict(name=bucket.name))
        self.setup_session(request)
        request.matchdict['name'] = 'test_bucket'
        request.environ = {'PATH_INFO': u'test_bucket/folder-one'}
        request.subpath = ('folder-one', )
        view = BucketContentsView(request).bucket_contents()
        self.assertEqual(view.get('display_path'), 'folder-one')


class MockObjectDetailsViewTestCase(BaseViewTestCase, MockBucketMixin):

    @mock_s3
    @mock_ec2
    def test_object_details_view(self):
        request = self.create_request()
        self.setup_session(request)
        path = '/buckets/test_bucket/itemdetails/'
        file_name = 'file-two'
        file_content = 'file two content'
        request.path = path
        request.subpath = (file_name, )
        request.environ = {'PATH_INFO': u'{0}/{1}'.format(path, file_name)}
        bucket, bucket_acl = self.make_bucket()
        request.matchdict['name'] = 'test_bucket'
        bucket.new_key(u'/{0}'.format(file_name)).set_contents_from_string(file_content)
        view = BucketItemDetailsView(request).bucket_item_details()
        item = view.get('bucket_item')
        self.assertEqual(item.bucket.name, 'test_bucket')
        self.assertEqual(int(item.content_length), len(file_content))
        self.assertEqual(item.content_type, 'application/octet-stream')
        self.assertEqual(item.etag, '"257075e03fc5351067247f7e04f8c74f"')
        self.assertEqual(item.content_md5, 'JXB14D/FNRBnJH9+BPjHTw==')


class SharingPanelFormTestCase(BaseFormTestCase):
    form_class = SharingPanelForm
    request = testing.DummyRequest()

    def test_secure_form(self):
        self.has_field('csrf_token')

    def test_acl_permission_choices_for_create_bucket(self):
        bucket = Bucket()
        form = self.form_class(self.request, bucket_object=bucket)
        permission_choices = dict(form.get_permission_choices())
        self.assertEqual(permission_choices.get('FULL_CONTROL'), 'Full Control')
        self.assertEqual(permission_choices.get('READ'), 'View/Download objects')
        self.assertEqual(permission_choices.get('WRITE'), 'Create/delete objects')

    def test_acl_permission_choices_for_object(self):
        key = Key()
        form = self.form_class(self.request, bucket_object=key)
        permission_choices = dict(form.get_permission_choices())
        self.assertEqual(permission_choices.get('FULL_CONTROL'), 'Full Control')
        self.assertEqual(permission_choices.get('READ'), 'Read-only')
        self.assertEqual(permission_choices.get('WRITE'), None)


class CreateS3FolderTestCase(BaseTestCase):

    def test_valid_s3_folder_names(self):
        valid_pattern = FOLDER_NAME_PATTERN
        matches = (
            (u'folder123', True),
            (u'folderÅ', True),
            (u'folder/123', False),
        )
        for pattern, valid in matches:
            self.assertEqual(bool(re.match(valid_pattern, pattern)), valid)


class CorsSchemaValidationTestCase(BaseTestCase):

    def test_sample_cors_xml_with_relaxng_schema(self):
        """The sample CORS configuration provided to the UI should be valid"""
        valid, error = validate_xml(SAMPLE_CORS_CONFIGURATION, CORS_XML_RELAXNG_SCHEMA)
        self.assertEqual(valid, True)
        self.assertEqual(error, None)

    def test_cors_xml_with_random_element_order(self):
        """CORS configuration should allow elements in rule in no particular order"""
        test_xml = """
        <CORSConfiguration>
            <CORSRule>
                <AllowedHeader>Authorization</AllowedHeader>
                <AllowedMethod>GET</AllowedMethod>
                <MaxAgeSeconds>3000</MaxAgeSeconds>
                <AllowedOrigin>*</AllowedOrigin>
            </CORSRule>
        </CORSConfiguration>
        """
        valid, error = validate_xml(test_xml, CORS_XML_RELAXNG_SCHEMA)
        self.assertEqual(valid, True)
        self.assertEqual(error, None)

    def test_cors_xml_with_multiple_allowed_method_elements(self):
        """CORS configuration should allow multiple AllowedMethod elements in a rule"""
        test_xml = """
        <CORSConfiguration>
            <CORSRule>
                <AllowedOrigin>*</AllowedOrigin>
                <AllowedMethod>GET</AllowedMethod>
                <AllowedMethod>POST</AllowedMethod>
                <MaxAgeSeconds>3000</MaxAgeSeconds>
                <AllowedHeader>Authorization</AllowedHeader>
            </CORSRule>
        </CORSConfiguration>
        """
        valid, error = validate_xml(test_xml, CORS_XML_RELAXNG_SCHEMA)
        self.assertEqual(valid, True)
        self.assertEqual(error, None)

    def test_cors_xml_with_multiple_rules(self):
        """CORS configuration should allow multiple CORSRule elements"""
        test_xml = """
        <CORSConfiguration>
            <CORSRule>
                <AllowedOrigin>http://example1.com</AllowedOrigin>
                <AllowedMethod>GET</AllowedMethod>
                <MaxAgeSeconds>3000</MaxAgeSeconds>
            </CORSRule>
            <CORSRule>
                <AllowedOrigin>http://example2.com</AllowedOrigin>
                <AllowedMethod>GET</AllowedMethod>
                <MaxAgeSeconds>3000</MaxAgeSeconds>
            </CORSRule>
        </CORSConfiguration>
        """
        valid, error = validate_xml(test_xml, CORS_XML_RELAXNG_SCHEMA)
        self.assertEqual(valid, True)
        self.assertEqual(error, None)

    def test_cors_xml_with_optional_id_element(self):
        """CORS configuration should allow an optional ID element per CORS rule"""
        test_xml = """
        <CORSConfiguration>
            <CORSRule>
                <ID>my-first-rule</ID>
                <AllowedOrigin>http://example1.com</AllowedOrigin>
                <AllowedMethod>GET</AllowedMethod>
                <MaxAgeSeconds>3000</MaxAgeSeconds>
            </CORSRule>
            <CORSRule>
                <ID>my-second-rule</ID>
                <AllowedOrigin>http://example2.com</AllowedOrigin>
                <AllowedMethod>GET</AllowedMethod>
                <MaxAgeSeconds>3000</MaxAgeSeconds>
            </CORSRule>
        </CORSConfiguration>
        """
        valid, error = validate_xml(test_xml, CORS_XML_RELAXNG_SCHEMA)
        self.assertEqual(valid, True)
        self.assertEqual(error, None)

    def test_cors_xml_with_missing_allowed_origin_element(self):
        """CORS configuration requires an AllowedOrigin element"""
        test_xml = """
        <CORSConfiguration>
            <CORSRule>
                <AllowedMethod>GET</AllowedMethod>
                <MaxAgeSeconds>3000</MaxAgeSeconds>
                <AllowedHeader>Authorization</AllowedHeader>
            </CORSRule>
        </CORSConfiguration>
        """
        valid, error = validate_xml(test_xml, CORS_XML_RELAXNG_SCHEMA)
        expected_error = u'Expecting an element AllowedOrigin, got nothing, line 2'
        self.assertEqual(valid, False)
        self.assertEqual(error.message, expected_error)

    def test_cors_xml_with_non_integer_max_age_value(self):
        """CORS configuration requires the MaxAgeSeconds value to be an integer"""
        test_xml = """
        <CORSConfiguration>
            <CORSRule>
                <AllowedOrigin>*</AllowedOrigin>
                <AllowedMethod>GET</AllowedMethod>
                <MaxAgeSeconds>foobar</MaxAgeSeconds>
            </CORSRule>
        </CORSConfiguration>
        """
        valid, error = validate_xml(test_xml, CORS_XML_RELAXNG_SCHEMA)
        expected_error = u"Type nonNegativeInteger doesn't allow value 'foobar', line 5"
        self.assertEqual(valid, False)
        self.assertEqual(error.message, expected_error)

    def test_cors_xml_with_negative_integer_max_age_value(self):
        """CORS configuration requires the MaxAgeSeconds value to be a non-negative integer"""
        test_xml = """
        <CORSConfiguration>
            <CORSRule>
                <AllowedOrigin>*</AllowedOrigin>
                <AllowedMethod>GET</AllowedMethod>
                <MaxAgeSeconds>-3000</MaxAgeSeconds>
            </CORSRule>
        </CORSConfiguration>
        """
        valid, error = validate_xml(test_xml, CORS_XML_RELAXNG_SCHEMA)
        expected_error = u"Type nonNegativeInteger doesn't allow value '-3000', line 5"
        self.assertEqual(valid, False)
        self.assertEqual(error.message, expected_error)

    def test_cors_xml_with_multiple_max_age_elements(self):
        """CORS configuration should not contain multiple MaxAgeSeconds elements per rule"""
        test_xml = """
        <CORSConfiguration>
            <CORSRule>
                <AllowedOrigin>*</AllowedOrigin>
                <AllowedMethod>GET</AllowedMethod>
                <MaxAgeSeconds>3000</MaxAgeSeconds>
                <MaxAgeSeconds>6000</MaxAgeSeconds>
                <AllowedHeader>Authorization</AllowedHeader>
            </CORSRule>
        </CORSConfiguration>
        """
        valid, error = validate_xml(test_xml, CORS_XML_RELAXNG_SCHEMA)
        expected_error = u'Extra element MaxAgeSeconds in interleave'
        self.assertEqual(error.message, expected_error)

    def test_cors_xml_with_namespace(self):
        test_xml = """
        <CORSConfiguration xmlns="http://s3.amazonaws.com/doc/2006-03-01/">
            <CORSRule>
                <AllowedOrigin>*</AllowedOrigin>
                <AllowedMethod>GET</AllowedMethod>
                <MaxAgeSeconds>3000</MaxAgeSeconds>
                <AllowedHeader>Authorization</AllowedHeader>
            </CORSRule>
        </CORSConfiguration>
        """
        test_xml = remove_namespace(test_xml)
        valid, error = validate_xml(test_xml, CORS_XML_RELAXNG_SCHEMA)
        self.assertEqual(valid, True)
        self.assertEqual(error, None)

    def test_cors_xml_with_version_and_encoding_stanza(self):
        test_xml = """
        <?xml version="1.0" encoding="UTF-8"?>
        <CORSConfiguration xmlns="http://s3.amazonaws.com/doc/2006-03-01/">
            <CORSRule>
                <AllowedOrigin>*</AllowedOrigin>
                <AllowedMethod>GET</AllowedMethod>
                <MaxAgeSeconds>3000</MaxAgeSeconds>
                <AllowedHeader>Authorization</AllowedHeader>
            </CORSRule>
        </CORSConfiguration>
        """
        test_xml = remove_namespace(test_xml)
        valid, error = validate_xml(test_xml, CORS_XML_RELAXNG_SCHEMA)
        self.assertEqual(valid, True)
        self.assertEqual(error, None)

    def test_malformed_cors_xml(self):
        """CORS configuration validation should surface malformed XML errors"""
        test_xml = """
        <CORSConfiguration>
            <CORSRule>
                <AllowedOrigin>*</AllowedOrigin>
                <AllowedMethod>GET</AllowedMethod>
                <MaxAgeSeconds>3000</MaxAgeSeconds>
                <AllowedHeader>Authorization</AllowedHeader>
            </CORSRule>
        </CORSConfiguration
        """
        test_xml = remove_namespace(test_xml)
        valid, error = validate_xml(test_xml, CORS_XML_RELAXNG_SCHEMA)
        self.assertEqual(valid, False)
        self.assertEqual(isinstance(error, etree.XMLSyntaxError), True)<|MERGE_RESOLUTION|>--- conflicted
+++ resolved
@@ -36,12 +36,8 @@
 from boto.s3.bucket import Bucket
 from boto.s3.key import Key
 from boto.s3.user import User
-<<<<<<< HEAD
+from lxml import etree
 from moto import mock_s3, mock_ec2
-=======
-from lxml import etree
-from moto import mock_s3
->>>>>>> d066b7e3
 
 from pyramid import testing
 from pyramid.httpexceptions import HTTPNotFound, HTTPBadRequest

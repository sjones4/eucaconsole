--- conflicted
+++ resolved
@@ -10,13 +10,9 @@
     "jquery": "2.1.3",
     "jasmine": "2.0.3",
     "jasmine-jquery": "2.0.5",
-<<<<<<< HEAD
-    "angular-magic-search": "~0.1.0",
     "d3": "3.3.13",
-    "nvd3": "1.7.1"
-=======
+    "nvd3": "1.7.1",
     "angular-magic-search": "~0.2.0",
     "angular-chosen-localytics": "~1.0.7"
->>>>>>> 62d3ef55
   }
 }

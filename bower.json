{
  "name": "eucaconsole",
  "version": "4.2.0",
  "dependencies": {
    "angular": "1.3.8",
    "angular-sanitize": "1.3.8",
    "angular-mocks": "1.3.8",
<<<<<<< HEAD
    "components-font-awesome": "4.3.0",
    "foundation": "5.0.3",
    "jquery": "2.0.3",
=======
    "components-font-awesome": "4.2.0",
    "foundation": "5.5.1",
    "jquery": "2.1.3",
>>>>>>> f6bee085
    "jasmine": "2.0.3",
    "jasmine-jquery": "2.0.5",
    "angular-magic-search": "~0.2.0"
    "angular-chosen-localytics": "~1.0.7"
  }
}
<|MERGE_RESOLUTION|>--- conflicted
+++ resolved
@@ -5,18 +5,12 @@
     "angular": "1.3.8",
     "angular-sanitize": "1.3.8",
     "angular-mocks": "1.3.8",
-<<<<<<< HEAD
     "components-font-awesome": "4.3.0",
-    "foundation": "5.0.3",
-    "jquery": "2.0.3",
-=======
-    "components-font-awesome": "4.2.0",
     "foundation": "5.5.1",
     "jquery": "2.1.3",
->>>>>>> f6bee085
     "jasmine": "2.0.3",
     "jasmine-jquery": "2.0.5",
-    "angular-magic-search": "~0.2.0"
+    "angular-magic-search": "~0.2.0",
     "angular-chosen-localytics": "~1.0.7"
   }
 }

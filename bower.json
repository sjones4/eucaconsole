{
  "name": "eucaconsole",
  "version": "4.2.0",
  "dependencies": {
    "angular": "1.3.8",
    "angular-sanitize": "1.3.8",
    "angular-mocks": "1.3.8",
<<<<<<< HEAD
    "angular-ui-layout": "~1.3.1",
=======
    "angular-smart-table": "2.1.3",
>>>>>>> fd6559cd
    "components-font-awesome": "4.3.0",
    "foundation": "5.5.1",
    "jquery": "2.1.3",
    "jasmine": "2.0.3",
    "jasmine-jquery": "2.0.5",
    "d3": "3.3.13",
    "nvd3": "1.7.1",
    "angular-magic-search": "~0.2.0",
    "angular-chosen-localytics": "~1.0.7",
    "StickyTableHeaders": "~0.1.15"
  }
}<|MERGE_RESOLUTION|>--- conflicted
+++ resolved
@@ -5,11 +5,8 @@
     "angular": "1.3.8",
     "angular-sanitize": "1.3.8",
     "angular-mocks": "1.3.8",
-<<<<<<< HEAD
     "angular-ui-layout": "~1.3.1",
-=======
     "angular-smart-table": "2.1.3",
->>>>>>> fd6559cd
     "components-font-awesome": "4.3.0",
     "foundation": "5.5.1",
     "jquery": "2.1.3",

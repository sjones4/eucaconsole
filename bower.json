--- conflicted
+++ resolved
@@ -10,11 +10,7 @@
     "jquery": "2.0.3",
     "jasmine": "2.0.3",
     "jasmine-jquery": "2.0.5",
-<<<<<<< HEAD
     "angular-magic-search": "~0.2.0"
-=======
-    "angular-magic-search": "~0.1.0",
     "angular-chosen-localytics": "~1.0.7"
->>>>>>> d804a21b
   }
 }

<metal:block use-macro="main_template">

<head metal:fill-slot="head_css">
    <link rel="stylesheet" type="text/css" href="${request.static_url('koala:static/css/thirdparty/chosen.min.css')}" />
    <link rel="stylesheet" type="text/css" href="${request.static_url('koala:static/css/pages/instance_launch.css')}" />
</head>

<div metal:fill-slot="main_content">
    <div class="row" id="contentwrap" ng-app="LaunchInstance" ng-controller="LaunchInstanceCtrl"
<<<<<<< HEAD
         ng-init="initController('${securitygroups_rules_json}')">
=======
         ng-init="initController('${securitygroups_rules_json}', '${keypair_choices_json}', '${securitygroup_choices_json}')">
>>>>>>> develop
        <h3 class="header" id="pagetitle">
            <metal:breadcrumbs metal:use-macro="layout.global_macros['breadcrumbs']">
                <metal:crumbs metal:fill-slot="crumbs">
                    <li><a href="${request.route_url('instances')}" i18n:translate="">Instances</a></li>
                    <li class="current"><a href="#" i18n:translate="">Launch instance</a></li>
                </metal:crumbs>
            </metal:breadcrumbs>
        </h3>
        <!-- Notifications -->
        <metal:block metal:use-macro="layout.global_macros['notifications']" />
        <div class="large-8 columns" tal:define="_ import: pyramid.i18n.TranslationString">
            <div class="wizard no-title">
                <form action="${request.route_url('instance_launch')}" id="launch-instance-form"
                      method="post" data-abide="abide" enctype="multipart/form-data">
                    ${structure:launch_form['csrf_token']}
                    ${structure:launch_form['image_id']}
                    <dl class="tabs" data-tab="">
                        <dd class="${'active' if not image else ''}">
                            <a id="tabStep1" href="#step1">
                                <span class="cir">1</span> <b>Image</b>
                            </a>
                        </dd>
                        <dd class="${'active' if image else 'disabled'}">
                            <a id="tabStep2" tal:attributes="href '#step2' if image else None" tal:omit-tag="not image">
                                <span class="cir">2</span> <b>Details</b>
                            </a>
                        </dd>
                        <dd class="${'' if image else 'disabled'}">
                            <a id="tabStep3"  tal:attributes="href '#step3' if image else None" tal:omit-tag="not image">
                                <span class="cir">3</span> <b>Security</b>
                            </a>
                        </dd>
                        <dd class="${'' if image else 'disabled'}">
                            <a id="tabStep4" tal:attributes="href '#step4' if image else None" tal:omit-tag="not image">
                                <span class="cir">4</span> <b>Advanced</b>
                            </a>
                        </dd>
                    </dl>
                    <div class="tabs-content">
                        <!--! Step 1: Image tab content -->
                        <div class="content ${'active' if not image else ''}" id="step1">
                            <p class="description" i18n:translate="">
                                Specify a machine image for your virtual machine instance
                            </p>
                            <div class="row">
                                <div class="small-4 columns">
                                    <label i18n:translate="" class="right inline-label">Enter an Image ID</label>
                                </div>
                                <div class="small-8 columns value">
                                    <input type="text" name="image_id" id="image-id-input" ng-model="imageID" />
                                    <a class="button secondary small" i18n:translate="" id="image-id-btn"
                                       ng-click="inputImageID('${request.route_url('instance_create')}')">Next</a>
                                </div>
                            </div>
                            <p>OR select an image below</p>
                            ${panel('image_picker', image=image, owner_choices=owner_choices,
                                    images_json_endpoint=images_json_endpoint)}
                            <div class="row" tal:condition="image">
                                <div class="small-4 columns">&nbsp;</div>
                                <div class="small-8 columns field inline">
                                    <a id="visit-step-2" class="button small round" ng-click="visitNextStep(2, $event)">
                                        <span i18n:translate="">Next</span>
                                    </a>
                                </div>
                            </div>
                        </div>
                        <!--! Step 2: Type tab content -->
                        <div class="content ${'active' if image else ''}" id="step2">
                            <p class="description" i18n:translate="">
                                Specify the number, name(s), size, availability zone, and tags.
                            </p>
                            ${panel('form_field', field=launch_form['number'], leftcol_width=3, rightcol_width=9,
                                    min=1, maxlength=2, ng_attrs={'model': 'instanceNumber'})}
                            <div class="row controls-wrapper" ng-cloak="">
                                <div class="small-3 columns">
                                    <label>
                                        <span i18n:translate="">Name</span><span ng-show="instanceNumber > 1">s</span>
                                    </label>
                                </div>
                                <div class="small-9 columns field inline">
                                    <span ng-repeat="name in buildNumberList(instanceNumber)">
                                        <input class="name" placeholder="instance{{ $index + 1 }}"
                                               name="name_{{ $index }}" ng-model="instanceNames[$index]" />
                                    </span>
                                </div>
                            </div>
                            ${panel('form_field', field=launch_form['instance_type'], leftcol_width=3, rightcol_width=9,
                                    ng_attrs={'model': 'instanceType'})}
                            ${panel('form_field', field=launch_form['zone'], leftcol_width=3, rightcol_width=9,
                                    ng_attrs={'model': 'instanceZone'})}
                            ${panel('tag_editor', leftcol_width=3, rightcol_width=9)}
                            <hr />
                            <div class="row">
                                <div class="small-3 columns">&nbsp;</div>
                                <div class="small-9 columns field inline">
                                    <a id="visit-step-3" class="button small round" ng-click="visitNextStep(3, $event)">
                                        <span i18n:translate="">Next</span>
                                    </a>
                                </div>
                            </div>
                        </div>
                        <!--! Step 3: Security tab content -->
                        <div class="content" id="step3">
<<<<<<< HEAD
                            <p class="description" i18n:translate="">
                                Specify key pair and security group.
                            </p>
                            ${panel('form_field', field=launch_form['keypair'], leftcol_width=3, rightcol_width=9,
                                    ng_attrs={'model': 'keyPair'})}
                            ${panel('form_field', field=launch_form['securitygroup'], leftcol_width=3, rightcol_width=9,
                                ng_attrs={'model': 'securityGroup', 'change': 'updateSelectedSecurityGroupRules()'})}
                            ${panel('securitygroup_rules_preview')}
                            <hr />
                            <div class="row">
=======
                            <p class="description" i18n:translate="">Specify key pair and security group.</p>
                            ${panel('form_field', field=launch_form['keypair'], leftcol_width=3, rightcol_width=9,
                                    ng_attrs={'model': 'keyPair', 'options': 'k as v for (k, v) in keyPairChoices'})}
                            <div class="row">
                                <div class="small-9 columns right">
                                    <a data-reveal-id="create-keypair-modal" i18n:translate=""
                                       id="create-keypair-link">Create key pair</a>
                                </div>
                            </div>
                            ${panel('form_field', field=launch_form['securitygroup'], leftcol_width=3, rightcol_width=9,
                                ng_attrs={'model': 'securityGroup', 'change': 'updateSelectedSecurityGroupRules()',
                                          'options': 'k as v for (k, v) in securityGroupChoices'})}
                            <div class="row">
                                <div class="small-9 columns right">
                                    <a data-reveal-id="create-securitygroup-modal" i18n:translate=""
                                       id="create-securitygroup-link">Create security group</a>
                                </div>
                            </div>
                            ${panel('securitygroup_rules_preview')}
                            <hr />
                            <div class="row">
>>>>>>> develop
                                <div class="small-3 columns">&nbsp;</div>
                                <div class="small-9 columns field inline">
                                    <button type="submit" class="button" id="launch-instance-btn-step3">
                                        <span i18n:translate="">Launch instance<span ng-show="instanceNumber > 1">s</span></span>
                                    </button><br />
                                    <span class="or">Or:</span>
                                    <a id="visit-step-4" ng-click="visitNextStep(4, $event)">
                                        <span i18n:translate="">Select advanced options</span>
                                    </a>
                                </div>
                            </div>
                        </div>
                        <!--! Step 4: Advanced tab content -->
                        <div class="content" id="step4">
                            <p class="description" i18n:translate="">
                                User data and other advanced options (optional).
                            </p>
                            ${panel('form_field', field=launch_form['userdata'], ng_attrs={'model': 'userData'})}
                            ${panel('form_field', field=launch_form['userdata_file'], ng_attrs={'model': 'userDataFile'})}
                            ${panel('form_field', field=launch_form['kernel_id'])}
                            ${panel('form_field', field=launch_form['ramdisk_id'])}
                            ${panel('form_field', field=launch_form['monitoring_enabled'], ng_attrs={'model': 'monitoringEnabled'})}
                            ${panel('form_field', field=launch_form['private_addressing'], ng_attrs={'model': 'privateAddressing'})}
                            ${panel('bdmapping_editor', image=image, snapshot_choices=snapshot_choices)}
                            <div class="row" tal:condition="image">
                                <div class="small-4 columns">&nbsp;</div>
                                <div class="small-8 columns field inline">
                                    <button type="submit" class="button" id="launch-instance-btn-step4">
                                        <span i18n:translate="">Launch instance<span ng-show="instanceNumber > 1">s</span></span>
                                    </button>
                                    <a href="${request.route_url('instances')}"
                                       class="cancel-link" i18n:translate="">Cancel</a>
                                </div>
                            </div>
                        </div>
                    </div>
                    <div class="clearfix">&nbsp;</div>
                </form>
            </div>
        </div>
        <div class="large-4 columns summary" ng-cloak="" tal:condition="image">
            <h5 i18n:translate="" class="title">Summary</h5>
            <div class="section">
                <div class="row">
                    <label i18n:translate="">Image:</label>
                    <div class="columns value">${image.name or image.id}</div>
                </div>
                <div class="row">
                    <label i18n:translate="">Platform:</label>
                    <div class="columns value">${image.platform_name}</div>
                </div>
                <div class="row">
                    <label i18n:translate="">Root device:</label>
                    <div class="columns value">${image.root_device_type}</div>
                </div>
            </div>
            <div class="section">
                <div class="row">
                    <label i18n:translate="">Size:</label>
                    <div class="columns value">{{ instanceType }}</div>
                </div>
                <div class="row">
                    <label i18n:translate="">Number:</label>
                    <div class="columns value">{{ instanceNumber }}</div>
                </div>
                <div class="row">
                    <label i18n:translate="">Zone:</label>
                    <div class="columns value">{{ instanceZone }}</div>
                </div>
                <div class="row">
                    <label i18n:translate="">Names:</label>
                    <div class="columns value">
                        <span ng-repeat="instanceName in instanceNames">
                            {{ instanceName }}<span ng-show="!$last">, </span>
                        </span>
                    </div>
                </div>
                <div class="row">
                    <label i18n:translate="">Tags:</label>
                    <div class="columns value" id="tag-preview">
                        <div ng-repeat="(name, value) in tagsObject">{{ name }}={{ value }}</div>
                    </div>
                </div>
            </div>
            <div class="section">
                <div class="row">
                    <label i18n:translate="">Key:</label>
                    <div class="columns value">{{ keyPair }}</div>
                </div>
                <div class="row">
                    <label i18n:translate="">Security group:</label>
                    <div class="columns value">{{ securityGroup }}</div>
                </div>
            </div>
            <div class="section">
                <div class="row">
                    <div class="columns value" ng-show="userData || userDataFile">
                        <i class="fi-check"></i> User data added
                    </div>
                </div>
                <div class="row">
                    <div class="columns value" ng-show="monitoringEnabled">
                        <i class="fi-check"></i> Monitoring enabled
                    </div>
                </div>
                <div class="row">
                    <div class="columns value" ng-show="privateAddressing">
                        <i class="fi-check"></i> Uses private addressing
                    </div>
                </div>
            </div>
        </div>
        <!--! Modal dialogs -->
        ${panel('create_keypair_dialog', keypair_form=keypair_form, generate_file_form=generate_file_form)}
        ${panel('create_securitygroup_dialog', securitygroup_form=securitygroup_form, security_group_names=security_group_names)}
    </div>
</div>

<div metal:fill-slot="tail_js">
    <script src="${request.static_url('koala:static/js/thirdparty/jquery/chosen.jquery.min.js')}"></script>
    <script src="${request.static_url('koala:static/js/thirdparty/utils/purl.js')}"></script>
    <script src="${request.static_url('koala:static/js/thirdparty/jquery/jquery.generateFile.js')}"></script>
    <script src="${request.static_url('koala:static/js/pages/instance_launch.js')}"></script>
</div>

</metal:block>
<|MERGE_RESOLUTION|>--- conflicted
+++ resolved
@@ -7,11 +7,7 @@
 
 <div metal:fill-slot="main_content">
     <div class="row" id="contentwrap" ng-app="LaunchInstance" ng-controller="LaunchInstanceCtrl"
-<<<<<<< HEAD
-         ng-init="initController('${securitygroups_rules_json}')">
-=======
          ng-init="initController('${securitygroups_rules_json}', '${keypair_choices_json}', '${securitygroup_choices_json}')">
->>>>>>> develop
         <h3 class="header" id="pagetitle">
             <metal:breadcrumbs metal:use-macro="layout.global_macros['breadcrumbs']">
                 <metal:crumbs metal:fill-slot="crumbs">
@@ -115,18 +111,6 @@
                         </div>
                         <!--! Step 3: Security tab content -->
                         <div class="content" id="step3">
-<<<<<<< HEAD
-                            <p class="description" i18n:translate="">
-                                Specify key pair and security group.
-                            </p>
-                            ${panel('form_field', field=launch_form['keypair'], leftcol_width=3, rightcol_width=9,
-                                    ng_attrs={'model': 'keyPair'})}
-                            ${panel('form_field', field=launch_form['securitygroup'], leftcol_width=3, rightcol_width=9,
-                                ng_attrs={'model': 'securityGroup', 'change': 'updateSelectedSecurityGroupRules()'})}
-                            ${panel('securitygroup_rules_preview')}
-                            <hr />
-                            <div class="row">
-=======
                             <p class="description" i18n:translate="">Specify key pair and security group.</p>
                             ${panel('form_field', field=launch_form['keypair'], leftcol_width=3, rightcol_width=9,
                                     ng_attrs={'model': 'keyPair', 'options': 'k as v for (k, v) in keyPairChoices'})}
@@ -148,7 +132,6 @@
                             ${panel('securitygroup_rules_preview')}
                             <hr />
                             <div class="row">
->>>>>>> develop
                                 <div class="small-3 columns">&nbsp;</div>
                                 <div class="small-9 columns field inline">
                                     <button type="submit" class="button" id="launch-instance-btn-step3">

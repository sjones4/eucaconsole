--- conflicted
+++ resolved
@@ -79,14 +79,10 @@
                 <th class="actions" i18n:translate="">Actions</th>
             </metal:block>
             <metal:block metal:fill-slot="tableview_columns">
-<<<<<<< HEAD
-                <td class="id">
-                    <a ng-href="${prefix}/{{ item.user_name }}" ng-show="item.user_enabled">{{ item.user_name }}</a>
-                    <span ng-show="!item.user_enabled">{{ item.user_name }}</span>
-                </td>
-=======
-                <td class="id breakword"><a ng-href="${prefix}/{{ item.user_name }}">{{ item.user_name | ellipsis: 30 }}</a></td>
->>>>>>> ee142d6c
+                <td class="id breakword">
+                    <a ng-href="${prefix}/{{ item.user_name }}" ng-show="item.user_enabled">{{ item.user_name | ellipsis: 30 }}</a>
+                    <span ng-show="!item.user_enabled">{{ item.user_name | ellipsis: 30 }}</span>
+                </td>
                 <td>
                     <span class="label radius item status active" ng-show="item.user_enabled == true" i18n:translate="">Active</span>
                     <span class="label radius item status disabled" ng-show="item.user_enabled == false" i18n:translate="">Disabled</span>

--- conflicted
+++ resolved
@@ -15,10 +15,6 @@
 
         <div class="large-7 columns"
             tal:define="readonly True if user else False;">
-<<<<<<< HEAD
-            <div class="panel no-title">
-                <form action="${request.route_url('user_update', name=user.user_name)}" method="post" data-abide="abide" id="user-update-form">
-=======
             <div class="panel has-title">
                 <metal:block metal:use-macro="layout.global_macros['actions_menu']" tal:condition="user">
                     <metal:actions metal:fill-slot="actions">
@@ -29,8 +25,7 @@
                         </li>
                     </metal:actions>
                 </metal:block>
-                <form action="${request.route_url('user_update', name=user.user_name)}" method="post" data-abide="abide">
->>>>>>> 08bcd96b
+                <form action="${request.route_url('user_update', name=user.user_name)}" method="post" data-abide="abide" id="user-update-form">
                     ${structure:user_form['csrf_token']}
                     <div class="section">
                         <h4>General</h4>

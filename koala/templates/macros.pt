--- conflicted
+++ resolved
@@ -41,14 +41,9 @@
                     Sort by
                     <a href="#" data-dropdown="sorting-dropdown">
                         <span tal:repeat="sort sort_keys" ng-show="sortBy == '${sort.key}'">${sort.name}</span>
-<<<<<<< HEAD
                     </a>
                     <span class="down-caret"></span>
-                    <ul id="sorting-dropdown" class="f-dropdown" data-dropdown-content="">
-=======
-                    </a><a ng-click="reverseSort()"><span id="sorting-reverse" class="down-caret"></span></a>
                     <ul id="sorting-dropdown" class="f-dropdown" data-dropdown-content="" tal:condition="len(sort_keys) > 1">
->>>>>>> 7676770b
                         <li tal:repeat="sort sort_keys" ng-show="sortBy != '${sort.key}'">
                             <a ng-click="sortBy = '${sort.key}'">${sort.name}</a>
                         </li>

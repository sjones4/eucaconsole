<metal:block use-macro="main_template">

<head metal:fill-slot="head_css">
    <link rel="stylesheet" type="text/css" href="${request.static_url('koala:static/css/pages/images.css')}" />
</head>

<div metal:fill-slot="main_content">
    <div class="row" id="contentwrap" ng-app="LandingPage" ng-controller="ItemsCtrl"
         ng-init="initController('images', '${initial_sort_key}', '${json_items_endpoint}')">
        <h3 class="header" id="pagetitle">
            <metal:breadcrumbs metal:use-macro="layout.global_macros['breadcrumbs']">
                <metal:crumbs metal:fill-slot="crumbs">
                    <li class="current"><a href="#" i18n:translate="">Images</a></li>
                </metal:crumbs>
            </metal:breadcrumbs>
            <span class="icon-block">
                <metal:block metal:use-macro="layout.global_macros['refresh_icon']" />
                <a class="help-icon" data-reveal-id="help-modal">?</a>
            </span>
        </h3>
        <!-- Notifications -->
        <metal:block metal:use-macro="layout.global_macros['notifications']" />

        <!--! Notification to select image for Launch Instance wizard, (step 1).  Append ?launch=1 to url to display -->
        <div id="notifications" tal:condition="request.params.get('launch')">
            <div data-alert="alert" class="alert-box">
                <span i18n:translate="">Select the image to launch your instance from below</span>
                <a href="#" class="close">&times;</a>
            </div>
        </div>
        <div class="large-2 columns" id="landing-page-filters">
            <div metal:use-macro="layout.global_macros['properties_filter_form']">
                <metal:block metal:fill-slot="filter_form_fields">
                    <div tal:repeat="field filter_fields">
                        <input type="text" tal:condition="not field.choices" placeholder="${field.name}" />
                        <select tal:define="num_choices len(field.choices)" tal:condition="field.choices"
                                name="${field.key}">
                            <option value="">${field.name}...</option>
                            <option tal:repeat="choice field.choices" value="${choice.key}"
                                    tal:attributes="selected num_choices == 1 or request.params.get(field.key) == choice.key">${choice.label}</option>
                        </select>
                    </div>
                    <div>
                        <button type="submit" class="secondary small button">Apply</button>
                        &nbsp;&nbsp;&nbsp;<a href="${request.current_route_url().split('?')[0]}">Clear</a>
                    </div>
                </metal:block>
            </div>
        </div>
        <div metal:use-macro="layout.global_macros['landing_page_datagrid']">
            <div metal:fill-slot="new_button">
                &nbsp;
            </div>
            <div metal:fill-slot="tile_dropdown_button" tal:omit-tag="">
                <a class="tiny secondary button dropdown right"><i class="fi-widget"></i></a>
                <ul id="item-dropdown_{{ item.id }}" class="f-dropdown">
                    <li><a i18n:translate="" ng-href="${prefix}/{{ item.id }}">View properties</a></li>
                    <li><a i18n:translate="" ng-href="${request.route_url('instance_create')}?image_id={{ item.id }}">Launch instance</a></li>
                    <li><a ng-href="${request.route_url('launchconfig_new')}?image_id={{ item.id }}"
                           i18n:translate="">Create scaling group launch configuration</a>
                    </li>
                </ul>
            </div>
            <div metal:fill-slot="tile_header">
                <a ng-href="${prefix}/{{ item.id }}">{{ item.tagged_name || item.id }}</a>
            </div>
            <div metal:fill-slot="tile_content" tal:omit-tag="">
                <div>
                    <span class="label" title="ID" i18n:attributes="title" data-tooltip="">ID</span>
                    {{ item.id }}
                </div>
                <div>
<<<<<<< HEAD
                    <span class="label" title="Machine Image Name" i18n:attributes="title" data-tooltip="">NM</span>
=======
                    <span class="label" title="EMI Name" i18n:attributes="title" data-tooltip="" tal:condition="layout.cloud_type == 'euca'">EM</span>
                    <span class="label" title="AMI Name" i18n:attributes="title" data-tooltip="" tal:condition="layout.cloud_type == 'aws'">AM</span>
>>>>>>> d83ddb76
                    {{ item.name }}
                </div>
                <div ng-show="item.platform_name">
                    <span class="label" title="Platform" i18n:attributes="title" data-tooltip="">PL</span>
                    {{ item.platform_name }}
                </div>
                <div ng-show="item.description">
                    <span class="label" title="Description" i18n:attributes="title" data-tooltip="">DE</span>
                    {{ item.description | limitTo: 64 }}
                    <span ng-show="item.description.length > 64"
                            data-tooltip="tooltip" class="label round has-tip ellipsis"
                            title="{{item.description}}">...</span>
                </div>
                <div>
                    <span class="label" title="Architecture" i18n:attributes="title" data-tooltip="">AR</span>
                    {{ item.architecture }}
                </div>
                <div ng-show="item.owner_alias">
                    <span class="label" title="Owner Alias" i18n:attributes="title" data-tooltip="">OW</span>
                    {{ item.owner_alias }}
                </div>
                <div ng-show="item.root_device_type">
                    <span class="label" title="Root Device Type" i18n:attributes="title" data-tooltip="">RD</span>
                    {{ item.root_device_type }}
                </div>
            </div>
            <div metal:fill-slot="tile_footer"></div>
            <metal:block metal:fill-slot="tableview_headers">
                <th i18n:translate="">Name (ID)</th>
                <th i18n:translate="">EMI Name</th>
                <th i18n:translate="">Description</th>
                <th i18n:translate="">Arch</th>
                <th i18n:translate="">Root Device</th>
                <th i18n:translate="">Platform</th>
                <th i18n:translate="">Actions</th>
            </metal:block>
            <metal:block metal:fill-slot="tableview_columns">
                <td class="id"><a ng-href="${prefix}/{{ item.id }}">{{ item.tagged_name || item.id }}</a></td>
                <td><span class="emi-name">{{ item.name }}</span></td>
                <td>{{ item.description }}</td>
                <td><span class="label radius {{ item.architecture }}">{{ item.architecture }}</span></td>
                <td><span class="label radius {{ item.root_device_type }}">{{ item.root_device_type }}</span></td>
                <td>{{ item.platform_name }}</td>
                <td>
                    <span class="actions">
                        <a class="tiny secondary button dropdown round"><i class="fi-widget"></i></a>
                        <ul id="item-dropdown_{{ item.id }}" class="f-dropdown">
                            <li><a i18n:translate="" ng-href="${prefix}/{{ item.id }}">View properties</a></li>
                            <li><a i18n:translate="" ng-href="${request.route_url('instance_create')}?image_id={{ item.id }}">Launch instance</a></li>
                            <li><a ng-href="${request.route_url('launchconfig_new')}?image_id={{ item.id }}"
                                   i18n:translate="">Create scaling group launch configuration</a>
                            </li>
                        </ul>
                    </span>
                </td>
            </metal:block>
        </div>
        <div id="help-modal" class="reveal-modal medium" data-reveal="">
            <h3 i18n:translate="">Help</h3>
            <p>
                If you don't see the image listed here, you can
                <a href="${request.route_url('instance_create')}?input_image_id=1">
                    enter any image ID at the Launch Instance page.
                </a>
            </p>
            <a class="close-reveal-modal">&#215;</a>
        </div>
    </div>
</div>

<div metal:fill-slot="tail_js">
    <script src="${request.static_url('koala:static/js/thirdparty/utils/purl.js')}"></script>
    <script src="${request.static_url('koala:static/js/pages/custom_filters.js')}"></script>
    <script src="${request.static_url('koala:static/js/pages/landingpage.js')}"></script>
    <script tal:condition="layout.cloud_type == 'aws'">
        // Set "owned by Amazon" as default filter if on AWS
        $(document).ready(function () {
            if (document.URL.indexOf('owner_alias') === -1) {
                $('select[name="owner_alias"]').find('option[value="amazon"]').prop('selected', true);
            }
        });
    </script>
</div>

</metal:block>
<|MERGE_RESOLUTION|>--- conflicted
+++ resolved
@@ -70,12 +70,8 @@
                     {{ item.id }}
                 </div>
                 <div>
-<<<<<<< HEAD
-                    <span class="label" title="Machine Image Name" i18n:attributes="title" data-tooltip="">NM</span>
-=======
                     <span class="label" title="EMI Name" i18n:attributes="title" data-tooltip="" tal:condition="layout.cloud_type == 'euca'">EM</span>
                     <span class="label" title="AMI Name" i18n:attributes="title" data-tooltip="" tal:condition="layout.cloud_type == 'aws'">AM</span>
->>>>>>> d83ddb76
                     {{ item.name }}
                 </div>
                 <div ng-show="item.platform_name">

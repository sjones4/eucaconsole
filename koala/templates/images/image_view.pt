<metal:block use-macro="main_template">

<div metal:fill-slot="main_content">
    <div class="row" id="contentwrap" ng-app="ImagePage">
        <metal:breadcrumbs metal:use-macro="layout.global_macros['breadcrumbs']">
            <metal:crumbs metal:fill-slot="crumbs">
                <li><a href="${request.route_url('images')}" i18n:translate="">Images</a></li>
                <li class="current"><a href="#" ng-non-bindable="">${image_display_name}</a></li>
            </metal:crumbs>
        </metal:breadcrumbs>
        <!-- Notifications -->
        <metal:block metal:use-macro="layout.global_macros['notifications']" />

        <div class="large-7 columns"
            tal:define="image_tags image.tags if image else {};
                        readonly True if image else False;">
            <div class="panel has-actions">
                <metal:block metal:use-macro="layout.global_macros['actions_menu']" tal:condition="image">
                    <metal:actions metal:fill-slot="actions">
                        <li>
                            <a href="${request.route_url('instance_create')}?image_id=${image.id}"
                               id="launch-instance-action" i18n:translate="">
                                Launch instance
                            </a>
                        </li>
                        <li>
                            <a href="${request.route_url('launchconfig_new')}?image_id=${image.id}"
                               id="create-launchconfig-action" i18n:translate="">
                                Create launch configuration
                            </a>
                        </li>
                    </metal:actions>
                </metal:block>
                <form action="${request.route_url('image_update', id=image.id)}" method="post" data-abide="abide">
                    ${structure:image_form['csrf_token']}
                    <div tal:condition="image">
                        <div class="section">
                            <h6 i18n:translate="">Machine</h6>
                            <div class="row controls-wrapper readonly">
                                <div class="small-4 columns">
                                    <label i18n:translate="" tal:condition="layout.cloud_type == 'euca'">EMI name</label>
                                    <label i18n:translate="" tal:condition="layout.cloud_type == 'aws'">AMI name</label>
                                </div>
                                <div class="small-8 columns value" ng-non-bindable="">${image.name if image.name else ''}</div>
                            </div>
                            <div class="row controls-wrapper readonly" tal:condition="image.owner_alias">
<<<<<<< HEAD
                                <div class="small-4 columns"><label i18n:translate="">Owner Alias</label></div>
                                <div class="small-8 columns value" ng-non-bindable="">${image.owner_alias if image.owner_alias else ''}</div>
=======
                                <div class="small-4 columns"><label i18n:translate="">Owner alias</label></div>
                                <div class="small-8 columns value">${image.owner_alias if image.owner_alias else ''}</div>
>>>>>>> 69871cb5
                            </div>
                            <div class="row controls-wrapper readonly">
                                <div class="small-4 columns"><label i18n:translate="">platform</label></div>
                                <div class="small-8 columns value">${image.platform_name if image.platform_name else ''}</div>
                            </div>
                            <div class="row controls-wrapper readonly">
                                <div class="small-4 columns"><label i18n:translate="">Architecture</label></div>
                                <div class="small-8 columns value">${image.architecture if image.architecture else ''}</div>
                            </div>
                            <div class="row controls-wrapper readonly">
                                <div class="small-4 columns"><label i18n:translate="">Root device type</label></div>
                                <div class="small-8 columns value">${image.root_device_type if image.root_device_type else ''}</div>
                            </div>
                            <div class="row controls-wrapper readonly">
                                <div class="small-4 columns"><label i18n:translate="">Root device mapping</label></div>
                                <div class="small-8 columns value">${image.root_device_name if image.root_device_name else ''}</div>
                            </div>
                            <div class="row controls-wrapper readonly">
                                <div class="small-4 columns"><label i18n:translate="">Owner account (ID)</label></div>
                                <div class="small-8 columns value">${image.owner_id if image.owner_id else ''}</div>
                            </div>
                            <div class="row controls-wrapper readonly">
<<<<<<< HEAD
                                <div class="small-4 columns"><label i18n:translate="">Manifest Path</label></div>
                                <div class="small-8 columns value breakword" ng-non-bindable="">${image.location if image.location else ''}</div>
=======
                                <div class="small-4 columns"><label i18n:translate="">Manifest path</label></div>
                                <div class="small-8 columns value breakword">${image.location if image.location else ''}</div>
>>>>>>> 69871cb5
                            </div>
                            <div class="row controls-wrapper readonly">
                                <div class="small-4 columns"><label i18n:translate="">Description</label></div>
                                <div class="small-8 columns value" ng-non-bindable="">${image.description if image.description else ''}</div>
                            </div>
                        </div>
                        <div class="section" tal:condition="image.kernel_id">
                            <hr />
                            <h6 i18n:translate="">Kernel</h6>
                            <div class="row controls-wrapper readonly">
                                <div class="small-4 columns"><label i18n:translate="">Kernel ID</label></div>
                                <div class="small-8 columns value">${image.kernel_id if image.kernel_id else ''}</div>
                            </div>
                        </div>
                        <div class="section" tal:condition="image.ramdisk_id">
                            <hr />
                            <h6 i18n:translate="">RAM disk</h6>
                            <div class="row controls-wrapper readonly">
                                <div class="small-4 columns"><label i18n:translate="">Ramdisk ID</label></div>
                                <div class="small-8 columns value">${image.ramdisk_id if image.ramdisk_id else ''}</div>
                            </div>
                        </div>
                        <div class="section" tal:condition="image.block_device_names">
                            <hr />
                            <h6 i18n:translate="">Block device mappings</h6>
                            <div tal:repeat="row image.block_device_names">
                                <div class="row controls-wrapper readonly">
                                    <div class="small-4 columns"><label i18n:translate="">Device</label></div>
                                    <div class="small-8 columns" ng-non-bindable="">${row.name if row.name else ''}</div>
                                </div>
                                <div class="row controls-wrapper readonly" tal:condition="row.value.status">
                                    <div class="small-4 columns"><label i18n:translate="">Status</label></div>
                                    <div class="small-8 columns value">${row.value.status if row.value.status else ''}</div>
                                </div>
                                <div class="row controls-wrapper readonly" tal:condition="row.value.attach_time">
                                    <div class="small-4 columns"><label i18n:translate="">Attach time</label></div>
                                    <div class="small-8 columns value">${row.value.attach_time if row.value.attach_time else ''}</div>
                                </div>
                                <div class="row controls-wrapper readonly" tal:condition="row.value.no_device">
                                    <div class="small-4 columns"><label i18n:translate="">No device</label></div>
                                    <div class="small-8 columns value">${row.value.no_device if row.value.no_device else ''}</div>
                                </div>
                                <div class="row controls-wrapper readonly" tal:condition="row.value.volume_id">
                                    <div class="small-4 columns"><label i18n:translate="">Volume ID</label></div>
                                    <div class="small-8 columns value">${row.value.volume_id if row.value.volume_id else ''}</div>
                                </div>
                                <div class="row controls-wrapper readonly" tal:condition="row.value.volume_type">
                                    <div class="small-4 columns"><label i18n:translate="">Volume type</label></div>
                                    <div class="small-8 columns value">${row.value.volume_type if row.value.volume_type else ''}</div>
                                </div>
                                <div class="row controls-wrapper readonly" tal:condition="row.value.snapshot_id">
                                    <div class="small-4 columns"><label i18n:translate="">Snapshot ID</label></div>
                                    <div class="small-8 columns value">${row.value.snapshot_id if row.value.snapshot_id else ''}</div>
                                </div>
                                <div class="row controls-wrapper readonly" tal:condition="row.value.size">
                                    <div class="small-4 columns"><label i18n:translate="">Size</label></div>
                                    <div class="small-8 columns value">${row.value.size if row.value.size else ''} GB</div>
                                </div>
                                <div class="row controls-wrapper readonly">
                                    <div class="small-4 columns"><label i18n:translate="">Delete on termination?</label></div>
                                    <div class="small-8 columns value">${row.value.delete_on_termination if row.value.delete_on_termination else ''}</div>
                                </div>
                                <div class="row controls-wrapper readonly" tal:condition="row.value.ephemeral_name">
                                    <div class="small-4 columns"><label i18n:translate="">Ephemeral name</label></div>
                                    <div class="small-8 columns value" ng-non-bindable="">${row.value.ephemeral_name if row.value.ephemeral_name else ''}</div>
                                </div>
                            </div>
                        </div>
                    </div>
                    <hr />
                    ${panel('tag_editor', tags=image_tags)}
                    <hr/>
                    <div>
                        <button type="submit" class="button" id="save-changes-btn">
                            <span tal:condition="image" i18n:translate="">Save Changes</span>
                        </button>
                        <a href="${request.route_url('images')}"
                           class="cancel-link" i18n:translate="">Cancel</a>
                    </div>
                </form>
            </div>
        </div>
        <div class="large-5 columns">
            <metal:block metal:use-macro="layout.global_macros['help_expando']" />
            <div class="help-content" ng-show="isHelpExpanded" ng-cloak="">
                <!--! Tag editor help content -->
                <metal:block metal:use-macro="layout.global_macros['tageditor_help']">
                </metal:block>
            </div>
        </div>
    </div>
</div>

<div metal:fill-slot="tail_js">
    <script>
        angular.module('ImagePage', ['TagEditor']);
    </script>
</div>

</metal:block>
<|MERGE_RESOLUTION|>--- conflicted
+++ resolved
@@ -44,13 +44,8 @@
                                 <div class="small-8 columns value" ng-non-bindable="">${image.name if image.name else ''}</div>
                             </div>
                             <div class="row controls-wrapper readonly" tal:condition="image.owner_alias">
-<<<<<<< HEAD
-                                <div class="small-4 columns"><label i18n:translate="">Owner Alias</label></div>
+                                <div class="small-4 columns"><label i18n:translate="">Owner alias</label></div>
                                 <div class="small-8 columns value" ng-non-bindable="">${image.owner_alias if image.owner_alias else ''}</div>
-=======
-                                <div class="small-4 columns"><label i18n:translate="">Owner alias</label></div>
-                                <div class="small-8 columns value">${image.owner_alias if image.owner_alias else ''}</div>
->>>>>>> 69871cb5
                             </div>
                             <div class="row controls-wrapper readonly">
                                 <div class="small-4 columns"><label i18n:translate="">platform</label></div>
@@ -73,17 +68,12 @@
                                 <div class="small-8 columns value">${image.owner_id if image.owner_id else ''}</div>
                             </div>
                             <div class="row controls-wrapper readonly">
-<<<<<<< HEAD
-                                <div class="small-4 columns"><label i18n:translate="">Manifest Path</label></div>
+                                <div class="small-4 columns"><label i18n:translate="">Manifest path</label></div>
                                 <div class="small-8 columns value breakword" ng-non-bindable="">${image.location if image.location else ''}</div>
-=======
-                                <div class="small-4 columns"><label i18n:translate="">Manifest path</label></div>
-                                <div class="small-8 columns value breakword">${image.location if image.location else ''}</div>
->>>>>>> 69871cb5
                             </div>
                             <div class="row controls-wrapper readonly">
                                 <div class="small-4 columns"><label i18n:translate="">Description</label></div>
-                                <div class="small-8 columns value" ng-non-bindable="">${image.description if image.description else ''}</div>
+                                <div class="small-8 columns value">${image.description if image.description else ''}</div>
                             </div>
                         </div>
                         <div class="section" tal:condition="image.kernel_id">

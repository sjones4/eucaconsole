--- conflicted
+++ resolved
@@ -99,13 +99,8 @@
                     <span class="dots" ng-show="item.transitional">&nbsp;</span>
                 </td>
                 <td>{{ item.size }}&nbsp;GB</td>
-<<<<<<< HEAD
                 <td class="instance"><a ng-show="item.instance" ng-href="/instances/{{ item.instance }}">{{ item.instance_name || item.instance }}</a></td>
-                <td><a ng-href="/volumes/{{ item.id }}/snapshots">{{ item.snapshots }} snapshot<span ng-show="item.snapshots != 1">s</span></a></td>
-=======
-                <td class="instance"><a ng-show="item.instance" ng-href="/instances/{{ item.instance }}">{{ item.instance }}</a></td>
                 <td><a ng-href="${prefix}/{{ item.id }}/snapshots">{{ item.snapshots }} snapshot<span ng-show="item.snapshots != 1">s</span></a></td>
->>>>>>> 87d35117
                 <td>{{ item.zone }}</td>
                 <td>{{ item.tags }}</td>
                 <td>{{ item.create_time | date:'${layout.angular_date_format}' }}</td>

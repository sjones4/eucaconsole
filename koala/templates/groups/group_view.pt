<metal:block use-macro="main_template">

<head metal:fill-slot="head_css">
    <link rel="stylesheet" type="text/css" href="${request.static_url('koala:static/css/pages/group.css')}" />
</head>

<div metal:fill-slot="main_content">
    <div class="row" id="contentwrap"
         ng-app="GroupPage" ng-controller="GroupPageCtrl" ng-init="initController(${group_users}, ${all_users})">
        <metal:breadcrumbs metal:use-macro="layout.global_macros['breadcrumbs']">
            <metal:crumbs metal:fill-slot="crumbs">
                <li><a href="${request.route_url('groups')}" i18n:translate="">IAM Groups</a></li>
                <li class="current">
                    <a tal:condition="group" href="#">${group.group_name}</a>
                    <a tal:condition="not group and group_route_id == 'new'" i18n:translate="">Create new group</a>
                </li>
            </metal:crumbs>
        </metal:breadcrumbs>
        <!-- Notifications -->
        <metal:block metal:use-macro="layout.global_macros['notifications']" />

        <div id="viewpage-title" class="large-12 columns">
            <span tal:condition="group"><h4 i18n:translate="">Detail for Group ${group.group_name}</h4></span>
            <span tal:condition="not group and group_route_id == 'new'"><h4 i18n:translate="">Create new group</h4></span>
        </div>

        <div class="large-7 columns"
            tal:define="readonly True if group else False;">
            <div class="panel has-actions">
                <metal:block metal:use-macro="layout.global_macros['actions_menu']" tal:condition="group">
                    <metal:actions metal:fill-slot="actions">
                        <li>
                            <a id="delete-group-action" data-reveal-id="delete-group-modal" i18n:translate="">
                                Delete group
                            </a>
                        </li>
                    </metal:actions>
                </metal:block>
                <div tal:condition="not group and group_route_id == 'new'" i18n:translate="">
                    <form action="${request.route_url('group_create')}" method="post" data-abide="abide">
                        ${structure:group_form['csrf_token']}
                        <div class="section">
                            <div class="row controls-wrapper readonly create-field-padding">
                                ${panel('form_field', field=group_form.group_name, leftcol_width=1, rightcol_width=11)}
                            </div>
                        </div>
                        <hr />
                        <div class="expando" id="advanced-section" ng-cloak="" ng-init="expanded = false">
                            <h6>
                                <a ng-click="expanded = !expanded">
                                    <i class="fi-plus" ng-show="!expanded"></i>
                                    <i class="fi-minus" ng-show="expanded"></i>
                                    &nbsp;<span i18n:translate="">Advanced</span>
                                </a>
                            </h6>
                            <div class="section" ng-show="expanded">
                                <div class="row controls-wrapper readonly general-field-padding">
                                    ${panel('form_field', field=group_form.path, leftcol_width=1, rightcol_width=11)}
                                </div>
                            </div>
                        </div>
                        <div class="section">
                            <div class="row">
                                <div class="small-4 columns">&nbsp;</div>
                                <div class="small-8 columns field inline">
                                    <button type="submit" class="button" id="create-btn">
                                        <span i18n:translate="">Create</span>
                                    </button>
                                    <a href="${request.route_url('groups')}"
                                        class="cancel-link" i18n:translate="">Cancel</a>
                                </div>
                            </div>
                        </div>
                    </form>
                </div>
                <div tal:condition="group">
                    <form action="${request.route_url('group_update', name=group.group_name)}" method="post" data-abide="abide">
                        ${structure:group_update_form['csrf_token']}
                        <div class="section">
                            <h6 i18n:translate="">General</h6>
                            <div class="row controls-wrapper readonly general-field-padding">
                                ${panel('form_field', field=group_update_form.group_name, leftcol_width=1, rightcol_width=11)}
                            </div>
                            <div class="row controls-wrapper readonly general-field-padding">
                                <div class="small-1 columns"><label class="right" i18n:translate="">ARN&nbsp;</label></div>
                                <div class="small-11 value text-left">${group.arn if group.arn else ''}</div>
                            </div>
                            <div class="row controls-wrapper readonly general-field-padding">
                                ${panel('form_field', field=group_update_form.path, leftcol_width=1, rightcol_width=11)}
                            </div>
                        </div>
                        <hr />
                        <div class="section" ng-cloak="">
                            <h6 i18n:translate="">Users</h6>
                            <div class="row controls-wrapper readonly">
                                <div class="small-10 columns">
                                    <select name="input-users-select" id="users-select" class="chosen"
                                        multiple="true" i18n:attributes="data-placeholder" data-placeholder="Search users and select to add">
	                                <option ng-repeat="user in allUsers" ng-selected="isSelected(user)">{{user}}</option>
                                    </select>
                                </div>
                            </div> 
                            <div class="row controls-wrapper readonly users-select-field-padding">
                                <div id="users_select_field">
                                    <span ng-repeat="user in groupUsers">
                                        <span class="label radius secondary iam-user-icon padded-element">
                                            {{ user }}<a ng-click="removeUser(user)"><i class="fi-x"></i></a>
                                        </span>
                                    </span>
                                </div>
                            </div>
                            <div class="row controls-wrapper readonly users-select-field-padding">
                                <button type="submit" class="button" id="save-changes-btn">
                                    <span tal:condition="group" i18n:translate="">Save changes</span>
                                </button>
                                <a href="${request.route_url('groups')}"
                                    class="cancel-link" i18n:translate="">Cancel</a>
                            </div>
                        </div>
                    </form>
                    <hr />
                    <div tal:define="policies_url request.route_url('group_policies_json', name=group.group_name);
                                     policy_url request.route_url('group_policy_json', name=group.group_name, policy='_policy_');
                                     remove_url request.route_url('group_delete_policy', name=group.group_name, policy='_policy_');
<<<<<<< HEAD
                                     update_url request.route_url('group_update_policy', name=group.group_name, policy='_policy_');">
=======
                                     update_url request.route_url('group_update_policy', name=group.group_name, policy='_policy_');
                                     add_url request.route_url('iam_policy_new')+'?type=group&amp;id='+group.group_name">
>>>>>>> 75795d15
                        <div class="section">
                            <h6 i18n:translate="">Permissions</h6>
<!--                        
                            <div>
                                <strong i18n:translate="">Group policies</strong>
                                ${panel('policy_list', policies_url=policies_url, policy_url=policy_url, remove_url=remove_url, update_url=update_url, add_url=add_url)}
                            </div>
-->
                        </div>
                    </div>
                </div>
            </div>
        </div>
        <div class="large-5 columns">
            <metal:block metal:use-macro="layout.global_macros['help_expando']" />
            <!--! Help goes here -->
        </div>
    </div>
</div>

<div metal:fill-slot="tail_js">
    <script src="${request.static_url('koala:static/js/thirdparty/jquery/chosen.jquery.min.js')}"></script>
    <script src="${request.static_url('koala:static/js/widgets/notify.js')}"></script>
    <script src="${request.static_url('koala:static/js/pages/group.js')}"></script>
</div>

</metal:block>
<|MERGE_RESOLUTION|>--- conflicted
+++ resolved
@@ -122,20 +122,14 @@
                     <div tal:define="policies_url request.route_url('group_policies_json', name=group.group_name);
                                      policy_url request.route_url('group_policy_json', name=group.group_name, policy='_policy_');
                                      remove_url request.route_url('group_delete_policy', name=group.group_name, policy='_policy_');
-<<<<<<< HEAD
-                                     update_url request.route_url('group_update_policy', name=group.group_name, policy='_policy_');">
-=======
                                      update_url request.route_url('group_update_policy', name=group.group_name, policy='_policy_');
                                      add_url request.route_url('iam_policy_new')+'?type=group&amp;id='+group.group_name">
->>>>>>> 75795d15
                         <div class="section">
                             <h6 i18n:translate="">Permissions</h6>
-<!--                        
                             <div>
                                 <strong i18n:translate="">Group policies</strong>
                                 ${panel('policy_list', policies_url=policies_url, policy_url=policy_url, remove_url=remove_url, update_url=update_url, add_url=add_url)}
                             </div>
--->
                         </div>
                     </div>
                 </div>

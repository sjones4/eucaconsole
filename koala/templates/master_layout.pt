--- conflicted
+++ resolved
@@ -29,16 +29,10 @@
         </a>
         <ul id="user-dropdown" class="f-dropdown">
             <li><a href="${layout.help_url}" target="_blank" i18n:translate="">Help</a></li>
-<<<<<<< HEAD
             <li tal:condition="layout.cloud_type == 'euca'">
                 <a href="${request.route_url('changepassword')}" i18n:translate="">Change password</a>
             </li>
-            <li><a href="${request.route_url('logout')}" i18n:translate="">Logout</a></li>
-=======
-            <li><a href="${request.route_url('changepassword')}" i18n:translate="">Change password</a></li>
-            
             <li><a href="#" onclick="$('#euca-logout-form').submit();" i18n:translate="">Logout</a></li>
->>>>>>> 9b58ecc0
         </ul>
     </section>
     <section tal:condition="request.user.is_authenticated() and layout.cloud_type == 'aws'">

<metal:block use-macro="main_template">

<head metal:fill-slot="head_css">
    <link rel="stylesheet" type="text/css" href="${request.static_url('koala:static/css/thirdparty/chosen.min.css')}" />
    <style type="text/css">
        #contentwrap { padding-bottom: 10rem; }
    </style>
</head>

<div metal:fill-slot="main_content">
    <div class="row" id="contentwrap" ng-app="IPAddressPage" ng-controller="IPAddressPageCtrl" ng-init="initController()">
        <h3 class="header" id="pagetitle">
            <metal:breadcrumbs metal:use-macro="layout.global_macros['breadcrumbs']">
                <metal:crumbs metal:fill-slot="crumbs">
                    <li><a href="${request.route_url('ipaddresses')}" i18n:translate="">IP Addresses</a></li>
                    <li class="current"><a href="#">${eip.public_ip if eip else ''}</a></li>
                </metal:crumbs>
            </metal:breadcrumbs>
        </h3>
        <div class="large-7 columns">
<<<<<<< HEAD
            <div class="no-title" tal:condition="eip">
=======
            <div class="panel has-title" tal:condition="eip">
                <metal:block metal:use-macro="layout.global_macros['actions_menu']" tal:condition="eip">
                    <metal:actions metal:fill-slot="actions">
                        <li tal:condition="not eip.instance_id">
                            <a id="associate-ip-action" data-reveal-id="associate-ip-modal" id="associate-btn" i18n:translate="">
                                Associate with an instance
                            </a>
                        </li>
                        <li tal:condition="eip.instance_id">
                            <a id="disassociate-ip-action" data-reveal-id="disassociate-ip-modal" i18n:translate="">
                                Disassociate from instance
                            </a>
                        </li>
                        <li>
                            <a id="release-ip-action" data-reveal-id="release-ip-modal"
                               i18n:translate="">Release IP address to cloud
                            </a>
                        </li>
                    </metal:actions>
                </metal:block>
>>>>>>> d83ddb76
                <div tal:condition="not eip.instance_id">
                    <p i18n:translate="">The IP address is not associated with any instances.</p>
                </div>
                <div tal:condition="eip.instance_id">
                    <p>
                        <span i18n:translate="">The IP address is associated with instance</span>
                        <a href="/instances/${eip.instance_id}">${eip.instance_name}</a>.
                    </p>
<<<<<<< HEAD
                    <a class="button secondary" data-reveal-id="disassociate-ip-modal" i18n:translate="">
                        Disassociate from instance
                    </a>
                </div>
                <div>
                    <p i18n:translate="">If you no longer need this IP address you can...</p>
                    <a class="button secondary" data-reveal-id="release-ip-modal"
                       i18n:translate="">Release IP address to cloud
                    </a>
=======
>>>>>>> d83ddb76
                </div>
            </div>
            <div tal:condition="not eip">
                <p>The IP Address is no longer available in this cloud.</p>
            </div>
        </div>
        <div class="large-5 columns">
<<<<<<< HEAD
            <div class="help-content" tal:condition="eip">
=======
            <div class="expando" id="advanced-section" ng-cloak="">
                <h6 class="title" >
                    <a ng-click="toggleHelpContent()">
                        <i class="fi-plus" ng-show="!isHelpExpanded"></i>
                        <i class="fi-minus" ng-show="isHelpExpanded"></i>
                        &nbsp;<span i18n:translate="">Help</span>
                    </a>
                </h6>
            </div>
            <div class="help-content" tal:condition="eip" ng-show="isHelpExpanded" ng-cloak="">
>>>>>>> d83ddb76
                <div tal:condition="not eip.instance_id">
                    <h5 class="title" i18n:translate="">Associate an Elastic IP Address with an Instance</h5>
                    <p i18n:translate="">This dialog box lets you associate an elastic IP address with a running instance.</p>
                    <ol>
                        <li>
                            Start typing the ID of an instance and then select the instance from the drop-down list box.
                        </li>
                        <li>
                            Click the <strong>Associate Address</strong> button.
                        </li>
                    </ol>
                </div>
                <div tal:condition="eip.instance_id">
                    <h5 class="title" i18n:translate="">Disassociate an Elastic IP Address from an Instance</h5>
                    <p i18n:translate="">This dialog box lets you verify that you wish to disassociate one or more elastic IP addresses from running instance(s).</p>
                    <ol>
                        <li>
                            Verify that you want to disassociate the listed IP addresses.
                        </li>
                        <li>
                            Click the <strong>Yes, disassociate</strong> button.
                        </li>
                    </ol>
                </div>
                <h5 class="title" i18n:translate="">Release IP Addresses</h5>
                <p i18n:translate="">This dialog box allows you to confirm or cancel an IP address release operation. </p> 
                <ol>
                    <li>
                        To verify that you wish to release the selected IP address(es), click the <strong>Yes, release</strong> button.
                    </li>
                    <li>
                        To cancel the delete operation, click the <strong>Cancel</strong> button.
                    </li>
                </ol>
            </div>
        </div>
        <!--! Modal dialogs -->
        ${panel('ipaddress_dialogs', eip=eip, associate_form=associate_form,
                disassociate_form=disassociate_form, release_form=release_form)}
    </div>
</div>

<div metal:fill-slot="tail_js">
    <script src="${request.static_url('koala:static/js/thirdparty/jquery/chosen.jquery.min.js')}"></script>
    <script src="${request.static_url('koala:static/js/pages/ipaddress.js')}"></script>
    <script>
        $(document).ready(function() {
            $('#instance_id').chosen({'width': '80%'});
        });
    </script>
</div>

</metal:block>
<|MERGE_RESOLUTION|>--- conflicted
+++ resolved
@@ -18,9 +18,6 @@
             </metal:breadcrumbs>
         </h3>
         <div class="large-7 columns">
-<<<<<<< HEAD
-            <div class="no-title" tal:condition="eip">
-=======
             <div class="panel has-title" tal:condition="eip">
                 <metal:block metal:use-macro="layout.global_macros['actions_menu']" tal:condition="eip">
                     <metal:actions metal:fill-slot="actions">
@@ -41,7 +38,6 @@
                         </li>
                     </metal:actions>
                 </metal:block>
->>>>>>> d83ddb76
                 <div tal:condition="not eip.instance_id">
                     <p i18n:translate="">The IP address is not associated with any instances.</p>
                 </div>
@@ -50,18 +46,6 @@
                         <span i18n:translate="">The IP address is associated with instance</span>
                         <a href="/instances/${eip.instance_id}">${eip.instance_name}</a>.
                     </p>
-<<<<<<< HEAD
-                    <a class="button secondary" data-reveal-id="disassociate-ip-modal" i18n:translate="">
-                        Disassociate from instance
-                    </a>
-                </div>
-                <div>
-                    <p i18n:translate="">If you no longer need this IP address you can...</p>
-                    <a class="button secondary" data-reveal-id="release-ip-modal"
-                       i18n:translate="">Release IP address to cloud
-                    </a>
-=======
->>>>>>> d83ddb76
                 </div>
             </div>
             <div tal:condition="not eip">
@@ -69,9 +53,6 @@
             </div>
         </div>
         <div class="large-5 columns">
-<<<<<<< HEAD
-            <div class="help-content" tal:condition="eip">
-=======
             <div class="expando" id="advanced-section" ng-cloak="">
                 <h6 class="title" >
                     <a ng-click="toggleHelpContent()">
@@ -82,7 +63,6 @@
                 </h6>
             </div>
             <div class="help-content" tal:condition="eip" ng-show="isHelpExpanded" ng-cloak="">
->>>>>>> d83ddb76
                 <div tal:condition="not eip.instance_id">
                     <h5 class="title" i18n:translate="">Associate an Elastic IP Address with an Instance</h5>
                     <p i18n:translate="">This dialog box lets you associate an elastic IP address with a running instance.</p>

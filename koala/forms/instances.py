--- conflicted
+++ resolved
@@ -39,22 +39,8 @@
             self.monitored.data = instance.monitored
 
     def set_choices(self):
-        self.ip_address.choices = self.get_ipaddress_choices()
-        self.instance_type.choices = ChoicesManager.instance_types(cloud_type=self.cloud_type)
-
-    def get_ipaddress_choices(self):
-        """Set IP address choices
-           Note: we're adding the instances' current address to the choices list,
-               as it may not be in the get_all_addresses fetch.
-        """
-        empty_choice = ('', _(u'Unassign address...'))
-        if self.instance:
-            ipaddress_choices = [empty_choice] if self.instance.ip_address else []
-            existing_ip_choices = [(eip.public_ip, eip.public_ip) for eip in self.conn.get_all_addresses()]
-            ipaddress_choices += existing_ip_choices
-            ipaddress_choices += [(self.instance.ip_address, self.instance.ip_address)]
-            return sorted(set(ipaddress_choices))
-        return []
+        self.ip_address.choices = self.choices_manager.elastic_ips(instance=self.instance)
+        self.instance_type.choices = self.choices_manager.instance_types(cloud_type=self.cloud_type)
 
 
 class LaunchInstanceForm(BaseSecureForm):
@@ -180,7 +166,7 @@
         self.device.error_msg = self.device_error_msg
         self.set_volume_choices(volumes)
         if self.instance is not None:
-            self.device.data = self.suggest_next_device_name(instance)
+            self.device.data = self.suggest_next_device_name()
 
     def set_volume_choices(self, volumes):
         """Populate volume field with volumes available to attach"""
@@ -195,16 +181,8 @@
             choices = [('', _(u'No available volumes in the availability zone'))]
         self.volume_id.choices = choices
 
-<<<<<<< HEAD
-    def suggest_next_device_name(self, instance_id):
-        instances = self.conn.get_only_instances([instance_id]);
-        if instances is None:
-            return 'error'
-        mappings = instances[0].block_device_mapping
-=======
-    def suggest_next_device_name(self, instance):
-        mappings = instance.block_device_mapping
->>>>>>> 933fce24
+    def suggest_next_device_name(self):
+        mappings = self.instance.block_device_mapping
         for i in range(0, 10):   # Test names with char 'f' to 'p'
             dev_name = '/dev/sd'+str(unichr(102+i))
             try:

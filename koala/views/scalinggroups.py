--- conflicted
+++ resolved
@@ -107,13 +107,9 @@
         return []
 
     def get_policies(self, scaling_group):
-<<<<<<< HEAD
-        policies = self.autoscale_conn.get_all_policies(as_group=scaling_group.name)
-=======
         policies = []
         if self.autoscale_conn:
             policies = self.autoscale_conn.get_all_policies(as_group=scaling_group.name)
->>>>>>> d83ddb76
         return sorted(policies)
 
     def parse_tags_param(self, scaling_group_name=None):

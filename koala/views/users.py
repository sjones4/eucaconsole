# -*- coding: utf-8 -*-
"""
Pyramid views for Eucalyptus and AWS Users

"""
from urllib import urlencode

from boto.exception import EC2ResponseError
from pyramid.httpexceptions import HTTPFound
from pyramid.i18n import TranslationString as _
from pyramid.view import view_config


from ..forms.users import UserForm
from ..models import Notification
from ..models import LandingPageFilter
from ..views import BaseView, LandingPageView, TaggedItemView


class UsersView(LandingPageView):
    TEMPLATE = '../templates/users/users.pt'

    def __init__(self, request):
        super(UsersView, self).__init__(request)
        self.initial_sort_key = 'name'
        self.prefix = '/users'

    @view_config(route_name='users', renderer=TEMPLATE)
    def users_landing(self):
        json_items_endpoint = self.request.route_url('users_json')
        if self.request.GET:
            json_items_endpoint += '?{params}'.format(params=urlencode(self.request.GET))
<<<<<<< HEAD
        conn = self.get_connection(conn_type="iam")
        group_choices = [] #sorted(set(conn.get_all_groups().groups))
=======
        group_choices = []  # sorted(set(conn.get_all_groups().groups))
>>>>>>> 2adabc27
        self.filter_fields = [
            LandingPageFilter(key='group', name='Groups', choices=group_choices),
        ]
        # filter_keys are passed to client-side filtering in search box
        self.filter_keys = ['user_name', 'user_id', 'arn', 'path']
        # sort_keys are passed to sorting drop-down
        self.sort_keys = [
            dict(key='user_id', name='ID'),
            dict(key='name', name=_(u'User name')),
            dict(key='path', name=_(u'Path')),
        ]

        return dict(
            display_type=self.display_type,
            filter_fields=self.filter_fields,
            filter_keys=self.filter_keys,
            sort_keys=self.sort_keys,
            prefix=self.prefix,
            initial_sort_key=self.initial_sort_key,
            json_items_endpoint=json_items_endpoint,
        )


class UsersJsonView(BaseView):
    """Users returned as JSON"""
    @view_config(route_name='users_json', renderer='json', request_method='GET')
    def users_json(self):
    # TODO: take filters into account??
        users = []
        for user in self.get_items():
            users.append(dict(
                path=user.path,
                user_name=user.user_name,
                user_id=user.user_id,
                arn=user.arn,
            ))
        return dict(results=users)

    def get_items(self):
        conn = self.get_connection(conn_type="iam")
        try:
            return conn.get_all_users().users
        except EC2ResponseError as exc:
            return BaseView.handle_403_error(exc, request=self.request)

<<<<<<< HEAD
class UserView(BaseView):
=======

class UserView(TaggedItemView):
>>>>>>> 2adabc27
    """Views for single User"""
    TEMPLATE = '../templates/users/user_view.pt'
    NEW_TEMPLATE = '../templates/users/user_new.pt'

    def __init__(self, request):
        super(UserView, self).__init__(request)
        self.conn = self.get_connection(conn_type="iam")
        self.user = None #self.get_user()
        self.user_form = UserForm(self.request, formdata=self.request.params or None)
        self.render_dict = dict(
            user=self.user,
            user_form=self.user_form,
        )

    def get_user(self):
        user_param = self.request.matchdict.get('name')
        if user_param:
            user = self.conn.get_user(user_name=user_param)
            return user
        else:
            return None

    @view_config(route_name='user_view', renderer=TEMPLATE)
    def user_view(self):
        return self.render_dict
 
    @view_config(route_name='user_create', renderer=NEW_TEMPLATE)
    def user_view(self):
        return self.render_dict
 
    @view_config(route_name='user_update', request_method='POST', renderer=TEMPLATE)
    def user_update(self):
        if self.user_form.validate():
            self.update_tags()

            location = self.request.route_url('user_view', id=self.user.id)
            msg = _(u'Successfully modified user')
            self.request.session.flash(msg, queue=Notification.SUCCESS)
            return HTTPFound(location=location)

        return self.render_dict
<|MERGE_RESOLUTION|>--- conflicted
+++ resolved
@@ -3,7 +3,9 @@
 Pyramid views for Eucalyptus and AWS Users
 
 """
+import os, random, string
 from urllib import urlencode
+import simplejson as json
 
 from boto.exception import EC2ResponseError
 from pyramid.httpexceptions import HTTPFound
@@ -30,12 +32,8 @@
         json_items_endpoint = self.request.route_url('users_json')
         if self.request.GET:
             json_items_endpoint += '?{params}'.format(params=urlencode(self.request.GET))
-<<<<<<< HEAD
         conn = self.get_connection(conn_type="iam")
         group_choices = [] #sorted(set(conn.get_all_groups().groups))
-=======
-        group_choices = []  # sorted(set(conn.get_all_groups().groups))
->>>>>>> 2adabc27
         self.filter_fields = [
             LandingPageFilter(key='group', name='Groups', choices=group_choices),
         ]
@@ -81,12 +79,7 @@
         except EC2ResponseError as exc:
             return BaseView.handle_403_error(exc, request=self.request)
 
-<<<<<<< HEAD
 class UserView(BaseView):
-=======
-
-class UserView(TaggedItemView):
->>>>>>> 2adabc27
     """Views for single User"""
     TEMPLATE = '../templates/users/user_view.pt'
     NEW_TEMPLATE = '../templates/users/user_new.pt'
@@ -94,8 +87,8 @@
     def __init__(self, request):
         super(UserView, self).__init__(request)
         self.conn = self.get_connection(conn_type="iam")
-        self.user = None #self.get_user()
-        self.user_form = UserForm(self.request, formdata=self.request.params or None)
+        self.user = self.get_user()
+        self.user_form = UserForm(self.request, user=self.user, conn=self.conn, formdata=self.request.params or None)
         self.render_dict = dict(
             user=self.user,
             user_form=self.user_form,
@@ -109,22 +102,132 @@
         else:
             return None
 
+    def generatePassword(self):
+        chars = string.ascii_letters + string.digits + '!@#$%^&*()'
+        random.seed = (os.urandom(1024))
+        return ''.join(random.choice(chars) for i in range(12))
+
+    def addQuotaLimit(self, statements, param, action, condition):
+        val = self.request.params.get(param, None)
+        if val:
+            statements.append({'Effect': 'Limit', 'Action': action,
+                'Resource': '*', 'Condition':{'NumericLessThanEquals':{condition: val}}})
+
     @view_config(route_name='user_view', renderer=TEMPLATE)
+    def user_view(self):
+        if self.user is None:
+            raise HTTPNotFound
+        return self.render_dict
+ 
+    @view_config(route_name='user_new', renderer=NEW_TEMPLATE)
     def user_view(self):
         return self.render_dict
  
-    @view_config(route_name='user_create', renderer=NEW_TEMPLATE)
-    def user_view(self):
-        return self.render_dict
+    @view_config(route_name='user_create', renderer=TEMPLATE, request_method='POST')
+    def user_create(self):
+        # can't use regular form validation here. We allow empty values and the validation
+        # code does not, so we need to roll our own below.
+        # get user list
+        users_json = self.request.params.get('users')
+        # get quota info
+        # now get the rest
+        random_password = self.request.params.get('random_password', 'n')
+        access_keys = self.request.params.get('access_keys', 'n')
+        email_users = self.request.params.get('email_users', 'n')
+        allow_all = self.request.params.get('allow_all', 'n')
+        path = self.request.params.get('path', '/')
+        try:
+            if users_json:
+                users = json.loads(users_json)
+                for name, email in users.items():
+                    user = self.conn.create_user(name, path)
+                    policy = {}
+                    policy['Version'] = '2011-04-01'
+                    statements = []
+                    if random_password == 'y':
+                        self.conn.create_login_profile(name, self.generatePassword())
+                    if access_keys == 'y':
+                        self.conn.create_access_key(name)
+                    if allow_all == 'y':
+                        statements.append({'Effect': 'Allow', 'Action': '*', 'Resource': '*'})
+                    # now, look at quotas
+                    ## ec2
+                    self.addQuotaLimit(statements,
+                        'ec2_images_max', 'ec2:RegisterImage', 'ec2:quota-imagenumber')
+                    self.addQuotaLimit(statements,
+                        'ec2_instances_max', 'ec2:RunInstances', 'ec2:quota-vminstancenumber')
+                    self.addQuotaLimit(statements,
+                        'ec2_volumes_max', 'ec2:CreateVolume', 'ec2:quota-volumenumber')
+                    self.addQuotaLimit(statements,
+                        'ec2_snapshots_max', 'ec2:CreateSnapshot', 'ec2:quota-snapshotnumber')
+                    self.addQuotaLimit(statements,
+                        'ec2_elastic_ip_max', 'ec2:AllocateAddress', 'ec2:quota-addressnumber')
+                    self.addQuotaLimit(statements,
+                        'ec2_total_size_all_vols', 'ec2:createvolume', 'ec2:quota-volumetotalsize')
+                    ## s3
+                    self.addQuotaLimit(statements,
+                        's3_buckets_max', 's3:CreateBucket', 's3:quota-bucketnumber')
+                    self.addQuotaLimit(statements,
+                        's3_objects_per__max', 's3:CreateObject', 's3:quota-bucketobjectnumber')
+                    self.addQuotaLimit(statements,
+                        's3_bucket_size', 's3:????', 's3:quota-bucketsize')
+                    self.addQuotaLimit(statements,
+                        's3_total_size_all_buckets', 's3:pubobject', 's3:quota-buckettotalsize')
+                    ## iam
+                    self.addQuotaLimit(statements,
+                        'iam_groups_max', 'iam:CreateGroup', 'iam:quota-groupnumber')
+                    self.addQuotaLimit(statements,
+                        'iam_users_max', 'iam:CreateUser', 'iam:quota-usernumber')
+                    self.addQuotaLimit(statements,
+                        'iam_roles_max', 'iam:CreateRole', 'iam:quota-rolenumber')
+                    self.addQuotaLimit(statements,
+                        'iam_inst_profiles_max', 'iam:CreateInstanceProfile', 'iam:quota-instanceprofilenumber')
+                    ## autoscaling
+                    self.addQuotaLimit(statements,
+                        'autoscale_groups_max', 'autoscaling:createautoscalinggroup', 'autoscaling:quota-autoscalinggroupnumber')
+                    self.addQuotaLimit(statements,
+                        'launch_configs_max', 'autoscaling:createlaunchconfiguration', 'autoscaling:quota-launchconfigurationnumber')
+                    self.addQuotaLimit(statements,
+                        'scaling_policies_max', 'autoscaling:pubscalingpolicy', 'autoscaling:quota-scalingpolicynumber')
+                    ## elb
+                    self.addQuotaLimit(statements,
+                        'elb_load_balancers_max', 'elasticloadbalancing:createloadbalancer', 'elasticloadbalancing:quota-loadbalancernumber')
+
+                    if len(statements) > 0:
+                        policy['Statement'] = statements
+                        import logging; logging.info("policy being set to = "+json.dumps(policy, indent=2))
+                        self.conn.put_user_policy(name, "user-all-access-plus-quotas", json.dumps(policy))
+            msg = _(u'Successfully created user(s).')
+            location = self.request.route_url('user_view', name=user.user_name)
+            return HTTPFound(location=location)
+        except EC2ResponseError as err:
+            msg = err.message
+            queue = Notification.ERROR
+            self.request.session.flash(msg, queue=queue)
+            location = self.request.route_url('users')
+            return HTTPFound(location=location)
  
     @view_config(route_name='user_update', request_method='POST', renderer=TEMPLATE)
     def user_update(self):
         if self.user_form.validate():
-            self.update_tags()
-
-            location = self.request.route_url('user_view', id=self.user.id)
+            # TODO: do stuff...
+
+            location = self.request.route_url('user_view', name=self.user.user_name)
             msg = _(u'Successfully modified user')
             self.request.session.flash(msg, queue=Notification.SUCCESS)
             return HTTPFound(location=location)
 
         return self.render_dict
+
+    @view_config(route_name='user_delete', request_method='POST')
+    def user_delete(self):
+        if self.user is None:
+            raise HTTPNotFound
+            self.conn.delete_user(user_name=self.user.user_name)
+
+            location = self.request.route_url('users')
+            msg = _(u'Successfully deleted user')
+            self.request.session.flash(msg, queue=Notification.SUCCESS)
+            return HTTPFound(location=location)
+
+        return self.render_dict
# -*- coding: utf-8 -*-
"""
Pyramid views for Eucalyptus and AWS Users

"""
import csv, StringIO
import os, random, string
from urllib2 import HTTPError, URLError
from urllib import urlencode
import simplejson as json
import sys
import urlparse

from boto.exception import BotoServerError
from boto.exception import EC2ResponseError
from pyramid.httpexceptions import exception_response
from pyramid.httpexceptions import HTTPFound
from pyramid.i18n import TranslationString as _
from pyramid.security import NO_PERMISSION_REQUIRED
from pyramid.view import view_config
from pyramid.response import Response

from ..forms.users import UserForm, ChangePasswordForm, DeleteUserForm, AddToGroupForm
from ..models import Notification
from ..models import LandingPageFilter
from ..views import BaseView, LandingPageView, TaggedItemView, JSONResponse
from ..models.auth import EucaAuthenticator


class UsersView(LandingPageView):
    TEMPLATE = '../templates/users/users.pt'

    def __init__(self, request):
        super(UsersView, self).__init__(request)
        self.initial_sort_key = 'user_name'
        self.prefix = '/users'

    @view_config(route_name='users', renderer=TEMPLATE)
    def users_landing(self):
        json_items_endpoint = self.request.route_url('users_json')
        if self.request.GET:
            json_items_endpoint += '?{params}'.format(params=urlencode(self.request.GET))
        conn = self.get_connection(conn_type="iam")
        group_choices = [] #sorted(set(conn.get_all_groups().groups))
        # filter_keys are passed to client-side filtering in search box
        self.filter_keys = ['user_name', 'user_id', 'arn', 'path']
        # sort_keys are passed to sorting drop-down
        self.sort_keys = [
<<<<<<< HEAD
            dict(key='user_id', name='ID'),
            dict(key='user_name', name=_(u'User name: A to Z')),
            dict(key='-user_name', name=_(u'User name: Z to A')),
            dict(key='path', name=_(u'Path')),
=======
            dict(key='user_name', name=_(u'Name')),
>>>>>>> f1fcd20c
        ]

        return dict(
            filter_fields=False,
            filter_keys=self.filter_keys,
            sort_keys=self.sort_keys,
            prefix=self.prefix,
            initial_sort_key=self.initial_sort_key,
            json_items_endpoint=json_items_endpoint,
            delete_form=DeleteUserForm(self.request),
        )


class UsersJsonView(BaseView):
    """Users returned as JSON"""
    def __init__(self, request):
        super(UsersJsonView, self).__init__(request)
        self.conn = self.get_connection(conn_type="iam")

    @view_config(route_name='users_json', renderer='json', request_method='GET')
    def users_json(self):
    # TODO: take filters into account??
        users = []
        groups = []
        try:
            groups = self.conn.get_all_groups()
            groups = groups.groups
            for g in groups:
                info = self.conn.get_group(group_name=g.group_name)
                g['users'] = info.users
        except EC2ResponseError as exc:
            pass
        for user in self.get_items():
            keys = []
            try:
                keys = self.conn.get_all_access_keys(user_name=user.user_name)
                keys = keys.list_access_keys_result.access_key_metadata
            except EC2ResponseError as exc:
                pass
            user_groups = []
            for g in groups:
                if user.user_name in [u.user_name for u in g.users]:
                    user_groups.append(g.group_name)
            has_password = False
            try:
                profile = self.conn.get_login_profiles(user_name=user.user_name)
                # this call returns 404 if no password found
                has_password = True
            except BotoServerError as err:
                pass
            users.append(dict(
                path=user.path,
                user_name=user.user_name,
                user_id=user.user_id,
                groups=user_groups,
                num_keys=len(keys),
                has_password=has_password,
                arn=user.arn,
            ))
        return dict(results=users)

    def get_items(self):
        try:
            return self.conn.get_all_users().users
        except BotoServerError as exc:
            return BaseView.handle_403_error(exc, request=self.request)

class UserView(BaseView):
    """Views for single User"""
    TEMPLATE = '../templates/users/user_view.pt'
    NEW_TEMPLATE = '../templates/users/user_new.pt'
    EUCA_DEFAULT_POLICY = 'euca-console-quota-policy'

    def __init__(self, request):
        super(UserView, self).__init__(request)
        self.conn = self.get_connection(conn_type="iam")
        self.user = self.get_user()
        if self.user is None:
            self.location = self.request.route_url('users')
        else:
            self.location = self.request.route_url('user_view', name=self.user.user_name)
        self.user_form = UserForm(self.request, user=self.user, conn=self.conn, formdata=self.request.params or None)
        self.prefix = '/users'
        self.change_password_form = ChangePasswordForm(self.request)
        self.delete_form = DeleteUserForm(self.request)
        self.render_dict = dict(
            user=self.user,
            prefix=self.prefix,
            user_form=self.user_form,
            change_password_form=self.change_password_form,
            delete_form=self.delete_form,
        )

    def get_user(self):
        user_param = self.request.matchdict.get('name')
        if user_param:
            user = self.conn.get_user(user_name=user_param)
            return user
        else:
            return None

    def generatePassword(self):
        chars = string.ascii_letters + string.digits + '!@#$%^&*()'
        random.seed = (os.urandom(1024))
        return ''.join(random.choice(chars) for i in range(12))

    def addQuotaLimit(self, statements, parsed, param, action, condition):
        val = self.getParsedValue(parsed, param, None)
        if val:
            statements.append({'Effect': 'Limit', 'Action': action,
                'Resource': '*', 'Condition':{'NumericLessThanEquals':{condition: val}}})

    @view_config(route_name='user_view', renderer=TEMPLATE)
    def user_view(self):
        if self.user is None:
            raise HTTPNotFound
        self.group_form = AddToGroupForm(self.request)
        self.render_dict['group_form'] = self.group_form
        return self.render_dict
 
    @view_config(route_name='user_new', renderer=NEW_TEMPLATE)
    def user_new(self):
        return self.render_dict
 
    @view_config(route_name='user_access_keys_json', renderer='json', request_method='GET')
    def user_keys_json(self):
        """Return user access keys list"""
        keys = self.conn.get_all_access_keys(user_name=self.user.user_name)
        return dict(results=sorted(keys.list_access_keys_result.access_key_metadata))

    @view_config(route_name='user_groups_json', renderer='json', request_method='GET')
    def user_groups_json(self):
        """Return user groups list"""
        groups = self.conn.get_groups_for_user(user_name=self.user.user_name)
        for g in groups.groups:
            g['title'] = g.group_name
        return dict(results=groups.groups)

    @view_config(route_name='user_avail_groups_json', renderer='json', request_method='GET')
    def user_avail_groups_json(self):
        """Return groups this user isn't part of"""
        taken_groups = [group.group_name for group in self.conn.get_groups_for_user(user_name=self.user.user_name).groups]
        all_groups = [group.group_name for group in self.conn.get_all_groups().groups]
        avail_groups = list(set(all_groups) - set(taken_groups))
        if len(avail_groups) == 0:
            avail_groups.append(_(u"User already a member of all groups"))
        return dict(results=avail_groups)

    @view_config(route_name='user_policies_json', renderer='json', request_method='GET')
    def user_policies_json(self):
        """Return user policies list"""
        policies = self.conn.get_all_user_policies(user_name=self.user.user_name)
        return dict(results=policies.policy_names)

    @view_config(route_name='user_policy_json', renderer='json', request_method='GET')
    def user_policy_json(self):
        """Return user policies list"""
        policy_name = self.request.matchdict.get('policy')
        policy = self.conn.get_user_policy(user_name=self.user.user_name, policy_name=policy_name)
        parsed = json.loads(policy.policy_document)
        return dict(results=json.dumps(parsed, indent=2))

    def getParsedValue(self, vals, key, default):
        try:
            ret = vals[key][0]
        except KeyError as err:
            ret = default
        return ret

    @view_config(route_name='user_create', renderer='json', request_method='POST')
    def user_create(self):
        # can't use regular form validation here. We allow empty values and the validation
        # code does not, so we need to roll our own below.
        content = self.request.params.get('content')
        parsed = urlparse.parse_qs(content)
        # get user list
        users_json = parsed['users'][0]
        # get quota info
        # now get the rest
        random_password = self.getParsedValue(parsed, 'random_password', 'n')
        access_keys = self.getParsedValue(parsed, 'access_keys', 'n')
        allow_all = self.getParsedValue(parsed, 'allow_all', 'n')
        path = self.getParsedValue(parsed, 'path', '/')
       
        session = self.request.session
        account=session['account']
        try:
            user_list = []
            if users_json:
                users = json.loads(users_json)
                for (name, email) in users.items():
                    user = self.conn.create_user(name, path)
                    user_data = {'account': account, 'username':name}
                    policy = {}
                    policy['Version'] = '2011-04-01'
                    statements = []
                    if random_password == 'y':
                        password = self.generatePassword()
                        self.conn.create_login_profile(name, password)
                        user_data['password'] = password
                    if access_keys == 'y':
                        creds = self.conn.create_access_key(name)
                        user_data['access_id'] = creds.access_key.access_key_id
                        user_data['secret_key'] = creds.access_key.secret_access_key
                    # store this away for file creation later
                    user_list.append(user_data)
                    if allow_all == 'y':
                        statements.append({'Effect': 'Allow', 'Action': '*', 'Resource': '*'})
                    # now, look at quotas
                    ## ec2
                    self.addQuotaLimit(statements, parsed,
                        'ec2_images_max', 'ec2:RegisterImage', 'ec2:quota-imagenumber')
                    self.addQuotaLimit(statements, parsed,
                        'ec2_instances_max', 'ec2:RunInstances', 'ec2:quota-vminstancenumber')
                    self.addQuotaLimit(statements, parsed,
                        'ec2_volumes_max', 'ec2:CreateVolume', 'ec2:quota-volumenumber')
                    self.addQuotaLimit(statements, parsed,
                        'ec2_snapshots_max', 'ec2:CreateSnapshot', 'ec2:quota-snapshotnumber')
                    self.addQuotaLimit(statements, parsed,
                        'ec2_elastic_ip_max', 'ec2:AllocateAddress', 'ec2:quota-addressnumber')
                    self.addQuotaLimit(statements, parsed,
                        'ec2_total_size_all_vols', 'ec2:createvolume', 'ec2:quota-volumetotalsize')
                    ## s3
                    self.addQuotaLimit(statements, parsed,
                        's3_buckets_max', 's3:CreateBucket', 's3:quota-bucketnumber')
                    self.addQuotaLimit(statements, parsed,
                        's3_objects_per__max', 's3:CreateObject', 's3:quota-bucketobjectnumber')
                    self.addQuotaLimit(statements, parsed,
                        's3_bucket_size', 's3:PutObject', 's3:quota-bucketsize')
                    self.addQuotaLimit(statements, parsed,
                        's3_total_size_all_buckets', 's3:pubobject', 's3:quota-buckettotalsize')
                    ## iam
                    self.addQuotaLimit(statements, parsed,
                        'iam_groups_max', 'iam:CreateGroup', 'iam:quota-groupnumber')
                    self.addQuotaLimit(statements, parsed,
                        'iam_users_max', 'iam:CreateUser', 'iam:quota-usernumber')
                    self.addQuotaLimit(statements, parsed,
                        'iam_roles_max', 'iam:CreateRole', 'iam:quota-rolenumber')
                    self.addQuotaLimit(statements, parsed,
                        'iam_inst_profiles_max', 'iam:CreateInstanceProfile', 'iam:quota-instanceprofilenumber')
                    ## autoscaling
                    self.addQuotaLimit(statements, parsed,
                        'autoscale_groups_max', 'autoscaling:createautoscalinggroup', 'autoscaling:quota-autoscalinggroupnumber')
                    self.addQuotaLimit(statements, parsed,
                        'launch_configs_max', 'autoscaling:createlaunchconfiguration', 'autoscaling:quota-launchconfigurationnumber')
                    self.addQuotaLimit(statements, parsed,
                        'scaling_policies_max', 'autoscaling:pubscalingpolicy', 'autoscaling:quota-scalingpolicynumber')
                    ## elb
                    self.addQuotaLimit(statements, parsed,
                        'elb_load_balancers_max', 'elasticloadbalancing:createloadbalancer', 'elasticloadbalancing:quota-loadbalancernumber')

                    if len(statements) > 0:
                        policy['Statement'] = statements
                        import logging; logging.info("policy being set to = "+json.dumps(policy, indent=2))
                        self.conn.put_user_policy(name, self.EUCA_DEFAULT_POLICY, json.dumps(policy))
            # create file to send instead. Since # users is probably small, do it all in memory
            string_output = StringIO.StringIO()
            csv_w = csv.writer(string_output)
            for user in user_list:
                row = [user['account'], user['username']]
                if random_password == 'y':
                    row.append(user['password'])
                if access_keys == 'y':
                    row.append(user['access_id'])
                    row.append(user['secret_key'])
                csv_w.writerow(row)
            response = Response(content_type='text/csv')
            response.body = string_output.getvalue()
            response.content_disposition = 'attachment; filename="{acct}-users.csv"'.format(acct=account)
            return response
        except BotoServerError as err:
            msg = err.message
            queue = Notification.ERROR
            self.request.session.flash(msg, queue=queue)
            return HTTPFound(location=self.location)

 
    @view_config(route_name='user_update', request_method='POST', renderer='json')
    def user_update(self):
        """ calls iam:UpdateUser """
        try:
            new_name = self.request.params.get('user_name', None)
            path = self.request.params.get('path', None)
            if new_name == self.user.user_name:
                new_name = None
            result = self.conn.update_user(user_name=self.user.user_name, new_user_name=new_name, new_path=path)
            self.user.path = path;
            if self.user.user_name != new_name:
                pass # TODO: need to force view refresh if name changes
            return dict(message=_(u"Successfully updated user information"),
                        results=self.user)
        except BotoServerError as err:
            return JSONResponse(status=400, message=err.message);

    @view_config(route_name='user_change_password', request_method='POST', renderer='json')
    def user_change_password(self):
        """ calls iam:UpdateLoginProfile """
        try:
            # side effect of using generateFile on the client is that these 2 params come inside "content"
            #password = self.request.params.get('password')
            #new_pass = self.request.params.get('new_password')
            content = self.request.params.get('content')
            parsed = urlparse.parse_qs(content)
            password = parsed['password'][0]
            new_pass = parsed['new_password'][0]

            clchost = self.request.registry.settings.get('clchost')
            duration = str(int(self.request.registry.settings.get('session.cookie_expires'))+60)
            auth = EucaAuthenticator(host=clchost, duration=duration)
            session = self.request.session
            account=session['account']
            username=session['username']
            creds = auth.authenticate(account=account, user=username,
                                      passwd=password, timeout=8)
            # store new token values in session
            session['session_token'] = creds.session_token
            session['access_id'] = creds.access_key
            session['secret_key'] = creds.secret_key
            try:
                # try to fetch login profile.
                self.conn.get_login_profiles(user_name=self.user.user_name)
                # if that worked, update the profile
                result = self.conn.update_login_profile(user_name=self.user.user_name, password=new_pass)
            except BotoServerError:
                # if that failed, create the profile
                result = self.conn.create_login_profile(user_name=self.user.user_name, password=new_pass)
            # assemble file response
            account = self.request.session['account']
            string_output = StringIO.StringIO()
            csv_w = csv.writer(string_output)
            row = [account, self.user.user_name, new_pass]
            csv_w.writerow(row)
            response = Response(content_type='text/csv')
            response.body = string_output.getvalue()
            response.content_disposition = 'attachment; filename="{acct}-{user}-login.csv"'.\
                                format(acct=account, user=self.user.user_name)
            return response
            #return dict(message=_(u"Successfully set user password"),
            #            results="true")
        except BotoServerError as err:  # catch error in password change
            return JSONResponse(status=400, message=err.message);
        except HTTPError, err:          # catch error in authentication
            return JSONResponse(status=401, message=err.message);
        except URLError, err:           # catch error in authentication
            return JSONResponse(status=401, message=err.message);

    @view_config(route_name='user_generate_keys', request_method='POST', renderer='json')
    def user_genKeys(self):
        """ calls iam:CreateAccessKey """
        try:
            result = self.conn.create_access_key(user_name=self.user.user_name)
            #return dict(message=_(u"Successfully generated keys"))
            account = self.request.session['account']
            string_output = StringIO.StringIO()
            csv_w = csv.writer(string_output)
            row = [account, self.user.user_name, result.access_key.access_key_id, result.access_key.secret_access_key]
            csv_w.writerow(row)
            response = Response(content_type='text/csv')
            response.body = string_output.getvalue()
            response.content_disposition = 'attachment; filename="{acct}-{user}-{key}-creds.csv"'.\
                                format(acct=account, user=self.user.user_name, key=result.access_key.access_key_id)
            return response
        except BotoServerError as err:
            return JSONResponse(status=400, message=err.message);

    @view_config(route_name='user_delete_key', request_method='POST', renderer='json')
    def user_delete_key(self):
        """ calls iam:DeleteAccessKey """
        key_id = self.request.matchdict.get('key')
        try:
            result = self.conn.delete_access_key(user_name=self.user.user_name, access_key_id=key_id)
            return dict(message=_(u"Successfully deleted key"))
        except BotoServerError as err:
            return JSONResponse(status=400, message=err.message);

    @view_config(route_name='user_deactivate_key', request_method='POST', renderer='json')
    def user_deactivate_key(self):
        """ calls iam:UpdateAccessKey """
        key_id = self.request.matchdict.get('key')
        try:
            result = self.conn.update_access_key(user_name=self.user.user_name, access_key_id=key_id, status="Inactive")
            return dict(message=_(u"Successfully deactivated key"))
        except BotoServerError as err:
            return JSONResponse(status=400, message=err.message);

    @view_config(route_name='user_activate_key', request_method='POST', renderer='json')
    def user_activate_key(self):
        """ calls iam:UpdateAccessKey """
        key_id = self.request.matchdict.get('key')
        try:
            result = self.conn.update_access_key(user_name=self.user.user_name, access_key_id=key_id, status="Active")
            return dict(message=_(u"Successfully activated key"))
        except BotoServerError as err:
            return JSONResponse(status=400, message=err.message);

    @view_config(route_name='user_add_to_group', request_method='POST', renderer='json')
    def user_add_to_group(self):
        """ calls iam:AddUserToGroup """
        group = self.request.matchdict.get('group')
        try:
            result = self.conn.add_user_to_group(user_name=self.user.user_name, group_name=group)
            return dict(message=_(u"Successfully added user to group"),
                        results=result)
        except BotoServerError as err:
            return JSONResponse(status=400, message=err.message);

    @view_config(route_name='user_remove_from_group', request_method='POST', renderer='json')
    def user_remove_from_group(self):
        """ calls iam:RemoveUserToGroup """
        group = self.request.matchdict.get('group')
        try:
            result = self.conn.remove_user_from_group(user_name=self.user.user_name, group_name=group)
            return dict(message=_(u"Successfully removed user to group"),
                        results=result)
        except BotoServerError as err:
            return JSONResponse(status=400, message=err.message);

    @view_config(route_name='user_delete', request_method='POST')
    def user_delete(self):
        if self.user is None:
            raise HTTPNotFound
        try:
            params = {'UserName': self.user.user_name, 'IsRecursive': 'true'}
            self.conn.get_response('DeleteUser', params)
            
            location = self.request.route_url('users')
            msg = _(u'Successfully deleted user')
            queue = Notification.SUCCESS
        except BotoServerError as err:
            location = self.location
            msg = err.message
            queue = Notification.ERROR
        self.request.session.flash(msg, queue=queue)
        return HTTPFound(location=location)

    @view_config(route_name='user_update_policy', request_method='POST', renderer='json')
    def user_update_policy(self):
        """ calls iam:PutUserPolicy """
        policy = self.request.matchdict.get('policy')
        try:
            policy_text = self.request.params.get('policy_text')
            result = self.conn.put_user_policy(user_name=self.user.user_name, policy_name=policy, policy_json=policy_text)
            return dict(message=_(u"Successfully updated user policy"), results=result)
        except BotoServerError as err:
            return JSONResponse(status=400, message=err.message);

    @view_config(route_name='user_delete_policy', request_method='POST', renderer='json')
    def user_delete_policy(self):
        """ calls iam:DeleteUserPolicy """
        policy = self.request.matchdict.get('policy')
        try:
            result = self.conn.delete_user_policy(user_name=self.user.user_name, policy_name=policy)
            return dict(message=_(u"Successfully deleted user policy"), results=result)
        except BotoServerError as err:
            return JSONResponse(status=400, message=err.message);

    @view_config(route_name='user_update_quotas', request_method='POST', renderer='json')
    def user_update_quotas(self):
        """ calls iam:PutUserPolicy """
        if self.user is None:
            raise HTTPNotFound
        try:
            # load all policies for this user
            policy_list = []
            policies = self.conn.get_all_user_policies(user_name=self.user.user_name)
            for policy_name in policies.policy_names:
                policy_json = self.conn.get_user_policy(user_name=self.user.user_name,
                                    policy_name=policy_name).policy_document
                policy = json.loads(policy_json)
                policy_list.append(policy)
            # for each form item, update proper policy if needed
            new_stmts = []
            ## ec2
            self.update_quota_limit(policy_list, new_stmts,
                'ec2_images_max', 'ec2:RegisterImage', 'ec2:quota-imagenumber')
            self.update_quota_limit(policy_list, new_stmts,
                'ec2_instances_max', 'ec2:RunInstances', 'ec2:quota-vminstancenumber')
            self.update_quota_limit(policy_list, new_stmts,
                'ec2_volumes_max', 'ec2:CreateVolume', 'ec2:quota-volumenumber')
            self.update_quota_limit(policy_list, new_stmts,
                'ec2_snapshots_max', 'ec2:CreateSnapshot', 'ec2:quota-snapshotnumber')
            self.update_quota_limit(policy_list, new_stmts,
                'ec2_elastic_ip_max', 'ec2:AllocateAddress', 'ec2:quota-addressnumber')
            self.update_quota_limit(policy_list, new_stmts,
                'ec2_total_size_all_vols', 'ec2:createvolume', 'ec2:quota-volumetotalsize')
            ## s3
            self.update_quota_limit(policy_list, new_stmts,
                's3_buckets_max', 's3:CreateBucket', 's3:quota-bucketnumber')
            self.update_quota_limit(policy_list, new_stmts,
                's3_objects_per__max', 's3:CreateObject', 's3:quota-bucketobjectnumber')
            self.update_quota_limit(policy_list, new_stmts,
                's3_bucket_size', 's3:PutObject', 's3:quota-bucketsize')
            self.update_quota_limit(policy_list, new_stmts,
                's3_total_size_all_buckets', 's3:pubobject', 's3:quota-buckettotalsize')
            ## iam
            self.update_quota_limit(policy_list, new_stmts,
                'iam_groups_max', 'iam:CreateGroup', 'iam:quota-groupnumber')
            self.update_quota_limit(policy_list, new_stmts,
                'iam_users_max', 'iam:CreateUser', 'iam:quota-usernumber')
            self.update_quota_limit(policy_list, new_stmts,
                'iam_roles_max', 'iam:CreateRole', 'iam:quota-rolenumber')
            self.update_quota_limit(policy_list, new_stmts,
                'iam_inst_profiles_max', 'iam:CreateInstanceProfile', 'iam:quota-instanceprofilenumber')
            ## autoscaling
            self.update_quota_limit(policy_list, new_stmts,
                'autoscale_groups_max', 'autoscaling:createautoscalinggroup', 'autoscaling:quota-autoscalinggroupnumber')
            self.update_quota_limit(policy_list, new_stmts,
                'launch_configs_max', 'autoscaling:createlaunchconfiguration', 'autoscaling:quota-launchconfigurationnumber')
            self.update_quota_limit(policy_list, new_stmts,
                'scaling_policies_max', 'autoscaling:pubscalingpolicy', 'autoscaling:quota-scalingpolicynumber')
            ## elb
            self.update_quota_limit(policy_list, new_stmts,
                'elb_load_balancers_max', 'elasticloadbalancing:createloadbalancer', 'elasticloadbalancing:quota-loadbalancernumber')

            # save policies that were modified
            for i in range(0, len(policy_list)-1):
                if 'dirty' in policy_list[i].keys():
                    del policy_list[i]['dirty']
                    self.conn.put_user_policy(self.user.user_name, policies.policies_names[i],
                                              json.dumps(policy_list[i]))
            if len(new_stmts) > 0:
                # do we already have the euca default policy?
                if self.EUCA_DEFAULT_POLICY in policies:
                    # add the new statments in
                    default_policy = policy_list[policies.indexOf(self.EUCA_DEFAULT_POLICY)]
                    default_policy['Statement'].extend(new_stmts)
                    self.conn.put_user_policy(self.user.user_name, self.EUCA_DEFAULT_POLICY,
                                              json.dumps(default_policy))
                else:
                    # create the default policy
                    new_policy = {}
                    new_policy['Version'] = '2011-04-01'
                    new_policy['Statement'] = new_stmts
                    self.conn.put_user_policy(self.user.user_name, self.EUCA_DEFAULT_POLICY,
                                              json.dumps(new_policy))
            return dict(message=_(u"Successfully updated user policy"))
        except BotoServerError as err:
            return JSONResponse(status=400, message=err.message);


    def update_quota_limit(self, policy_list, new_stmts, param, action, condition):
        new_limit = self.request.params.get(param, '')
        lowest_val = sys.maxint
        lowest_policy = None
        lowest_policy_val = None
        lowest_stmt = None
        # scan policies to see if there's a matching condition
        for policy in policy_list:
            for s in policy['Statement']:
                try:    # skip statements without conditions
                    s['Condition']
                except KeyError:
                    continue
                for cond in s['Condition'].keys():
                    if cond == "NumericLessThanEquals": 
                        for policy_val in s['Condition'][cond].keys():
                            limit = s['Condition'][cond][policy_val]
                            if policy_val == condition:
                                # need to see if this was the policy with the lowest value.
                                if limit < lowest_val:
                                    lowest_val = limit
                                    lowest_policy = policy
                                    lowest_policy_val = policy_val
                                    lowest_stmt = s
        if lowest_val == sys.maxint: # was there a statement? If not, we should add one
            if new_limit != '':
                new_stmts.append({'Effect': 'Limit', 'Action': action,
                    'Resource': '*', 'Condition':{'NumericLessThanEquals':{condition: new_limit}}})
        else:
            if new_limit != '': # need to remove the value
                del lowest_stmt['Condition']['NumericLessThanEquals'][lowest_policy_val]
            else: # need to change the value
                lowest_stmt['Condition']['NumericLessThanEquals'][lowest_policy_val] = new_limit
            lowest_policy['dirty'] = True
<|MERGE_RESOLUTION|>--- conflicted
+++ resolved
@@ -46,14 +46,10 @@
         self.filter_keys = ['user_name', 'user_id', 'arn', 'path']
         # sort_keys are passed to sorting drop-down
         self.sort_keys = [
-<<<<<<< HEAD
             dict(key='user_id', name='ID'),
             dict(key='user_name', name=_(u'User name: A to Z')),
             dict(key='-user_name', name=_(u'User name: Z to A')),
             dict(key='path', name=_(u'Path')),
-=======
-            dict(key='user_name', name=_(u'Name')),
->>>>>>> f1fcd20c
         ]
 
         return dict(

--- conflicted
+++ resolved
@@ -35,13 +35,9 @@
         self.filter_keys = ['path', 'group_name', 'group_id', 'arn']
         # sort_keys are passed to sorting drop-down
         self.sort_keys = [
-<<<<<<< HEAD
             dict(key='group_name', name=_(u'Group name: A to Z')),
             dict(key='-group_name', name=_(u'Group name: Z to A')),
             dict(key='path', name=_(u'Path')),
-=======
-            dict(key='group_name', name=_(u'Name')),
->>>>>>> 7676770b
         ]
 
         return dict(

# -*- coding: utf-8 -*-
"""
Pyramid views for Eucalyptus and AWS Groups

"""
import simplejson as json
from urllib import urlencode

from boto.exception import BotoServerError
from boto.exception import EC2ResponseError
from pyramid.httpexceptions import HTTPFound
from pyramid.i18n import TranslationString as _
from pyramid.view import view_config

from ..forms.groups import GroupForm, GroupUpdateForm, DeleteGroupForm
from ..models import Notification
from ..views import BaseView, LandingPageView, JSONResponse


class GroupsView(LandingPageView):
    TEMPLATE = '../templates/groups/groups.pt'

    def __init__(self, request):
        super(GroupsView, self).__init__(request)
        self.initial_sort_key = 'group_name'
        self.prefix = '/groups'

    @view_config(route_name='groups', renderer=TEMPLATE)
    def groups_landing(self):
        json_items_endpoint = self.request.route_url('groups_json')
        if self.request.GET:
            json_items_endpoint += '?{params}'.format(params=urlencode(self.request.GET))
        user_choices = []  # sorted(set(item.user_name for item in conn.get_all_users().users))
        # filter_keys are passed to client-side filtering in search box
        self.filter_keys = ['path', 'group_name', 'group_id', 'arn']
        # sort_keys are passed to sorting drop-down
        self.sort_keys = [
            dict(key='group_name', name=_(u'Name')),
<<<<<<< HEAD
=======
            dict(key='user_count', name=_(u'User count')),
            dict(key='policy_count', name=_(u'Policy count')),
>>>>>>> eac00141
        ]

        return dict(
            filter_fields=False,
            filter_keys=self.filter_keys,
            sort_keys=self.sort_keys,
            prefix=self.prefix,
            initial_sort_key=self.initial_sort_key,
            json_items_endpoint=json_items_endpoint,
            delete_form=DeleteGroupForm(self.request),
        )


class GroupsJsonView(BaseView):
    """Groups returned as JSON"""
    def __init__(self, request):
        super(GroupsJsonView, self).__init__(request)
        self.conn = self.get_connection(conn_type="iam")

    @view_config(route_name='groups_json', renderer='json', request_method='GET')
    def groups_json(self):
        # TODO: take filters into account??
        groups = []
        for group in self.get_items():
            policies = []
            try:
                policies = self.conn.get_all_group_policies(group_name=group.group_name)
                policies = policies.policy_names
            except EC2ResponseError as exc:
                pass
            user_count = 0
            try:
                group = self.conn.get_group(group_name=group.group_name)
                user_count=len(group.users) if hasattr(group, 'users') else 0
            except EC2ResponseError as exc:
                pass
            groups.append(dict(
                path=group.path,
                group_name=group.group_name,
                user_count=user_count,
                policy_count=len(policies),
            ))
        return dict(results=groups)

    def get_items(self):
        try:
            return self.conn.get_all_groups().groups
        except EC2ResponseError as exc:
            return BaseView.handle_403_error(exc, request=self.request)


class GroupView(BaseView):
    """Views for single Group"""
    TEMPLATE = '../templates/groups/group_view.pt'

    def __init__(self, request):
        super(GroupView, self).__init__(request)
        self.conn = self.get_connection(conn_type="iam")
        self.group = self.get_group()
        self.group_route_id = self.request.matchdict.get('name')
        self.group_users = self.get_users_array(self.group)
        self.all_users = self.get_all_users_array()
        self.group_form = GroupForm(self.request, group=self.group, formdata=self.request.params or None)
        self.group_update_form = GroupUpdateForm(self.request, group=self.group, formdata=self.request.params or None)
        self.render_dict = dict(
            group=self.group,
            group_route_id=self.group_route_id,
            group_users=self.group_users,
            all_users=self.all_users,
            group_form=self.group_form,
            group_update_form=self.group_update_form,
        )

    def get_group(self):
        group_param = self.request.matchdict.get('name')
        # Return None if the request is to create new group. Prob. No groupname "new" can be created
        if group_param == "new" or group_param is None:
            return None
        group = []
        if self.conn:
            group = self.conn.get_group(group_name=group_param)
        return group

    def get_users_array(self, group):
        if group is None:
            return []
        users = [u.user_name.encode('ascii', 'ignore') for u in group.users]
        return users

    def get_all_users_array(self):
        group_param = self.request.matchdict.get('name')
        if group_param == "new" or group_param is None:
            return None
        users = []
        # Group's path to be used ?
        if self.conn:
            users = [u.user_name.encode('ascii', 'ignore') for u in self.conn.get_all_users().users]
        return users

    @view_config(route_name='group_view', renderer=TEMPLATE)
    def group_view(self):
        return self.render_dict
 
    @view_config(route_name='group_create', request_method='POST', renderer=TEMPLATE)
    def group_create(self):
        if self.group_form.validate():
            new_group_name = self.request.params.get('group_name') 
            new_path = self.request.params.get('path')
            try:
                self.conn.create_group(group_name=new_group_name, path=new_path)
                msg_template = _(u'Successfully created group {group}')
                msg = msg_template.format(group=new_group_name)
                queue = Notification.SUCCESS
            except EC2ResponseError as err:
                msg = err.message
                queue = Notification.ERROR
            location = self.request.route_url('group_view', name=new_group_name)
            self.request.session.flash(msg, queue=queue)
            return HTTPFound(location=location)

        return self.render_dict

    @view_config(route_name='group_update', request_method='POST', renderer=TEMPLATE)
    def group_update(self):
        if self.group_update_form.validate():
            new_users = self.request.params.getall('input-users-select')
            new_group_name = self.request.params.get('group_name') if self.group.group_name != self.request.params.get('group_name') else None
            new_path = self.request.params.get('path') if self.group.path != self.request.params.get('path') else None
            this_group_name = new_group_name if new_group_name is not None else self.group.group_name
            if new_users is not None:
                self.group_update_users( self.group.group_name, new_users)
            if new_group_name is not None or new_path is not None:
                self.group_update_name_and_path(new_group_name, new_path)
            location = self.request.route_url('group_view', name=this_group_name)
            return HTTPFound(location=location)

        return self.render_dict

    @view_config(route_name='group_delete', request_method='POST')
    def group_delete(self):
        if self.group is None:
            raise HTTPNotFound
        try:
            params = {'GroupName': self.group.group_name, 'IsRecursive': 'true'}
            self.conn.get_response('DeleteGroup', params)
            
            location = self.request.route_url('groups')
            msg = _(u'Successfully deleted group')
            queue = Notification.SUCCESS
        except BotoServerError as err:
            location = self.location
            msg = err.message
            queue = Notification.ERROR
        self.request.session.flash(msg, queue=queue)
        return HTTPFound(location=location)

    def group_update_name_and_path(self, new_group_name, new_path):
        this_group_name = new_group_name if new_group_name is not None else self.group.group_name
        try:
            self.conn.update_group(self.group.group_name, new_group_name=new_group_name, new_path=new_path)
            msg_template = _(u'Successfully modified group {group}')
            msg = msg_template.format(group=this_group_name)
            queue = Notification.SUCCESS
        except EC2ResponseError as err:
            msg = err.message
            queue = Notification.ERROR
        self.request.session.flash(msg, queue=queue)
        return

    def group_update_users(self, group_name, new_users):
        new_users = [u.encode('ascii', 'ignore') for u in new_users]

        self.group_add_new_users(group_name, new_users)
        self.group_remove_deleted_users(group_name, new_users)

        return 

    def group_add_new_users(self, group_name, new_users):
        success_msg = ''
        error_msg = ''
        for new_user in new_users:
            is_new = True
            for user in self.group_users:
                if user == new_user:
                    is_new = False
            if is_new:
                (msg, queue) = self.group_add_user(group_name, new_user)
                if queue is Notification.SUCCESS:
                    success_msg +=  msg + " "
                else:
                    error_msg += msg + " "

        if success_msg != '':
            self.request.session.flash(success_msg, queue=Notification.SUCCESS)
        if error_msg != '':
            self.request.session.flash(error_msg, queue=Notification.ERROR)

        return

    def group_remove_deleted_users(self, group_name, new_users):
        success_msg = ''
        error_msg = ''
        for user in self.group_users:
            is_deleted = True
            for new_user in new_users:
                if user == new_user:
                    is_deleted = False
            if is_deleted:
                (msg, queue) = self.group_remove_user(group_name, user)
                if queue is Notification.SUCCESS:
                    success_msg +=  msg + " "
                else:
                    error_msg += msg + " "

        if success_msg != '':
            self.request.session.flash(success_msg, queue=Notification.SUCCESS)
        if error_msg != '':
            self.request.session.flash(error_msg, queue=Notification.ERROR)

        return

    def group_add_user(self, group_name, user):
        try:
            self.conn.add_user_to_group(group_name, user)
            msg_template = _(u'Successfully added user {user}')
            msg = msg_template.format(user=user)
            queue = Notification.SUCCESS
        except EC2ResponseError as err:
            msg = err.message
            queue = Notification.ERROR

        return (msg, queue)

    def group_remove_user(self, group_name, user):
        try:
            self.conn.remove_user_from_group(group_name, user)
            msg_template = _(u'Successfully removed user {user}')
            msg = msg_template.format(user=user)
            queue = Notification.SUCCESS
        except EC2ResponseError as err:
            msg = err.message
            queue = Notification.ERROR

        return (msg, queue)

    @view_config(route_name='group_policies_json', renderer='json', request_method='GET')
    def group_policies_json(self):
        """Return group policies list"""
        policies = self.conn.get_all_group_policies(group_name=self.group.group_name)
        return dict(results=policies.policy_names)

    @view_config(route_name='group_policy_json', renderer='json', request_method='GET')
    def group_policy_json(self):
        """Return group policies list"""
        policy_name = self.request.matchdict.get('policy')
        policy = self.conn.get_group_policy(group_name=self.group.group_name, policy_name=policy_name)
        parsed = json.loads(policy.policy_document)
        return dict(results=json.dumps(parsed, indent=2))

    @view_config(route_name='group_update_policy', request_method='POST', renderer='json')
    def group_update_policy(self):
        """ calls iam:PutGroupPolicy """
        policy = self.request.matchdict.get('policy')
        try:
            policy_text = self.request.params.get('policy_text')
            result = self.conn.put_group_policy(group_name=self.group.group_name, policy_name=policy, policy_json=policy_text)
            return dict(message=_(u"Successfully updated group policy"), results=result)
        except BotoServerError as err:
            return JSONResponse(status=400, message=err.message);

    @view_config(route_name='group_delete_policy', request_method='POST', renderer='json')
    def group_delete_policy(self):
        """ calls iam:DeleteGroupPolicy """
        policy = self.request.matchdict.get('policy')
        try:
            result = self.conn.delete_group_policy(group_name=self.group.group_name, policy_name=policy)
            return dict(message=_(u"Successfully deleted group policy"), results=result)
        except BotoServerError as err:
            return JSONResponse(status=400, message=err.message);
<|MERGE_RESOLUTION|>--- conflicted
+++ resolved
@@ -36,11 +36,6 @@
         # sort_keys are passed to sorting drop-down
         self.sort_keys = [
             dict(key='group_name', name=_(u'Name')),
-<<<<<<< HEAD
-=======
-            dict(key='user_count', name=_(u'User count')),
-            dict(key='policy_count', name=_(u'Policy count')),
->>>>>>> eac00141
         ]
 
         return dict(

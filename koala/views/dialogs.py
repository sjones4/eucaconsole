--- conflicted
+++ resolved
@@ -71,7 +71,6 @@
         delete_form=delete_form,
     )
 
-<<<<<<< HEAD
 
 @panel_config('create_alarm_dialog', renderer='../templates/dialogs/create_alarm_dialog.pt')
 def create_alarm_dialog(context, request, alarm_form=None, modal_size='medium'):
@@ -79,7 +78,9 @@
     return dict(
         alarm_form=alarm_form,
         modal_size=modal_size,
-=======
+    )
+
+
 @panel_config('keypair_dialogs', renderer='../templates/dialogs/keypair_dialogs.pt')
 def keypair_dialogs(context, request, keypair=None, landingpage=False,delete_form=None):
     """ Modal dialogs for Keypair landing and detail page."""
@@ -87,5 +88,4 @@
         keypair=keypair,
         landingpage=landingpage,
         delete_form=delete_form,
->>>>>>> 943823a1
     )

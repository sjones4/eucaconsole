--- conflicted
+++ resolved
@@ -34,11 +34,6 @@
             display: inline-block;
         }
     }
-<<<<<<< HEAD
-    .rules-title {
-        margin-bottom: 3px;
-    }
-=======
     #create-keypair-link, #create-securitygroup-link {
         position: relative;
         top: -6px;
@@ -57,5 +52,4 @@
         font-weight: bold;
         font-family: Courier, "courier New", monospace, sans-serif;
     }
->>>>>>> d83ddb76
 }

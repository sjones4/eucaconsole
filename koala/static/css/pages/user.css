/* @fileOverview User detail page CSS */
/* Dropdown elements */
/* Set the link colors and styles for top-level nav */
/* Dropdown elements */
/* Set the link colors and styles for top-level nav */
/* @section Landing pages styles */
.columns.datagrid { padding-left: 0; padding-right: 1rem; padding-bottom: 2rem; }

.large-12.columns.datagrid { padding-left: 1rem; }

#breadcrumbs .icon-block { display: inline-block; }

.gridwrapper .dropdown.button.tiny { z-index: 99999; background: none; box-shadow: none; position: absolute; width: 30px; height: 24px; top: 0; right: 0; color: #76b800; font-size: 1.1rem; padding: 0 0 0 0; border-top: none; border-right: none; }
.gridwrapper .dropdown.button.tiny:hover { color: #76b800; }
.gridwrapper .dropdown.button.tiny::before { border: none; }
.gridwrapper .dropdown.button.tiny i { position: relative; top: 2px; font-size: 1.3rem; }
.gridwrapper .button.dropdown:hover + .f-dropdown, .gridwrapper .f-dropdown:hover { z-index: 9999; width: auto; display: block; border-color: #8dc640; box-shadow: 2px 2px 5px #808285; top: -1px; left: auto; right: -1px; padding-top: 24px; }
.gridwrapper .button.dropdown:hover + .f-dropdown::before, .gridwrapper .button.dropdown:hover + .f-dropdown::after, .gridwrapper .f-dropdown:hover::before, .gridwrapper .f-dropdown:hover::after { border-color: transparent; }
.gridwrapper .button.dropdown:hover + .f-dropdown li a, .gridwrapper .f-dropdown:hover li a { color: #333; }
.gridwrapper .button.dropdown:hover + .f-dropdown li a:hover, .gridwrapper .f-dropdown:hover li a:hover { text-decoration: none; }

.tile { font-size: 0.8125rem; position: relative; display: inline-block; vertical-align: top; width: 200px; height: 220px; max-height: 220px; background-color: white; margin-right: 10px; margin-bottom: 10px; padding-bottom: 24px; word-wrap: break-word; }
.tile.add { text-align: center; text-transform: uppercase; position: relative; }
.tile.add a { display: block; position: absolute; top: 0; bottom: 0; left: 0; right: 0; }
.tile.add a:hover { background-color: #d3e9b6; }
.tile.add .plus { font-size: 5rem; margin-bottom: 0.5rem; }
.tile .header { position: relative; height: 24px; }
.tile .header a { overflow: hidden; white-space: nowrap; text-overflow: ellipsis; display: block; padding: 6px 30px 4px 10px; color: black; font-weight: bold; }
.tile .header a:hover { color: #76b800; }
.tile .header strong { font-weight: normal; }
.tile .header .f-dropdown a { white-space: pre-wrap; overflow: visible; font-weight: normal; }
.tile .content { padding: 8px; font-size: 0.9em; }
.tile .content a { color: #468400; }
.tile .content a:hover { text-decoration: underline; }
.tile .content div { margin-bottom: 2px; margin-left: 28px; word-break: break-all; }
.tile .content .label { padding: 1px 3px; margin-left: -28px; background-color: #e6e7e8; color: #555; margin-right: 0.2rem; font-family: Verdana, sans-serif; min-width: 22px; text-align: center; }
.tile .content .label.ellipsis { margin-left: 0; }
.tile .link { color: #76b800; text-transform: uppercase; padding: 1px 3px; margin-bottom: 2px; font-size: 0.9em; }
.tile .footer { position: absolute; bottom: 0; left: 0; right: 0; padding: 5px; color: white; background-color: #808285; text-align: center; line-height: 1.4rem; text-transform: capitalize; }
.tile .footer.has-progress { padding: 0 0 0 0; }
.tile .footer .completed { padding: 4px 0 4px 10px; }
.tile .footer .progress { position: relative; margin: 0 0 0 0; height: 24px; border: none; }
.tile .footer .progress .meter { position: relative; top: -2px; left: -2px; padding: 4px 0 4px 8px; height: 24px; display: inline-block; white-space: nowrap; font-weight: bold; }
.tile .footer .dots { position: absolute; width: 32px; height: 10px; top: 8px; right: 8px; }
.tile .f-dropdown::before, .tile .f-dropdown::after { left: 138px; }

.gridwrapper .table { border: none; width: 100%; }
.gridwrapper .table thead tr { border-top: 2px solid #444444; border-bottom: 2px solid #444444; }
.gridwrapper .table thead tr th { padding-top: 0.5rem; padding-bottom: 0.5rem; text-transform: uppercase; white-space: nowrap; }
.gridwrapper .table thead tr th.actions { text-align: right; }
.gridwrapper .table tr { position: relative; width: 100%; border-bottom: 1px solid #ddd; }
.gridwrapper .table tr td { position: relative; padding-top: 12px; padding-bottom: 12px; vertical-align: top; }
.gridwrapper .table tr td.status { text-transform: capitalize; }
.gridwrapper .table tr td a { color: #468400; }
.gridwrapper .table tr td a:hover { text-decoration: underline; }
.gridwrapper .table tr td.id { max-width: 120px; }
.gridwrapper .table tr td span.actions { position: relative; float: right; top: -10px; }
.gridwrapper .table tr td.tags { max-width: 20rem; word-break: break-all; }
.gridwrapper .table .dropdown.button.tiny { z-index: 0; top: 8px; right: 20px; padding-left: 10px; padding-right: 24px; background-color: #eee; box-shadow: 1px 1px 5px 0px #9a9c9e; }
.gridwrapper .table .dropdown.button.tiny i { font-size: 1rem; top: 0; }
.gridwrapper .table .f-dropdown::before, .gridwrapper .table .f-dropdown::after { left: 138px; }
.gridwrapper .table .button.dropdown:hover + .f-dropdown, .gridwrapper .table .f-dropdown:hover { top: 28px; left: auto; right: 22px; min-width: 10rem; padding-top: 0; }
.gridwrapper .table .button.dropdown:hover + .f-dropdown::before, .gridwrapper .table .f-dropdown:hover::before { border-color: transparent transparent white transparent; }
.gridwrapper .table .button.dropdown:hover + .f-dropdown::after, .gridwrapper .table .f-dropdown:hover::after { border-color: transparent transparent #cccccc transparent; }

.sort-search { font-size: 0.9rem; }
.sort-search form { margin-bottom: 0; position: relative; }
.sort-search form input { background-color: transparent; border-color: #808285; }
.sort-search .go { font-size: 1.2rem; position: absolute; top: 8px; right: 10px; color: #999; }

.match-condition { font-size: 0.8125rem; margin-bottom: 4px; }

.displayicons { font-size: 2rem; }
.displayicons a { float: right; border-bottom: none; color: black; }
.displayicons a:hover { border-bottom: none; color: #76b800; }
.displayicons .selected { background-color: white; }
.displayicons .selected :hover { color: black; cursor: default; }
.displayicons i { display: inline-block; padding: 4px 12px; }

#filters { background-color: white; padding: 8px; margin-top: 113px; font-size: 0.8rem; }
#filters form label { font-weight: bold; position: relative; top: 2px; margin-top: 0.5rem; font-size: 0.8rem; }
#filters form input { height: 1.8rem; margin-bottom: 0; font-size: 0.8rem; }
#filters form button { box-shadow: none; }

#sorting-controls { padding-top: 1rem; }

#results-count { padding-top: 1rem; }
#results-count em { color: #555; font-style: normal; }

#refresh-btn { background-color: #f18f30; padding: 3px 6px; }
#refresh-btn:hover { color: white; background-color: #df750f; }
#refresh-btn i { font-size: 1rem; }

/* ----------------------------------------- Media Queries
----------------------------------------- */
@media screen and (max-width: 1024px) { #filters { margin-top: 1rem; } }
/* Small screen */
@media screen and (max-width: 920px) { .columns.datagrid { padding-left: 1rem; } }
.status { background-color: transparent; }

.status.Inactive { background-color: #808285; }

.status.Active { background-color: #00415e; }

.reveal-modal #device { width: 10rem; }

<<<<<<< HEAD
.CodeMirror { border: 1px solid #cccccc; min-height: 400px; }
=======
.or-circle { font-size: 1.0rem; position: absolute; top: 30%; right: -22px; width: 35px; height: 35px; padding-top: 4px; background-color: #fff; border: 4px solid #eee; border-radius: 30px; text-align: center; }

.gen-password { position: relative; padding-right: 20px; border-right: 4px solid #eee; }

.set-password { position: relative; padding-left: 35px; }
>>>>>>> c7eed0a5

.tile { background-color: white; border: 1px solid #cccccc; width: 190px; height: 160px; }
.tile .footer { height: 24px; padding-top: 2px; }<|MERGE_RESOLUTION|>--- conflicted
+++ resolved
@@ -104,15 +104,13 @@
 
 .reveal-modal #device { width: 10rem; }
 
-<<<<<<< HEAD
-.CodeMirror { border: 1px solid #cccccc; min-height: 400px; }
-=======
 .or-circle { font-size: 1.0rem; position: absolute; top: 30%; right: -22px; width: 35px; height: 35px; padding-top: 4px; background-color: #fff; border: 4px solid #eee; border-radius: 30px; text-align: center; }
 
 .gen-password { position: relative; padding-right: 20px; border-right: 4px solid #eee; }
 
 .set-password { position: relative; padding-left: 35px; }
->>>>>>> c7eed0a5
+
+.CodeMirror { border: 1px solid #cccccc; min-height: 400px; }
 
 .tile { background-color: white; border: 1px solid #cccccc; width: 190px; height: 160px; }
 .tile .footer { height: 24px; padding-top: 2px; }